<?xml version="1.0" encoding="UTF-8"?>
<beans xmlns="http://www.springframework.org/schema/beans"
	xmlns:xsi="http://www.w3.org/2001/XMLSchema-instance"
	xsi:schemaLocation="http://www.springframework.org/schema/beans
			http://www.springframework.org/schema/beans/spring-beans-2.5.xsd
			">  
			
	<bean id="meetingService" class="org.bigbluebutton.api.MeetingServiceImp" >
		<property name="messagingService" ref="redisMessagingService"/>
    </bean>
    
<<<<<<< HEAD
    <bean id="redisMessagingService" class="org.bigbluebutton.api.messaging.RedisMessagingService">
    	<!--property name="redisPool" ref="redisPool"/-->
=======
    <bean id="messagingService" class="org.bigbluebutton.api.messaging.RedisMessagingService">
    	<constructor-arg index="0" value="${redisHost}"/>
        <constructor-arg index="1" value="${redisPort}"/>
    	<property name="redisPool" ref="redisPool"></property>
>>>>>>> d022aafb
    </bean>
    
    <bean id="redisPool" class="redis.clients.jedis.JedisPool">
        <constructor-arg index="0" value="${redisHost}"/>
        <constructor-arg index="1" value="${redisPort}"/>
    </bean>
    
	<bean id="documentConversionService" class="org.bigbluebutton.presentation.DocumentConversionServiceImp">
		<property name="messagingService" ref="redisMessagingService"/>
		<property name="officeToPdfConversionService" ref="officeToPdfConversionService"/>
		<property name="pdfToSwfSlidesGenerationService" ref="pdfToSwfSlidesGenerationService"/>
		<property name="imageToSwfSlidesGenerationService" ref="imageToSwfSlidesGenerationService"/>
	</bean>
	
	<bean id="officeToPdfConversionService" class="org.bigbluebutton.presentation.imp.OfficeToPdfConversionService"/>
	
	<bean id="pageExtractor" class="org.bigbluebutton.presentation.imp.GhostscriptPageExtractor">
		<property name="ghostscriptExec" value="${ghostScriptExec}"/>
		<property name="noPdfMarkWorkaround" value="${noPdfMarkWorkaround}"/>
	</bean>
	
	<bean id="imageMagickPageConverter" class="org.bigbluebutton.presentation.imp.ImageMagickPageConverter">
		<property name="imageMagickDir" value="${imageMagickDir}"/>
	</bean>
		
	<bean id="png2SwfConverter" class="org.bigbluebutton.presentation.imp.Png2SwfPageConverter">
		<property name="swfToolsDir" value="${swfToolsDir}"/>
	</bean>
	
	<bean id="jpg2SwfConverter" class="org.bigbluebutton.presentation.imp.Jpeg2SwfPageConverter">
		<property name="swfToolsDir" value="${swfToolsDir}"/>
	</bean>
		
	<bean id="pageCounter" class="org.bigbluebutton.presentation.imp.Pdf2SwfPageCounter">
		<property name="swfToolsDir" value="${swfToolsDir}"/>
	</bean>
		
	<bean id="pageCounterService" class="org.bigbluebutton.presentation.imp.PageCounterService">
		<property name="pageCounter" ref="pageCounter"/>
		<property name="maxNumPages" value="${maxNumPages}"/>
	</bean>
	
	<bean id="pdf2SwfPageConverter" class="org.bigbluebutton.presentation.imp.Pdf2SwfPageConverter">
		<property name="swfToolsDir" value="${swfToolsDir}"/>
		<property name="fontsDir" value="${fontsDir}"/>
	</bean>
	
	<bean id="imageConvSvc" class="org.bigbluebutton.presentation.imp.PdfPageToImageConversionService">
		<property name="pageExtractor" ref="pageExtractor"/>
		<property name="pdfToImageConverter" ref="imageMagickPageConverter"/>
		<property name="imageToSwfConverter" ref="png2SwfConverter"/>
	</bean>
	
	<bean id="thumbCreator" class="org.bigbluebutton.presentation.imp.ThumbnailCreatorImp">
		<property name="imageMagickDir" value="${imageMagickDir}"/>
		<property name="blankThumbnail" value="${BLANK_THUMBNAIL}"/>
	</bean>
	
	<bean id="generatedSlidesInfoHelper" class="org.bigbluebutton.presentation.GeneratedSlidesInfoHelperImp"/>
	
	<bean id="pdfToSwfSlidesGenerationService" class="org.bigbluebutton.presentation.imp.PdfToSwfSlidesGenerationService">
		<property name="counterService" ref="pageCounterService"/>
		<property name="pageConverter" ref="pdf2SwfPageConverter"/>
		<property name="pdfPageToImageConversionService" ref="imageConvSvc"/>
		<property name="thumbnailCreator" ref="thumbCreator"/>
		<property name="blankSlide" value="${BLANK_SLIDE}"/>
		<property name="maxConversionTime" value="${maxConversionTime}"/>
		<property name="swfSlidesGenerationProgressNotifier" ref="swfSlidesGenerationProgressNotifier"/>
	</bean>	
	
	<bean id="imageToSwfSlidesGenerationService" class="org.bigbluebutton.presentation.imp.ImageToSwfSlidesGenerationService">
		<property name="pngPageConverter" ref="png2SwfConverter"/>
		<property name="jpgPageConverter" ref="jpg2SwfConverter"/>
		<property name="thumbnailCreator" ref="thumbCreator"/>
		<property name="blankSlide" value="${BLANK_SLIDE}"/>
		<property name="maxConversionTime" value="${maxConversionTime}"/>
		<property name="swfSlidesGenerationProgressNotifier" ref="swfSlidesGenerationProgressNotifier"/>
	</bean>
	
	<bean id="swfSlidesGenerationProgressNotifier" class="org.bigbluebutton.presentation.imp.SwfSlidesGenerationProgressNotifier">
		<property name="meetingService" ref="meetingService"/> 
		<property name="generatedSlidesInfoHelper" ref="generatedSlidesInfoHelper"/>
	</bean>	
</beans><|MERGE_RESOLUTION|>--- conflicted
+++ resolved
@@ -9,15 +9,10 @@
 		<property name="messagingService" ref="redisMessagingService"/>
     </bean>
     
-<<<<<<< HEAD
-    <bean id="redisMessagingService" class="org.bigbluebutton.api.messaging.RedisMessagingService">
-    	<!--property name="redisPool" ref="redisPool"/-->
-=======
     <bean id="messagingService" class="org.bigbluebutton.api.messaging.RedisMessagingService">
     	<constructor-arg index="0" value="${redisHost}"/>
         <constructor-arg index="1" value="${redisPort}"/>
-    	<property name="redisPool" ref="redisPool"></property>
->>>>>>> d022aafb
+    	<property name="redisPool" ref="redisPool"/>
     </bean>
     
     <bean id="redisPool" class="redis.clients.jedis.JedisPool">
