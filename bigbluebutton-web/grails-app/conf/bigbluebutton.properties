#
# BigBlueButton open source conferencing system - http://www.bigbluebutton.org/
#
# Copyright (c) 2012 BigBlueButton Inc. and by respective authors (see below).
#
# This program is free software; you can redistribute it and/or modify it under the
# terms of the GNU Lesser General Public License as published by the Free Software
# Foundation; either version 3.0 of the License, or (at your option) any later
# version.
#
# BigBlueButton is distributed in the hope that it will be useful, but WITHOUT ANY
# WARRANTY; without even the implied warranty of MERCHANTABILITY or FITNESS FOR A
# PARTICULAR PURPOSE. See the GNU Lesser General Public License for more details.
#
# You should have received a copy of the GNU Lesser General Public License along
# with BigBlueButton; if not, see <http://www.gnu.org/licenses/>.
#

#
# These are the default properites for BigBlueButton Web application

#----------------------------------------------------
# Directory where BigBlueButton stores uploaded slides
presentationDir=/var/bigbluebutton

#----------------------------------------------------
# Directory where SWFTOOLS (pdf2swf, jpeg2swf, png2swf) are located
swfToolsDir=/usr/bin

#----------------------------------------------------
# Directory where ImageMagick's convert executable is located
imageMagickDir=/usr/bin

#----------------------------------------------------
# Use fullpath to ghostscript executable since the exec names are different
# for each platform.
ghostScriptExec=/usr/bin/gs

#----------------------------------------------------
# Fonts directory passed into PDF2SWF to support highlighting of texts
# in the SWF slides.
fontsDir=/usr/share/fonts

#----------------------------------------------------
# This is a workaround for a problem converting PDF files, referenced at 
# http://groups.google.com/group/comp.lang.postscript/browse_thread/thread/c2e264ca76534ce0?pli=1
noPdfMarkWorkaround=/etc/bigbluebutton/nopdfmark.ps

#----------------------------------------------------
# These will be copied in cases where the conversion process
# fails to generate a slide from the uploaded presentation
BLANK_SLIDE=/var/bigbluebutton/blank/blank-slide.swf
BLANK_THUMBNAIL=/var/bigbluebutton/blank/blank-thumb.png

#----------------------------------------------------
# Number of minutes the conversion should take. If it takes
# more than this time, cancel the conversion process.
maxConversionTime=5

#----------------------------------------------------
# Maximum number of pages allowed for an uploaded presentation (default 100).
maxNumPages=200

#----------------------------------------------------
# Maximum swf file size for load to the client (default 500000).
MAX_SWF_FILE_SIZE=500000

# Default number of digits for voice conference users joining through the PSTN.
defaultNumDigitsForTelVoice=5

#----------------------------------------------------
# Default dial access number
defaultDialAccessNumber=613-555-1234

#----------------------------------------------------
# Default welcome message to display when the participant joins the web
# conference. This is only used for the old scheduling which will be
# removed in the future. Use the API to create a conference.
defaultWelcomeMessage=<br>Welcome to <b>%%CONFNAME%%</b>!<br><br>For help on using BigBlueButton see these (short) <a href="event:http://www.bigbluebutton.org/content/videos"><u>tutorial videos</u></a>.<br><br>To join the audio bridge click the headset icon (upper-left hand corner).  Use a headset to avoid causing background noise for others.<br>
defaultWelcomeMessageFooter=This server is running a <a href="https://code.google.com/p/bigbluebutton/wiki/081Overview" target="_blank"><u>BigBlueButton 0.81-RC</u></a>.

# Default maximum number of users a meeting can have.
# Doesn't get enforced yet but is the default value when the create
# API doesn't pass a value.
defaultMaxUsers=20

# Default duration of the meeting in minutes.
# Current default is 0 (meeting doesn't end).
defaultMeetingDuration=0

# Remove the meeting from memory when the end API is called.
# This allows 3rd-party apps to recycle the meeting right-away
# instead of waiting for the meeting to expire (see below).
removeMeetingWhenEnded=true

# The number of minutes before the system removes the meeting from memory.
defaultMeetingExpireDuration=1

# The number of minutes the system waits when a meeting is created and when
# a user joins. If after this period, a user hasn't joined, the meeting is
# removed from memory.
defaultMeetingCreateJoinDuration=5

# Disable recording by default. 
#   true - don't record even if record param in the api call is set to record
#   false - when record param is passed from api, override this default
disableRecordingDefault=false

#----------------------------------------------------
# This URL is where the BBB client is accessible. When a user sucessfully
# enters a name and password, she is redirected here to load the client.
<<<<<<< HEAD
bigbluebutton.web.serverURL=http://192.168.22.137


=======
bigbluebutton.web.serverURL=http://192.168.0.230
>>>>>>> e45a77f0

#----------------------------------------------------
# Assign URL where the logged-out participant will be redirected after sign-out.
# If "default", it returns to bigbluebutton.web.serverURL
bigbluebutton.web.logoutURL=default

# The url of the BigBlueButton client. User's will be redirected here when
# successfully joining the meeting.
defaultClientUrl=${bigbluebutton.web.serverURL}/client/BigBlueButton.html
#defaultClientUrl=http://192.168.0.235/3rd-party.html

# The default avatar image to display if nothing is passed on the JOIN API (avatarURL)
# call. This avatar is displayed if the user isn't sharing the webcam and
# the option (displayAvatar) is enabled in config.xml
defaultAvatarURL=${bigbluebutton.web.serverURL}/client/avatar.png

# The URL of the default configuration
defaultConfigURL=${bigbluebutton.web.serverURL}/client/conf/config.xml

apiVersion=0.81

# Salt which is used by 3rd-party apps to authenticate api calls
<<<<<<< HEAD
securitySalt=eb0a69fe5cb03ce81f81ed64b405ec2b
=======
securitySalt=a6cfac1d076fc4986f0b1982fec6cf2c
>>>>>>> e45a77f0

# Directory where we drop the <meeting-id-recorded>.done file
recordStatusDir=/var/bigbluebutton/recording/status/recorded

redisHost=127.0.0.1
redisPort=6379

# The directory where the published/unpublised recordings are located. This is for
# the get recording* api calls
publishedDir=/var/bigbluebutton/published
unpublishedDir=/var/bigbluebutton/unpublished

# If the API is enabled.
serviceEnabled = true

# Test voiceBridge number
testVoiceBridge=99999
testConferenceMock=conference-mock-default

#------------------------------------------------------
# These properties are used to test the conversion process.
# Conference name folder in ${presentationDir} (see above)
beans.presentationService.testConferenceMock=${testConferenceMock}

# Conference room folder in ${presentationDir}/${testConferenceMock}
beans.presentationService.testRoomMock=conference-mock-default
# Uploaded presentation name
beans.presentationService.testPresentationName=appkonference
# Uploaded presentation file
beans.presentationService.testUploadedPresentation=appkonference.txt
# Default Uploaded presentation file
beans.presentationService.defaultUploadedPresentation=${bigbluebutton.web.serverURL}/default.pdf

#----------------------------------------------------
# The URL where the presentations will be loaded from.
#----------------------------------------------------
beans.presentationService.presentationBaseUrl=${bigbluebutton.web.serverURL}/bigbluebutton/presentation

#----------------------------------------------------
# Inject values into grails service beans
beans.presentationService.presentationDir=${presentationDir}
<<<<<<< HEAD

#----------------------------------------------------
# Specify which IPs can do cross domain requests
accessControlAllowOrigin=${bigbluebutton.web.serverURL}

#----------------------------------------------------
# The lapsus of seconds for polling the BBB Server in order to check if it's down.
# After 5 tries if there isn't response, it will be declared down
checkBBBServerEvery=10
=======
>>>>>>> e45a77f0
<|MERGE_RESOLUTION|>--- conflicted
+++ resolved
@@ -109,13 +109,8 @@
 #----------------------------------------------------
 # This URL is where the BBB client is accessible. When a user sucessfully
 # enters a name and password, she is redirected here to load the client.
-<<<<<<< HEAD
 bigbluebutton.web.serverURL=http://192.168.22.137
 
-
-=======
-bigbluebutton.web.serverURL=http://192.168.0.230
->>>>>>> e45a77f0
 
 #----------------------------------------------------
 # Assign URL where the logged-out participant will be redirected after sign-out.
@@ -138,11 +133,7 @@
 apiVersion=0.81
 
 # Salt which is used by 3rd-party apps to authenticate api calls
-<<<<<<< HEAD
 securitySalt=eb0a69fe5cb03ce81f81ed64b405ec2b
-=======
-securitySalt=a6cfac1d076fc4986f0b1982fec6cf2c
->>>>>>> e45a77f0
 
 # Directory where we drop the <meeting-id-recorded>.done file
 recordStatusDir=/var/bigbluebutton/recording/status/recorded
@@ -184,7 +175,6 @@
 #----------------------------------------------------
 # Inject values into grails service beans
 beans.presentationService.presentationDir=${presentationDir}
-<<<<<<< HEAD
 
 #----------------------------------------------------
 # Specify which IPs can do cross domain requests
@@ -193,6 +183,4 @@
 #----------------------------------------------------
 # The lapsus of seconds for polling the BBB Server in order to check if it's down.
 # After 5 tries if there isn't response, it will be declared down
-checkBBBServerEvery=10
-=======
->>>>>>> e45a77f0
+checkBBBServerEvery=10