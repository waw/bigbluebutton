/**
* BigBlueButton open source conferencing system - http://www.bigbluebutton.org/
*
* Copyright (c) 2012 BigBlueButton Inc. and by respective authors (see below).
*
* This program is free software; you can redistribute it and/or modify it under the
* terms of the GNU Lesser General Public License as published by the Free Software
* Foundation; either version 3.0 of the License, or (at your option) any later
* version.
*
* BigBlueButton is distributed in the hope that it will be useful, but WITHOUT ANY
* WARRANTY; without even the implied warranty of MERCHANTABILITY or FITNESS FOR A
* PARTICULAR PURPOSE. See the GNU Lesser General Public License for more details.
*
* You should have received a copy of the GNU Lesser General Public License along
* with BigBlueButton; if not, see <http://www.gnu.org/licenses/>.
*
*/
package org.bigbluebutton.web.controllers

import javax.servlet.ServletRequest;
import java.text.MessageFormat;
import java.util.Collections;
import org.apache.commons.codec.binary.Hex;
import org.apache.commons.codec.digest.DigestUtils;
import org.apache.commons.codec.binary.Base64;
import org.apache.commons.lang.RandomStringUtils;
import org.apache.commons.lang.StringUtils;
import org.bigbluebutton.api.domain.Config;
import org.bigbluebutton.api.domain.Meeting;
import org.bigbluebutton.api.domain.UserSession;
import org.bigbluebutton.api.MeetingService;
import org.bigbluebutton.api.domain.Recording;
import org.bigbluebutton.web.services.PresentationService
import org.bigbluebutton.presentation.UploadedPresentation
import java.security.MessageDigest;
import java.security.NoSuchAlgorithmException;
import org.bigbluebutton.api.ApiErrors;
import org.bigbluebutton.api.ParamsProcessorUtil;
import java.util.HashMap;
import java.util.Iterator;
import java.util.ArrayList;
import java.text.DateFormat;
import org.bigbluebutton.api.Util;

class ApiController {
  private static final Integer SESSION_TIMEOUT = 14400  // 4 hours    
  private static final String CONTROLLER_NAME = 'ApiController'		
  private static final String RESP_CODE_SUCCESS = 'SUCCESS'
  private static final String RESP_CODE_FAILED = 'FAILED'
  private static final String ROLE_MODERATOR = "MODERATOR";
  private static final String ROLE_ATTENDEE = "VIEWER";
  private static final String SECURITY_SALT = '639259d4-9dd8-4b25-bf01-95f9567eaf4b'
  private static final String API_VERSION = '0.8'
    
  MeetingService meetingService;
  PresentationService presentationService
  ParamsProcessorUtil paramsProcessorUtil
  
  /* general methods */
  def index = {
    log.debug CONTROLLER_NAME + "#index"
    response.addHeader("Cache-Control", "no-cache")
    withFormat {	
      xml {
        render(contentType:"text/xml") {
          response() {
            returncode(RESP_CODE_SUCCESS)
            version(paramsProcessorUtil.getApiVersion())
          }
        }
      }
    }
  }
 
        
  /*********************************** 
   * CREATE (API) 
   ***********************************/
  def create = {
    String API_CALL = 'create'
    log.debug CONTROLLER_NAME + "#${API_CALL}"
    log.debug params
  	
	// BEGIN - backward compatibility
	if (StringUtils.isEmpty(params.checksum)) {
		invalid("checksumError", "You did not pass the checksum security check")
		return
	}

/*
	if (StringUtils.isEmpty(params.name)) {
		invalid("missingParamName", "You must specify a name for the meeting.");
		return
	}
*/
	if (StringUtils.isEmpty(params.meetingID)) {
		invalid("missingParamMeetingID", "You must specify a meeting ID for the meeting.");
		return
	}
	
	if (! paramsProcessorUtil.isChecksumSame(API_CALL, params.checksum, request.getQueryString())) {
		invalid("checksumError", "You did not pass the checksum security check")
		return
	}
	// END - backward compatibility
	
	ApiErrors errors = new ApiErrors();
	paramsProcessorUtil.processRequiredCreateParams(params, errors);

    if (errors.hasErrors()) {
    	respondWithErrors(errors)
    	return
    }
            
    // Do we agree with the checksum? If not, complain.
    if (! paramsProcessorUtil.isChecksumSame(API_CALL, params.checksum, request.getQueryString())) {
      errors.checksumError()
    	respondWithErrors(errors)
    	return
    }
    
    
    // Translate the external meeting id into an internal meeting id.
    String internalMeetingId = paramsProcessorUtil.convertToInternalMeetingId(params.meetingID);		
    Meeting existing = meetingService.getMeeting(internalMeetingId);
    if (existing != null) {
      log.debug "Existing conference found"
      Map<String, Object> updateParams = paramsProcessorUtil.processUpdateCreateParams(params);
      if (existing.getViewerPassword().equals(params.get("attendeePW")) && existing.getModeratorPassword().equals(params.get("moderatorPW"))) {
        paramsProcessorUtil.updateMeeting(updateParams, existing);
        // trying to create a conference a second time, return success, but give extra info
        // Ignore pre-uploaded presentations. We only allow uploading of presentation once.
        //uploadDocuments(existing);
        respondWithConference(existing, "duplicateWarning", "This conference was already in existence and may currently be in progress.");
      } else {
	  	// BEGIN - backward compatibility
	  	invalid("idNotUnique", "A meeting already exists with that meeting ID.  Please use a different meeting ID.");
		  return;
	  	// END - backward compatibility
	  
        // enforce meetingID unique-ness
        errors.nonUniqueMeetingIdError()
        respondWithErrors(errors)
      } 
      
      return;    
    }
     
    Meeting newMeeting = paramsProcessorUtil.processCreateParams(params);      
		      
    meetingService.createMeeting(newMeeting);
    
    // See if the request came with pre-uploading of presentation.
    uploadDocuments(newMeeting);    
    respondWithConference(newMeeting, null, null)
  }

  /**********************************************
   * JOIN API
   *********************************************/
  def join = {
    String API_CALL = 'join'
    log.debug CONTROLLER_NAME + "#${API_CALL}"
  	ApiErrors errors = new ApiErrors()
  	  
	// BEGIN - backward compatibility
    if (StringUtils.isEmpty(params.checksum)) {
		invalid("checksumError", "You did not pass the checksum security check")
		return
	}

	if (StringUtils.isEmpty(params.fullName)) {
		invalid("missingParamFullName", "You must specify a name for the attendee who will be joining the meeting.");
		return
	}
	
	if (StringUtils.isEmpty(params.meetingID)) {
		invalid("missingParamMeetingID", "You must specify a meeting ID for the meeting.");
		return
	}
	
	if (StringUtils.isEmpty(params.password)) {
		invalid("invalidPassword","You either did not supply a password or the password supplied is neither the attendee or moderator password for this conference.");
		return
	}
	
	if (!paramsProcessorUtil.isChecksumSame(API_CALL, params.checksum, request.getQueryString())) {
		invalid("checksumError", "You did not pass the checksum security check")
		return
	}
	// END - backward compatibility
  
    // Do we have a checksum? If none, complain.
    if (StringUtils.isEmpty(params.checksum)) {
      errors.missingParamError("checksum");
    }

    // Do we have a name for the user joining? If none, complain.
    String fullName = params.fullName
    if (StringUtils.isEmpty(fullName)) {
      errors.missingParamError("fullName");
    }

    // Do we have a meeting id? If none, complain.
    String externalMeetingId = params.meetingID
    if (StringUtils.isEmpty(externalMeetingId)) {
      errors.missingParamError("meetingID");
    }

    // Do we have a password? If not, complain.
    String attPW = params.password
    if (StringUtils.isEmpty(attPW)) {
      errors.missingParamError("password");
    }
    
    if (errors.hasErrors()) {
    	respondWithErrors(errors)
    	return
    }
        
    // Do we agree on the checksum? If not, complain.		
    if (! paramsProcessorUtil.isChecksumSame(API_CALL, params.checksum, request.getQueryString())) {
      	errors.checksumError()
    	respondWithErrors(errors)
    	return
    }

    // Everything is good so far. Translate the external meeting id to an internal meeting id. If
    // we can't find the meeting, complain.					        
    String internalMeetingId = paramsProcessorUtil.convertToInternalMeetingId(externalMeetingId);
    log.info("Retrieving meeting ${internalMeetingId}")		
    Meeting meeting = meetingService.getMeeting(internalMeetingId);
    if (meeting == null) {
		// BEGIN - backward compatibility
		invalid("invalidMeetingIdentifier", "The meeting ID that you supplied did not match any existing meetings");
		return;
		// END - backward compatibility
		
	   errors.invalidMeetingIdError();
	   respondWithErrors(errors)
	   return;
    }

	// the createTime mismatch with meeting's createTime, complain
	// In the future, the createTime param will be required
	if (params.createTime != null){
		long createTime = 0;
		try{
			createTime=Long.parseLong(params.createTime);
		}catch(Exception e){
			log.warn("could not parse createTime param");
			createTime = -1;
		}
		if(createTime != meeting.getCreateTime()){
			errors.mismatchCreateTimeParam();
			respondWithErrors(errors);
			return;
		}
	}
    
    // Is this user joining a meeting that has been ended. If so, complain.
    if (meeting.isForciblyEnded()) {
		// BEGIN - backward compatibility
		invalid("meetingForciblyEnded", "You can not re-join a meeting that has already been forcibly ended.  However, once the meeting is removed from memory (according to the timeout configured on this server, you will be able to once again create a meeting with the same meeting ID");
		return;
		// END - backward compatibility
		
      errors.meetingForciblyEndedError();
      respondWithErrors(errors)
      return;
    }

    // Now determine if this user is a moderator or a viewer.
    String role = null;
    if (meeting.getModeratorPassword().equals(attPW)) {
      role = ROLE_MODERATOR;
    } else if (meeting.getViewerPassword().equals(attPW)) {
      role = ROLE_ATTENDEE;
    }
    
    if (role == null) {
		// BEGIN - backward compatibility
		invalid("invalidPassword","You either did not supply a password or the password supplied is neither the attendee or moderator password for this conference.");
		return
		// END - backward compatibility
		
    	errors.invalidPasswordError()
	    respondWithErrors(errors)
	    return;
    }
	
	String webVoice = StringUtils.isEmpty(params.webVoiceConf) ? meeting.getTelVoice() : params.webVoiceConf

    boolean redirectImm = parseBoolean(params.redirectImmediately)
    
	String internalUserID = RandomStringUtils.randomAlphanumeric(12).toLowerCase()
	
    String externUserID = params.userID
    if (StringUtils.isEmpty(externUserID)) {
      externUserID = internalUserID
    }
	
	//Return a Map with the user custom data
	Map<String,String> userCustomData = paramsProcessorUtil.getUserCustomData(params);
	//Currently, it's associated with the externalUserID
	if(userCustomData.size()>0)
		meetingService.addUserCustomData(meeting.getInternalId(),externUserID,userCustomData);
    
	String configxml = null;
	
	if (! StringUtils.isEmpty(params.configToken)) {
		Config conf = meeting.getConfig(params.configToken);
		if (conf == null) {
			errors.noConfigFoundForToken(params.configToken);
			respondWithErrors(errors);
		} else {
			configxml = conf.config;
			println ("USING PREFERRED CONFIG")
		}
	} else {
		Config conf = meeting.getDefaultConfig();
		if (conf == null) {
			errors.noConfigFound();
			respondWithErrors(errors);
		} else {
			configxml = conf.config;
			println ("USING DEFAULT CONFIG")
		}
	}
	
	if (StringUtils.isEmpty(configxml)) {
		errors.noConfigFound();
		respondWithErrors(errors);
	}
	
	UserSession us = new UserSession();
	us.internalUserId = internalUserID
  us.conferencename = meeting.getName()
  us.meetingID = meeting.getInternalId()
	us.externMeetingID = meeting.getExternalId()
  us.externUserID = externUserID
  us.fullname = fullName 
  us.role = role
  us.conference = meeting.getInternalId()
  us.room = meeting.getInternalId()
  us.voicebridge = meeting.getTelVoice()
  us.webvoiceconf = meeting.getWebVoice()
  us.mode = "LIVE"
  us.record = meeting.isRecord()
  us.welcome = meeting.getWelcomeMessage()
	us.logoutUrl = meeting.getLogoutUrl();
	us.configXML = configxml;
			
	if (! StringUtils.isEmpty(params.defaultLayout)) {
		us.defaultLayout = params.defaultLayout;
	}

    if (! StringUtils.isEmpty(params.avatarURL)) {
        us.avatarURL = params.avatarURL;
    } else {
        us.avatarURL = meeting.defaultAvatarURL
    }
    	     
	// Store the following into a session so we can handle
	// logout, restarts properly.
	session['meeting-id'] = us.meetingID
	session['user-token'] = us.meetingID + "-" + us.internalUserId;
	session['logout-url'] = us.logoutUrl
	
	meetingService.addUserSession(session['user-token'], us);
	
	// Register user into the meeting.
	meetingService.registerUser(us.meetingID, us.internalUserId, us.fullname, us.role, us.externUserID, us.internalUserId /* authToken for now */)
	
	log.info("Session user token for " + us.fullname + " [" + session['user-token'] + "]")	
    session.setMaxInactiveInterval(SESSION_TIMEOUT);
    
	//check if exists the param redirect
	boolean redirectClient = true;
	String clientURL = paramsProcessorUtil.getDefaultClientUrl();
	
	if(! StringUtils.isEmpty(params.redirect)) {
		try{
			redirectClient = Boolean.parseBoolean(params.redirect);
		}catch(Exception e){
			redirectClient = true;
		}
	}
	
	if(!StringUtils.isEmpty(params.clientURL)){
		clientURL = params.clientURL;
	}
	
	if (redirectClient){
		println("Successfully joined. Redirecting to ${paramsProcessorUtil.getDefaultClientUrl()}");
		println "ClientURL ${clientURL}"
		log.info("Successfully joined. Redirecting to ${paramsProcessorUtil.getDefaultClientUrl()}"); 		
		redirect(url: clientURL);
	}
	else{
		log.info("Successfully joined. Sending XML response.");
		response.addHeader("Cache-Control", "no-cache")
		withFormat {
		  xml {
			render(contentType:"text/xml") {
			  response() {
				returncode(RESP_CODE_SUCCESS)
				messageKey("successfullyJoined")
				message("You have joined successfully.")
				meeting_id(us.meetingID)
				user_id(us.internalUserId)
				auth_token(us.internalUserId)
			  }
			}
		  }
		}
	}
  }

  /*******************************************
   * IS_MEETING_RUNNING API
   *******************************************/
  def isMeetingRunning = {
    String API_CALL = 'isMeetingRunning'
    log.debug CONTROLLER_NAME + "#${API_CALL}"

	// BEGIN - backward compatibility
	if (StringUtils.isEmpty(params.checksum)) {
		invalid("checksumError", "You did not pass the checksum security check")
		return
	}

	if (StringUtils.isEmpty(params.meetingID)) {
		invalid("missingParamMeetingID", "You must specify a meeting ID for the meeting.");
		return
	}
	
	if (! paramsProcessorUtil.isChecksumSame(API_CALL, params.checksum, request.getQueryString())) {
		invalid("checksumError", "You did not pass the checksum security check")
		return
	}
	// END - backward compatibility
	
  	ApiErrors errors = new ApiErrors()
  	
    // Do we have a checksum? If none, complain.
    if (StringUtils.isEmpty(params.checksum)) {
      errors.missingParamError("checksum");
    }

    // Do we have a meeting id? If none, complain.
    String externalMeetingId = params.meetingID
    if (StringUtils.isEmpty(externalMeetingId)) {
      errors.missingParamError("meetingID");
    }

    if (errors.hasErrors()) {
    	respondWithErrors(errors)
    	return
    }
    
    // Do we agree on the checksum? If not, complain.		
    if (! paramsProcessorUtil.isChecksumSame(API_CALL, params.checksum, request.getQueryString())) {
      	errors.checksumError()
    	respondWithErrors(errors)
    	return
    }
            
    // Everything is good so far. Translate the external meeting id to an internal meeting id. If
    // we can't find the meeting, complain.					        
    String internalMeetingId = paramsProcessorUtil.convertToInternalMeetingId(externalMeetingId);
    log.info("Retrieving meeting ${internalMeetingId}")		
    Meeting meeting = meetingService.getMeeting(internalMeetingId);
	boolean isRunning = meeting != null && meeting.isRunning();
   
    response.addHeader("Cache-Control", "no-cache")
    withFormat {	
      xml {
        render(contentType:"text/xml") {
          response() {
            returncode(RESP_CODE_SUCCESS)
            running(isRunning ? "true" : "false")
          }
        }
      }
    }
  }

  /************************************
   * END API
   ************************************/
  def end = {
    String API_CALL = "end"
    
    log.debug CONTROLLER_NAME + "#${API_CALL}"    
	
	// BEGIN - backward compatibility
	if (StringUtils.isEmpty(params.checksum)) {
		invalid("checksumError", "You did not pass the checksum security check")
		return
	}

	if (StringUtils.isEmpty(params.meetingID)) {
		invalid("missingParamMeetingID", "You must specify a meeting ID for the meeting.");
		return
	}
	
	if (StringUtils.isEmpty(params.password)) {
		invalid("invalidPassword","You must supply the moderator password for this call.");
		return
	}
	
	if (! paramsProcessorUtil.isChecksumSame(API_CALL, params.checksum, request.getQueryString())) {
		invalid("checksumError", "You did not pass the checksum security check")
		return
	}
	// END - backward compatibility
	
    ApiErrors errors = new ApiErrors()
    
    // Do we have a checksum? If none, complain.
    if (StringUtils.isEmpty(params.checksum)) {
      errors.missingParamError("checksum");
    }

    // Do we have a meeting id? If none, complain.
    String externalMeetingId = params.meetingID
    if (StringUtils.isEmpty(externalMeetingId)) {
      errors.missingParamError("meetingID");
    }

    // Do we have a password? If not, complain.
    String modPW = params.password
    if (StringUtils.isEmpty(modPW)) {
      errors.missingParamError("password");
    }

    if (errors.hasErrors()) {
    	respondWithErrors(errors)
    	return
    }
    
    // Do we agree on the checksum? If not, complain.		
    if (! paramsProcessorUtil.isChecksumSame(API_CALL, params.checksum, request.getQueryString())) {
      	errors.checksumError()
    	respondWithErrors(errors)
    	return
    }
            
    // Everything is good so far. Translate the external meeting id to an internal meeting id. If
    // we can't find the meeting, complain.					        
    String internalMeetingId = paramsProcessorUtil.convertToInternalMeetingId(externalMeetingId);
    log.info("Retrieving meeting ${internalMeetingId}")		
    Meeting meeting = meetingService.getMeeting(internalMeetingId);
    if (meeting == null) {
		// BEGIN - backward compatibility
		invalid("notFound", "We could not find a meeting with that meeting ID - perhaps the meeting is not yet running?");
		return;
		// END - backward compatibility
		
	   errors.invalidMeetingIdError();
	   respondWithErrors(errors)
	   return;
    }
    
    if (meeting.getModeratorPassword().equals(modPW) == false) {
		// BEGIN - backward compatibility
		invalid("invalidPassword","You must supply the moderator password for this call.");
		return;
		// END - backward compatibility
		
	   errors.invalidPasswordError();
	   respondWithErrors(errors)
	   return;
    }
       
    meetingService.endMeeting(meeting.getInternalId());
    
    response.addHeader("Cache-Control", "no-cache")
    withFormat {	
      xml {
        render(contentType:"text/xml") {
          response() {
            returncode(RESP_CODE_SUCCESS)
            messageKey("sentEndMeetingRequest")
            message("A request to end the meeting was sent.  Please wait a few seconds, and then use the getMeetingInfo or isMeetingRunning API calls to verify that it was ended.")
          }
        }
      }
    }
  }

  /*****************************************
   * GETMEETINGINFO API
   *****************************************/
  def getMeetingInfo = {
    String API_CALL = "getMeetingInfo"
    log.debug CONTROLLER_NAME + "#${API_CALL}"
    
  	// BEGIN - backward compatibility
  	if (StringUtils.isEmpty(params.checksum)) {
  		invalid("checksumError", "You did not pass the checksum security check")
  		return
  	}

  	if (StringUtils.isEmpty(params.meetingID)) {
  		invalid("missingParamMeetingID", "You must specify a meeting ID for the meeting.");
  		return
  	}
  	
 	
  	if (! paramsProcessorUtil.isChecksumSame(API_CALL, params.checksum, request.getQueryString())) {
  		invalid("checksumError", "You did not pass the checksum security check")
  		return
  	}
  	// END - backward compatibility
	
    ApiErrors errors = new ApiErrors()
        
    // Do we have a checksum? If none, complain.
    if (StringUtils.isEmpty(params.checksum)) {
      errors.missingParamError("checksum");
    }

    // Do we have a meeting id? If none, complain.
    String externalMeetingId = params.meetingID
    if (StringUtils.isEmpty(externalMeetingId)) {
      errors.missingParamError("meetingID");
    }

    if (errors.hasErrors()) {
    	respondWithErrors(errors)
    	return
    }
    
    // Do we agree on the checksum? If not, complain.		
    if (! paramsProcessorUtil.isChecksumSame(API_CALL, params.checksum, request.getQueryString())) {
      	errors.checksumError()
    	respondWithErrors(errors)
    	return
    }
    
    // Everything is good so far. Translate the external meeting id to an internal meeting id. If
    // we can't find the meeting, complain.					        
    String internalMeetingId = paramsProcessorUtil.convertToInternalMeetingId(externalMeetingId);
    log.info("Retrieving meeting ${internalMeetingId}")		
    Meeting meeting = meetingService.getMeeting(internalMeetingId);
      if (meeting == null) {
  		// BEGIN - backward compatibility
  		invalid("notFound", "We could not find a meeting with that meeting ID");
  		return;
  		// END - backward compatibility
  		
      errors.invalidMeetingIdError();
      respondWithErrors(errors)
      return;
    }
     
    respondWithConferenceDetails(meeting, null, null, null);
  }
  
  /************************************
   *	GETMEETINGS API
   ************************************/
  def getMeetingsHandler = {
    String API_CALL = "getMeetings"
    log.debug CONTROLLER_NAME + "#${API_CALL}"
    
    println("##### GETMEETINGS API CALL ####")
    
  	// BEGIN - backward compatibility
  	if (StringUtils.isEmpty(params.checksum)) {
  		invalid("checksumError", "You did not pass the checksum security check")
  		return
  	}
  	
  	if (! paramsProcessorUtil.isChecksumSame(API_CALL, params.checksum, request.getQueryString())) {
  		invalid("checksumError", "You did not pass the checksum security check")
  		return
  	}
  	// END - backward compatibility
	
    ApiErrors errors = new ApiErrors()
        
    // Do we have a checksum? If none, complain.
    if (StringUtils.isEmpty(params.checksum)) {
      errors.missingParamError("checksum");
    }

    if (errors.hasErrors()) {
    	respondWithErrors(errors)
    	return
    }
    
    // Do we agree on the checksum? If not, complain.		
    if (! paramsProcessorUtil.isChecksumSame(API_CALL, params.checksum, request.getQueryString())) {
      errors.checksumError()
    	respondWithErrors(errors)
    	return
    }
        
    Collection<Meeting> mtgs = meetingService.getMeetings();
    
    if (mtgs == null || mtgs.isEmpty()) {
      response.addHeader("Cache-Control", "no-cache")
      withFormat {	
        xml {
          render(contentType:"text/xml") {
            response() {
              returncode(RESP_CODE_SUCCESS)
              meetings()
              messageKey("noMeetings")
              message("no meetings were found on this server")
            }
          }
        }
      }
    } else {
      println("#### Has running meetings [" + mtgs.size() + "] #####")
      response.addHeader("Cache-Control", "no-cache")
      withFormat {	
        xml {
          render(contentType:"text/xml") {
            response() {
              returncode(RESP_CODE_SUCCESS)
                meetings {
                  for (m in mtgs) {
                    meeting {
                      meetingID(m.getExternalId())
				              meetingName(m.getName())
				              createTime(m.getCreateTime())
                      attendeePW(m.getViewerPassword())
                      moderatorPW(m.getModeratorPassword())
                      hasBeenForciblyEnded(m.isForciblyEnded() ? "true" : "false")
                      running(m.isRunning() ? "true" : "false")
                    }
                  }
                }
              }
            }
          }
      }
    }
  }
  
  def getDefaultConfigXML = {
 
    String API_CALL = "getDefaultConfigXML"
    
    ApiErrors errors = new ApiErrors();
    
    if (StringUtils.isEmpty(params.checksum)) {
        invalid("checksumError", "You did not pass the checksum security check")
        return
    }
        
    // Do we agree on the checksum? If not, complain.       
    if (! paramsProcessorUtil.isChecksumSame(API_CALL, params.checksum, request.getQueryString())) {
        errors.checksumError()
        respondWithErrors(errors)
        return
    }
    
    String defConfigXML = paramsProcessorUtil.getDefaultConfigXML();
    
    response.addHeader("Cache-Control", "no-cache")
    render text: defConfigXML, contentType: 'text/xml'
      
  }

  private Map<String, String[]> getParameters(ServletRequest request) {
    // Copy the parameters into our own Map as we can't pass the paramMap
    // from the request as it's an unmodifiable map.
    Map<String, String[]> reqParams = new HashMap<String, String[]>();
    Map<String, String[]> unModReqParams = request.getParameterMap(); 
 
    SortedSet<String> keys = new TreeSet<String>(unModReqParams.keySet());
 
    for (String key: keys) {       
      reqParams.put(key, unModReqParams.get(key));
    }

    return reqParams;
  }

  /***********************************************
  * POLL API
  ***********************************************/
  def setPollXML = {
    String API_CALL = "setPollXML"
    log.debug CONTROLLER_NAME + "#${API_CALL}"

    println CONTROLLER_NAME + "#${API_CALL}"

    if (StringUtils.isEmpty(params.checksum)) {
        invalid("checksumError", "You did not pass the checksum security check")
        return
    }
    
    if (StringUtils.isEmpty(params.pollXML)) {
        invalid("configXMLError", "You did not pass a poll XML")
        return
    }

    if (StringUtils.isEmpty(params.meetingID)) {
        invalid("missingParamMeetingID", "You must specify a meeting ID for the meeting.");
        return
    }
    
    // Translate the external meeting id into an internal meeting id.
    String internalMeetingId = paramsProcessorUtil.convertToInternalMeetingId(params.meetingID);
    Meeting meeting = meetingService.getMeeting(internalMeetingId);
    if (meeting == null) {
      // BEGIN - backward compatibility
      invalid("invalidMeetingIdentifier", "The meeting ID that you supplied did not match any existing meetings");
      return;
      // END - backward compatibility
        
       errors.invalidMeetingIdError();
       respondWithErrors(errors)
       return;
    }
    
    Map<String, String[]> reqParams = getParameters(request)
    
    String pollXML = params.pollXML
    
    String decodedPollXML;
        
    try {
      decodedPollXML = URLDecoder.decode(pollXML, "UTF-8");
    } catch (UnsupportedEncodingException e) {
      log.error("Couldn't decode poll XML.");
      invalid("pollXMLError", "Cannot decode poll XML")
      return;
    }
    
    println "decodedPollXML [" + decodedPollXML + "]"
         
    if (! paramsProcessorUtil.isPostChecksumSame(API_CALL, reqParams)) {       
      response.addHeader("Cache-Control", "no-cache")
      withFormat {
        xml {
          render(contentType:"text/xml") {
            response() {
              returncode("FAILED")
              messageKey("pollXMLChecksumError")
              message("pollXMLChecksumError: request did not pass the checksum security check.")
            }
          }
        }
      }       
    } else {
      println "**************** CHECKSUM PASSED **************************"
        
      //println "[" + decodedPollXML + "]";

      def pollxml = new XmlSlurper().parseText(decodedPollXML);
        
      pollxml.children().each { poll ->
        String title = poll.title.text();
        String question = poll.question.text();
        String questionType = poll.questionType.text();
        
        ArrayList<String> answers = new ArrayList<String>();
        poll.answers.children().each { answer ->
          answers.add(answer.text());
        }
              
        //send poll to BigBlueButton Apps
        meetingService.createdPolls(meeting.getInternalId(), title, question, questionType, answers);
      }
            
      response.addHeader("Cache-Control", "no-cache")
      withFormat {
        xml {
          render(contentType:"text/xml") {
            response() {
              returncode("SUCCESS")
            }
          }
        }
      }
    }
  }
  
  /***********************************************
  * CONFIG API
  ***********************************************/
  def setConfigXML = {
    String API_CALL = "setConfigXML"
    log.debug CONTROLLER_NAME + "#${API_CALL}"

  	if (StringUtils.isEmpty(params.checksum)) {
  		invalid("checksumError", "You did not pass the checksum security check")
  		return
  	}
  	
  	if (StringUtils.isEmpty(params.configXML)) {
  		invalid("configXMLError", "You did not pass a config XML")
  		return
  	}

  	if (StringUtils.isEmpty(params.meetingID)) {
  		invalid("missingParamMeetingID", "You must specify a meeting ID for the meeting.");
  		return
  	}
	
    // Translate the external meeting id into an internal meeting id.
    String internalMeetingId = paramsProcessorUtil.convertToInternalMeetingId(params.meetingID);
    Meeting meeting = meetingService.getMeeting(internalMeetingId);
    if (meeting == null) {
      // BEGIN - backward compatibility
      invalid("invalidMeetingIdentifier", "The meeting ID that you supplied did not match any existing meetings");
      return;
      // END - backward compatibility
		
	   errors.invalidMeetingIdError();
	   respondWithErrors(errors)
	   return;
    }
	
    Map<String, String[]> reqParams = getParameters(request)
    
    String configXML = params.configXML
	
    String decodedConfigXML;
        
    try {
      decodedConfigXML = URLDecoder.decode(configXML, "UTF-8");
    } catch (UnsupportedEncodingException e) {
      log.error("Couldn't decode config XML.");
      invalid("configXMLError", "Cannot decode config XML")
      return;
    }
         
	  if (! paramsProcessorUtil.isPostChecksumSame(API_CALL, reqParams)) {		 
		  response.addHeader("Cache-Control", "no-cache")
		  withFormat {
  			xml {
  			  render(contentType:"text/xml") {
    				response() {
    				  returncode("FAILED")
    				  messageKey("configXMLChecksumError")
    				  message("configXMLChecksumError: request did not pass the checksum security check.")
    				}
  			  }
  			}
		  }		  
		} else {
      //println "**************** CHECKSUM PASSED **************************"
			boolean defaultConfig = false;
			
			if (! StringUtils.isEmpty(params.defaultConfig)) {
				try {
					defaultConfig = Boolean.parseBoolean(params.defaultConfig);
				} catch(Exception e) {
					defaultConfig = false;
				}
			}
			
      //println "[" + decodedConfigXML + "]";

			String token = meeting.storeConfig(defaultConfig, decodedConfigXML);
			response.addHeader("Cache-Control", "no-cache")
			withFormat {
			  xml {
				  //println "**************** CHECKSUM PASSED - XML RESPONSE **************************"
			    render(contentType:"text/xml") {
  				  response() {
  				    returncode("SUCCESS")
  				    configToken(token)
  				  }
			    }
			  }
		  }
		}
  }

  /***********************************************
  * CALLBACK API
  ***********************************************/
  def subscribeEvent = {
    String API_CALL = "subscribeEvent"
    log.debug CONTROLLER_NAME + "#${API_CALL}"

    if (StringUtils.isEmpty(params.checksum)) {
      invalid("checksumError", "You did not pass the checksum security check")
      return
    }
    
    if (StringUtils.isEmpty(params.callbackURL)) {
      invalid("missingParamCallbackURL", "You must specify a callbackURL for subscribing");
      return
    }

    if (StringUtils.isEmpty(params.meetingID)) {
      invalid("missingParamMeetingID", "You must specify a meeting ID for the meeting.");
      return
    }

    String internalMeetingId = paramsProcessorUtil.convertToInternalMeetingId(params.meetingID);
    Meeting meeting = meetingService.getMeeting(internalMeetingId);
    if (meeting == null) {
      // BEGIN - backward compatibility
      invalid("invalidMeetingIdentifier", "The meeting ID that you supplied did not match any existing meetings");
      return;
      // END - backward compatibility
    
     errors.invalidMeetingIdError();
     respondWithErrors(errors)
     return;
    }
    
    if (! paramsProcessorUtil.isChecksumSame(API_CALL, params.checksum, request.getQueryString())) {     
      response.addHeader("Cache-Control", "no-cache")
      withFormat {
        xml {
          render(contentType:"text/xml") {
            response() {
              returncode("FAILED")
              messageKey("subscribeEventChecksumError")
              message("subscribeEventChecksumError: request did not pass the checksum security check.")
            }
          }
        }
      }     
    } else {
      //println "**************** CHECKSUM PASSED **************************"
      String sid = meetingService.addSubscription(meeting.getInternalId(), meeting.getExternalId(), params.callbackURL);

      if(sid.isEmpty()){
        response.addHeader("Cache-Control", "no-cache")
        withFormat {
          xml {
            //println "**************** CHECKSUM PASSED - XML RESPONSE **************************"
            render(contentType:"text/xml") {
              response() {
                returncode("FAILED")
                messageKey("subscribeEventError")
                message("subscribeEventError: An error happen while storing your subscription. Check the logs.")
              }
            }
          }
        }

      }else{
        response.addHeader("Cache-Control", "no-cache")
        withFormat {
          xml {
            //println "**************** CHECKSUM PASSED - XML RESPONSE **************************"
            render(contentType:"text/xml") {
              response() {
                returncode("SUCCESS")
                subscriptionID(sid)
              }
            }
          }
        }
      }
    }
  }

  def unsubscribeEvent = {
    String API_CALL = "unsubscribeEvent"
    log.debug CONTROLLER_NAME + "#${API_CALL}"

    if (StringUtils.isEmpty(params.checksum)) {
      invalid("checksumError", "You did not pass the checksum security check")
      return
    }
    
    if (StringUtils.isEmpty(params.subscriptionID)) {
      invalid("missingParamSubscriptionID", "You must pass a subscriptionID for unsubscribing")
      return
    }

    if (StringUtils.isEmpty(params.meetingID)) {
      invalid("missingParamMeetingID", "You must specify a meeting ID for the meeting.");
      return
    }

    String internalMeetingId = paramsProcessorUtil.convertToInternalMeetingId(params.meetingID);
    Meeting meeting = meetingService.getMeeting(internalMeetingId);
    if (meeting == null) {
      // BEGIN - backward compatibility
      invalid("invalidMeetingIdentifier", "The meeting ID that you supplied did not match any existing meetings");
      return;
      // END - backward compatibility
    
     errors.invalidMeetingIdError();
     respondWithErrors(errors)
     return;
    }
  
    
    if (! paramsProcessorUtil.isChecksumSame(API_CALL, params.checksum, request.getQueryString())) {     
      response.addHeader("Cache-Control", "no-cache")
      withFormat {
        xml {
          render(contentType:"text/xml") {
            response() {
              returncode("FAILED")
              messageKey("unsubscribeEventChecksumError")
              message("unsubscribeEventChecksumError: request did not pass the checksum security check.")
            }
          }
        }
      }     
    } else {
      //println "**************** CHECKSUM PASSED **************************"
      boolean status = meetingService.removeSubscription(meeting.getInternalId(), params.subscriptionID);

      if(!status){
        response.addHeader("Cache-Control", "no-cache")
        withFormat {
          xml {
            //println "**************** CHECKSUM PASSED - XML RESPONSE **************************"
            render(contentType:"text/xml") {
              response() {
                returncode("FAILED")
                messageKey("unsubscribeEventError")
                message("unsubscribeEventError: An error happen while unsubscribing. Check the logs.")
              }
            }
          }
        }

      }else{
        response.addHeader("Cache-Control", "no-cache")
        withFormat {
          xml {
            //println "**************** CHECKSUM PASSED - XML RESPONSE **************************"
            render(contentType:"text/xml") {
              response() {
                returncode("SUCCESS")
                unsubscribed(status)
              }
            }
          }
        }
      }
    }
  }

  def listSubscriptions = {
    String API_CALL = "listSubscriptions"
    log.debug CONTROLLER_NAME + "#${API_CALL}"

    if (StringUtils.isEmpty(params.checksum)) {
      invalid("checksumError", "You did not pass the checksum security check")
      return
    }

    if (StringUtils.isEmpty(params.meetingID)) {
      invalid("missingParamMeetingID", "You must specify a meeting ID for the meeting.");
      return
    }

    String internalMeetingId = paramsProcessorUtil.convertToInternalMeetingId(params.meetingID);
    Meeting meeting = meetingService.getMeeting(internalMeetingId);
    if (meeting == null) {
      // BEGIN - backward compatibility
      invalid("invalidMeetingIdentifier", "The meeting ID that you supplied did not match any existing meetings");
      return;
      // END - backward compatibility
    
     errors.invalidMeetingIdError();
     respondWithErrors(errors)
     return;
    }
    
    if (! paramsProcessorUtil.isChecksumSame(API_CALL, params.checksum, request.getQueryString())) {     
      response.addHeader("Cache-Control", "no-cache")
      withFormat {
        xml {
          render(contentType:"text/xml") {
            response() {
              returncode("FAILED")
              messageKey("listSubscriptionsChecksumError")
              message("listSubscriptionsChecksumError: request did not pass the checksum security check.")
            }
          }
        }
      }     
    } else {
      //println "**************** CHECKSUM PASSED **************************"
      List<Map<String,String>> list = meetingService.listSubscriptions(meeting.getInternalId());

      response.addHeader("Cache-Control", "no-cache")
      withFormat {
        xml {
          //println "**************** CHECKSUM PASSED - XML RESPONSE **************************"
          render(contentType:"text/xml") {
            response() {
              returncode("SUCCESS")
              subscriptions() {
                list.each{ item ->
                  subscription(){
                    subscriptionID(item.get("subscriptionID"))
                    event(item.get("event"))
                    callbackURL(item.get("callbackURL"))
                    active(item.get("active"))  
                  }
                }
              }
            }
          }
        }
      }
      
    }
  }
  
  /***********************************************
  * CONFIG API
  ***********************************************/
  def configXML = {
	  println "Getting config xml"
	  	  
	  if (! session["user-token"] || (meetingService.getUserSession(session['user-token']) == null)) {
		  log.info("No session for user in conference.")
		  
		  Meeting meeting = null;
		  
		  // Determine the logout url so we can send the user there.
		  String logoutUrl = session["logout-url"]
						
		  if (! session['meeting-id']) {
			  meeting = meetingService.getMeeting(session['meeting-id']);
		  }
		
		  // Log the user out of the application.
		  session.invalidate()
		
		  if (meeting != null) {
			  log.debug("Logging out from [" + meeting.getInternalId() + "]");
			  logoutUrl = meeting.getLogoutUrl();
		  }
		  
		  if (StringUtils.isEmpty(logoutUrl))
			  logoutUrl = paramsProcessorUtil.getDefaultLogoutUrl()
		  
		  response.addHeader("Cache-Control", "no-cache")
		  withFormat {
			xml {
			  render(contentType:"text/xml") {
				response() {
				  returncode("FAILED")
				  message("Could not find conference.")
				  logoutURL(logoutUrl)
				}
			  }
			}
		  }		  
		} else {
			UserSession us = meetingService.getUserSession(session['user-token']);
			log.info("Found session for " + us.fullname)
			println ("Found session for " + us.fullname)
			println us.configXML
			
			response.addHeader("Cache-Control", "no-cache")
			render text: us.configXML, contentType: 'text/xml'
		}

  }
  
  /***********************************************
   * ENTER API
   ***********************************************/
  def enter = {
    boolean reject = false;

    UserSession us = null;
    Meeting meeting = null;

    if (!session["user-token"]) {
      reject = true;
    } else {
      if (meetingService.getUserSession(session['user-token']) == null)
        reject = true;
      else {
        us = meetingService.getUserSession(session['user-token']);
        meeting = meetingService.getMeeting(us.meetingID);
        if (meeting == null || meeting.isForciblyEnded()) {
          reject = true
        }
      }
    }

    if (reject) {
      log.info("No session for user in conference.")

      // Determine the logout url so we can send the user there.
      String logoutUrl = session["logout-url"]

      if (! session['meeting-id']) {
        meeting = meetingService.getMeeting(session['meeting-id']);
      }

      // Log the user out of the application.
      session.invalidate()

      if (meeting != null) {
        log.debug("Logging out from [" + meeting.getInternalId() + "]");
        logoutUrl = meeting.getLogoutUrl();
      }

      if (StringUtils.isEmpty(logoutUrl))
        logoutUrl = paramsProcessorUtil.getDefaultLogoutUrl()

      response.addHeader("Cache-Control", "no-cache")
      withFormat {        
        xml {
          render(contentType:"text/xml") {
            response() {
              returncode("FAILED")
              message("Could not find conference.")
              logoutURL(logoutUrl)
            }
          }
        }
      }
    } else {
      log.info("Found conference for " + us.fullname)
      response.addHeader("Cache-Control", "no-cache")
      withFormat {        
        xml {
          render(contentType:"text/xml") {
            response() {
              returncode("SUCCESS")
              fullname(us.fullname)
              confname(us.conferencename)
              meetingID(us.meetingID)
              externMeetingID(us.externMeetingID)
              externUserID(us.externUserID)
              internalUserID(us.internalUserId)
              role(us.role)
              conference(us.conference)
              room(us.room)
              voicebridge(us.voicebridge)
              dialnumber(meeting.getDialNumber())
              webvoiceconf(us.webvoiceconf)
              mode(us.mode)
              record(us.record)
              welcome(us.welcome)
              logoutUrl(us.logoutUrl)
              defaultLayout(us.defaultLayout)
              avatarURL(us.avatarURL)
              customdata(){
                meeting.getUserCustomData(us.externUserID).each{ k,v ->
                 "$k"("$v")
                }
              }
            }
          }
        }
      }
      }  
  }
  
  /*************************************************
   * SIGNOUT API
   *************************************************/
  def signOut = {  
	Meeting meeting = null;
  	
	if (session["user-token"] && (meetingService.getUserSession(session['user-token']) != null)) {
		  log.info("Found session for user in conference.")
		  UserSession us = meetingService.removeUserSession(session['user-token']);
		  meeting = meetingService.getMeeting(us.meetingID);
	}
		  
  	String logoutUrl = paramsProcessorUtil.getDefaultLogoutUrl()
                    
	if ((meeting == null) && (! session['meeting-id'])) {
		meeting = meetingService.getMeeting(session['meeting-id']);
	}
	
	// Log the user out of the application.
	session.invalidate()
	
  	if (meeting != null) {
  	  log.debug("Logging out from [" + meeting.getInternalId() + "]");
  		logoutUrl = meeting.getLogoutUrl();
  	}     
   
  	log.debug("Signing out. Redirecting to " + logoutUrl)
    response.addHeader("Cache-Control", "no-cache")
    withFormat {	
      xml {
        render(contentType:"text/xml") {
          response() {
            returncode(RESP_CODE_SUCCESS)
          }
        }
      }
    }
  }
 
  /******************************************************
   * GET_RECORDINGS API
   ******************************************************/
  def getRecordingsHandler = {
    String API_CALL = "getRecordings"
    log.debug CONTROLLER_NAME + "#${API_CALL}"
    
	// BEGIN - backward compatibility
	if (StringUtils.isEmpty(params.checksum)) {
		invalid("checksumError", "You did not pass the checksum security check")
		return
	}
	
	if (! paramsProcessorUtil.isChecksumSame(API_CALL, params.checksum, request.getQueryString())) {
		invalid("checksumError", "You did not pass the checksum security check")
		return
	}
	// END - backward compatibility
	
    ApiErrors errors = new ApiErrors()
        
    // Do we have a checksum? If none, complain.
    if (StringUtils.isEmpty(params.checksum)) {
      errors.missingParamError("checksum");
	  respondWithErrors(errors)
	  return
    }
	
    // Do we agree on the checksum? If not, complain.   
    if (! paramsProcessorUtil.isChecksumSame(API_CALL, params.checksum, request.getQueryString())) {
        errors.checksumError()
      respondWithErrors(errors)
      return
    }
	
	ArrayList<String> externalMeetingIds = new ArrayList<String>();
	if (!StringUtils.isEmpty(params.meetingID)) {
		externalMeetingIds=paramsProcessorUtil.decodeIds(params.meetingID);
	}
    
    // Everything is good so far. Translate the external meeting ids to an internal meeting ids.             
    ArrayList<String> internalMeetingIds = paramsProcessorUtil.convertToInternalMeetingId(externalMeetingIds);        
	HashMap<String,Recording> recs = meetingService.getRecordings(internalMeetingIds);
	
    if (recs.isEmpty()) {
      response.addHeader("Cache-Control", "no-cache")
      withFormat {  
        xml {
          render(contentType:"text/xml") {
            response() {
              returncode(RESP_CODE_SUCCESS)
              recordings(null)
              messageKey("noRecordings")
              message("There are not recordings for the meetings")
            }
          }
        }
      }
      return;
    }
    withFormat {  
      xml {
        render(contentType:"text/xml") {
          response() {
           returncode(RESP_CODE_SUCCESS)
            recordings() {
              recs.values().each { r ->
				  recording() {
                  recordID(r.getId())
				  meetingID(r.getMeetingID())
				  name(''){
					  mkp.yieldUnescaped("<![CDATA["+r.getName()+"]]>")
				  }
                  published(r.isPublished())
                  startTime(r.getStartTime())
                  endTime(r.getEndTime())
				  metadata() {
					 r.getMetadata().each { k,v ->
						 "$k"(''){ 
							 mkp.yieldUnescaped("<![CDATA[$v]]>") 
						 }
					 }
				  }
				  playback() {
					  r.getPlaybacks().each { item ->
						  format{
							  type(item.getFormat())
							  url(item.getUrl())
							  length(item.getLength())
							  mkp.yield(item.getExtensions())
						  }
					  }
                  }
                  
                }
              }
            }
          }
        }
      }
    }
  } 
  
  /******************************************************
  * PUBLISH_RECORDINGS API
  ******************************************************/
  
  def publishRecordings = {
	  String API_CALL = "publishRecordings"
	  log.debug CONTROLLER_NAME + "#${API_CALL}"
	  
	  // BEGIN - backward compatibility
	  if (StringUtils.isEmpty(params.checksum)) {
		  invalid("checksumError", "You did not pass the checksum security check")
		  return
	  }
	  
	  if (StringUtils.isEmpty(params.recordID)) {
		  invalid("missingParamRecordID", "You must specify a recordID.");
		  return
	  }
	  
	  if (StringUtils.isEmpty(params.publish)) {
		  invalid("missingParamPublish", "You must specify a publish value true or false.");
		  return
	  }
	  
	  if (! paramsProcessorUtil.isChecksumSame(API_CALL, params.checksum, request.getQueryString())) {
		  invalid("checksumError", "You did not pass the checksum security check")
		  return
	  }
	  // END - backward compatibility
	  
	  ApiErrors errors = new ApiErrors()
	  
	  // Do we have a checksum? If none, complain.
	  if (StringUtils.isEmpty(params.checksum)) {
		errors.missingParamError("checksum");
	  }
	
	  // Do we have a recording id? If none, complain.
	  String recordId = params.recordID
	  if (StringUtils.isEmpty(recordId)) {
		errors.missingParamError("recordID");
	  }
	  // Do we have a publish status? If none, complain.
	  String publish = params.publish
	  if (StringUtils.isEmpty(publish)) {
		errors.missingParamError("publish");
	  }
	
	  if (errors.hasErrors()) {
		  respondWithErrors(errors)
		  return
	  }
  
	  // Do we agree on the checksum? If not, complain.
	  if (! paramsProcessorUtil.isChecksumSame(API_CALL, params.checksum, request.getQueryString())) {
		  errors.checksumError()
		  respondWithErrors(errors)
		  return
	  }
	  
	  ArrayList<String> recordIdList = new ArrayList<String>();
	  if (!StringUtils.isEmpty(recordId)) {
		  recordIdList=paramsProcessorUtil.decodeIds(recordId);
	  }
	  
	  if(!meetingService.existsAnyRecording(recordIdList)){
		  // BEGIN - backward compatibility
		  invalid("notFound", "We could not find recordings");
		  return;
		  // END - backward compatibility
		  
		  errors.recordingNotFound();
		  respondWithErrors(errors);
		  return;
	  }
	  
	  meetingService.setPublishRecording(recordIdList,publish.toBoolean());
	  withFormat {
		  xml {
			render(contentType:"text/xml") {
			  response() {
				  returncode(RESP_CODE_SUCCESS)
				  published(publish)
			  }
			}
		  }
		}
  }
  
  /******************************************************
  * DELETE_RECORDINGS API
  ******************************************************/
  def deleteRecordings = {
	  String API_CALL = "deleteRecordings"
	  log.debug CONTROLLER_NAME + "#${API_CALL}"
	  
	  // BEGIN - backward compatibility
	  if (StringUtils.isEmpty(params.checksum)) {
		  invalid("checksumError", "You did not pass the checksum security check")
		  return
	  }
	  
	  if (StringUtils.isEmpty(params.recordID)) {
		  invalid("missingParamRecordID", "You must specify a recordID.");
		  return
	  }
	  
	  if (! paramsProcessorUtil.isChecksumSame(API_CALL, params.checksum, request.getQueryString())) {
		  invalid("checksumError", "You did not pass the checksum security check")
		  return
	  }
	  // END - backward compatibility
	  
	  ApiErrors errors = new ApiErrors()
	  
	  // Do we have a checksum? If none, complain.
	  if (StringUtils.isEmpty(params.checksum)) {
		errors.missingParamError("checksum");
	  }
	
	  // Do we have a recording id? If none, complain.
	  String recordId = params.recordID
	  if (StringUtils.isEmpty(recordId)) {
		errors.missingParamError("recordID");
	  }
	
	  if (errors.hasErrors()) {
		  respondWithErrors(errors)
		  return
	  }
  
	  // Do we agree on the checksum? If not, complain.
	  if (! paramsProcessorUtil.isChecksumSame(API_CALL, params.checksum, request.getQueryString())) {
		  errors.checksumError()
		  respondWithErrors(errors)
		  return
	  }
	  
	  ArrayList<String> recordIdList = new ArrayList<String>();
	  if (!StringUtils.isEmpty(recordId)) {
		  recordIdList=paramsProcessorUtil.decodeIds(recordId);
	  }
	  
	  if(recordIdList.isEmpty()){
		  // BEGIN - backward compatibility
		  invalid("notFound", "We could not find recordings");
		  return;
		  // END - backward compatibility
		  
		  errors.recordingNotFound();
		  respondWithErrors(errors);
		  return;
	  }
	  
	  meetingService.deleteRecordings(recordIdList);
	  withFormat {
		  xml {
			render(contentType:"text/xml") {
			  response() {
				  returncode(RESP_CODE_SUCCESS)
				  deleted(true)
			  }
			}
		  }
		}
  }
  
  def uploadDocuments(conf) { 
    log.debug("ApiController#uploadDocuments(${conf.getInternalId()})");

    String requestBody = request.inputStream == null ? null : request.inputStream.text;
    requestBody = StringUtils.isEmpty(requestBody) ? null : requestBody;

    if (requestBody == null) {
		  System.out.println("No pre-uploaded presentation. Downloading default presentation.");
<<<<<<< HEAD
		  downloadAndProcessDocument(presentationService.defaultUploadedPresentation, conf);
=======
		  downloadAndProcessDocument(presentationService.defaultUploadedPresentation, conf.getInternalId());
>>>>>>> 50418342
    } else {
		  System.out.println("Request body: \n" + requestBody);
		  log.debug "Request body: \n" + requestBody;
	    def xml = new XmlSlurper().parseText(requestBody);
		  xml.children().each { module ->
		    log.debug("module config found: [${module.@name}]");

		    if ("presentation".equals(module.@name.toString())) {
          // need to iterate over presentation files and process them
          module.children().each { document ->
            if (!StringUtils.isEmpty(document.@url.toString())) {
<<<<<<< HEAD
				      downloadAndProcessDocument(document.@url.toString(), conf);
            } else if (!StringUtils.isEmpty(document.@name.toString())) {
				      def b64 = new Base64()
				      def decodedBytes = b64.decode(document.text().getBytes())
				      processDocumentFromRawBytes(decodedBytes, document.@name.toString(), conf);
=======
				      downloadAndProcessDocument(document.@url.toString(), conf.getInternalId());
            } else if (!StringUtils.isEmpty(document.@name.toString())) {
				      def b64 = new Base64()
				      def decodedBytes = b64.decode(document.text().getBytes())
				      processDocumentFromRawBytes(decodedBytes, document.@name.toString(), conf.getInternalId());
>>>>>>> 50418342
			     } else {
				     log.debug("presentation module config found, but it did not contain url or name attributes");
           }
          }
		    }
		  }
	  }
  }
  

 def processDocumentFromRawBytes(bytes, presFilename, meetingId) {
    def filenameExt = Util.getFilenameExt(presFilename);
    String presentationDir = presentationService.getPresentationDir()
    def presId = Util.generatePresentationId(presFilename)
    File uploadDir = Util.createPresentationDirectory(meetingId, presentationDir, presId) 
    if (uploadDir != null) {
      def newFilename = Util.createNewFilename(presId, filenameExt)
      def pres = new File(uploadDir.absolutePath + File.separatorChar + newFilename);

      FileOutputStream fos = new java.io.FileOutputStream(pres)
      fos.write(bytes)
      fos.flush()
      fos.close()

      processUploadedFile(meetingId, presId, presFilename, pres);      
    }

  }
  
 def downloadAndProcessDocument(address, meetingId) {
    log.debug("ApiController#downloadAndProcessDocument({$address}, ${meetingId})");
    String presFilename = address.tokenize("/")[-1];
    def filenameExt = Util.getFilenameExt(presFilename);
    String presentationDir = presentationService.getPresentationDir()
    
    
    def presId = Util.generatePresentationId(presFilename)
    File uploadDir = Util.createPresentationDirectory(meetingId, presentationDir, presId) 
    if (uploadDir != null) {
        def newFilename = Util.createNewFilename(presId, filenameExt)
        def pres = new File(uploadDir.absolutePath + File.separatorChar + newFilename);
        def out
        try {
          out = new BufferedOutputStream(new FileOutputStream(pres))
          out << new URL(address).openStream()             
        } finally {
          if (out != null) {
            out.close()
          }
        }
       processUploadedFile(meetingId, presId, presFilename, pres);
    } 
  }

  
  def processUploadedFile(meetingId, presId, filename, presFile) {
    def presentationBaseUrl = presentationService.presentationBaseUrl
    UploadedPresentation uploadedPres = new UploadedPresentation(meetingId, presId, filename, presentationBaseUrl);
    uploadedPres.setUploadedFile(presFile);
    presentationService.processUploadedPresentation(uploadedPres);
  }
  
  def beforeInterceptor = {
    if (paramsProcessorUtil.isServiceEnabled() == false) {
      log.info("apiNotEnabled: The API service and/or controller is not enabled on this server.  To use it, you must first enable it.")
      // TODO: this doesn't stop the request - so it generates invalid XML
      //			since the request continues and renders a second response
      invalid("apiNotEnabled", "The API service and/or controller is not enabled on this server.  To use it, you must first enable it.")
    }
  }

  def respondWithConferenceDetails(meeting, room, msgKey, msg) {
    response.addHeader("Cache-Control", "no-cache")
    withFormat {				
      xml {
        render(contentType:"text/xml") {
          response() {
            returncode(RESP_CODE_SUCCESS)
			meetingName(meeting.getName())
            meetingID(meeting.getExternalId())
			createTime(meeting.getCreateTime())
			voiceBridge(meeting.getTelVoice())
			dialNumber(meeting.getDialNumber())
            attendeePW(meeting.getViewerPassword())
            moderatorPW(meeting.getModeratorPassword())
            running(meeting.isRunning() ? "true" : "false")
			recording(meeting.isRecord() ? "true" : "false")
            hasBeenForciblyEnded(meeting.isForciblyEnded() ? "true" : "false")
            startTime(meeting.getStartTime())
            endTime(meeting.getEndTime())
            participantCount(meeting.getNumUsers())
            maxUsers(meeting.getMaxUsers())
            moderatorCount(meeting.getNumModerators())
            attendees() {
              meeting.getUsers().each { att ->
                attendee() {
                  userID("${att.externalUserId}")
                  fullName("${att.fullname}")
                  role("${att.role}")
				  customdata(){
					  meeting.getUserCustomData(att.externalUserId).each{ k,v ->
						  "$k"("$v")
					  }
				  }
                }
              }
            }
			metadata(){
				meeting.getMetadata().each{ k,v ->
					"$k"("$v")
				}
			}
            messageKey(msgKey == null ? "" : msgKey)
            message(msg == null ? "" : msg)
          }
        }
      }
    }			 
  }
  
  def respondWithConference(meeting, msgKey, msg) {
    response.addHeader("Cache-Control", "no-cache")
    withFormat {	
      xml {
        log.debug "Rendering as xml"
        render(contentType:"text/xml") {
          response() {
            returncode(RESP_CODE_SUCCESS)
            meetingID(meeting.getExternalId())
            attendeePW(meeting.getViewerPassword())
            moderatorPW(meeting.getModeratorPassword())
            createTime(meeting.getCreateTime())
            hasBeenForciblyEnded(meeting.isForciblyEnded() ? "true" : "false")
            messageKey(msgKey == null ? "" : msgKey)
            message(msg == null ? "" : msg)
          }
        }
      }
    }
  }
  
  def respondWithErrors(errorList) {
    log.debug CONTROLLER_NAME + "#invalid"
    response.addHeader("Cache-Control", "no-cache")
    withFormat {				
      xml {
        render(contentType:"text/xml") {
          response() {
            returncode(RESP_CODE_FAILED)
            errors() {
              ArrayList errs = errorList.getErrors();
              Iterator itr = errs.iterator();
              while (itr.hasNext()){
                String[] er = (String[]) itr.next();
                log.debug CONTROLLER_NAME + "#invalid" + er[0]
                error(key: er[0], message: er[1])
              }          
            }
          }
        }
      }
      json {
        log.debug "Rendering as json"
        render(contentType:"text/json") {
            returncode(RESP_CODE_FAILED)
            messageKey(key)
            message(msg)
        }
      }
    }  
  }
  //TODO: method added for backward compability, it will be removed in next versions after 0.8
  def invalid(key, msg) {
	  String deprecatedMsg=" Note: This xml scheme will be DEPRECATED."
	  log.debug CONTROLLER_NAME + "#invalid"
	  response.addHeader("Cache-Control", "no-cache")
	  withFormat {
		  xml {
			  render(contentType:"text/xml") {
				  response() {
					  returncode(RESP_CODE_FAILED)
					  messageKey(key)
					  message(msg)
				  }
			  }
		  }
		  json {
			  log.debug "Rendering as json"
			  render(contentType:"text/json") {
					  returncode(RESP_CODE_FAILED)
					  messageKey(key)
					  message(msg)
			  }
		  }
	  }
  }
  
  def parseBoolean(obj) {
		if (obj instanceof Number) {
			return ((Number) obj).intValue() == 1;
		}
		return false
  }  
  
}<|MERGE_RESOLUTION|>--- conflicted
+++ resolved
@@ -1677,11 +1677,7 @@
 
     if (requestBody == null) {
 		  System.out.println("No pre-uploaded presentation. Downloading default presentation.");
-<<<<<<< HEAD
-		  downloadAndProcessDocument(presentationService.defaultUploadedPresentation, conf);
-=======
 		  downloadAndProcessDocument(presentationService.defaultUploadedPresentation, conf.getInternalId());
->>>>>>> 50418342
     } else {
 		  System.out.println("Request body: \n" + requestBody);
 		  log.debug "Request body: \n" + requestBody;
@@ -1693,19 +1689,11 @@
           // need to iterate over presentation files and process them
           module.children().each { document ->
             if (!StringUtils.isEmpty(document.@url.toString())) {
-<<<<<<< HEAD
-				      downloadAndProcessDocument(document.@url.toString(), conf);
-            } else if (!StringUtils.isEmpty(document.@name.toString())) {
-				      def b64 = new Base64()
-				      def decodedBytes = b64.decode(document.text().getBytes())
-				      processDocumentFromRawBytes(decodedBytes, document.@name.toString(), conf);
-=======
 				      downloadAndProcessDocument(document.@url.toString(), conf.getInternalId());
             } else if (!StringUtils.isEmpty(document.@name.toString())) {
 				      def b64 = new Base64()
 				      def decodedBytes = b64.decode(document.text().getBytes())
 				      processDocumentFromRawBytes(decodedBytes, document.@name.toString(), conf.getInternalId());
->>>>>>> 50418342
 			     } else {
 				     log.debug("presentation module config found, but it did not contain url or name attributes");
            }
