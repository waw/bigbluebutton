--- conflicted
+++ resolved
@@ -1,100 +1,76 @@
-/* BigBlueButton - http://www.bigbluebutton.org
- * 
- * 
- * Copyright (c) 2008-2009 by respective authors (see below). All rights reserved.
- * 
- * BigBlueButton is free software; you can redistribute it and/or modify it under the 
- * terms of the GNU Lesser General Public License as published by the Free Software 
- * Foundation; either version 3 of the License, or (at your option) any later 
- * version. 
- * 
- * BigBlueButton is distributed in the hope that it will be useful, but WITHOUT ANY 
- * WARRANTY; without even the implied warranty of MERCHANTABILITY or FITNESS FOR A 
- * PARTICULAR PURPOSE. See the GNU Lesser General Public License for more details.
- * 
- * You should have received a copy of the GNU Lesser General Public License along 
- * with BigBlueButton; if not, If not, see <http://www.gnu.org/licenses/>.
- *
- * Author: Richard Alam <ritzalam@gmail.com>
- * 		   DJP <DJP@architectes.org>
- * 
- * @version $Id: $
- */
-package org.bigbluebutton.presentation;
-
-import java.io.File;
-
-import org.bigbluebutton.api.messaging.MessagingConstants;
-import org.bigbluebutton.api.messaging.MessagingService;
-import org.bigbluebutton.presentation.ConversionUpdateMessage.MessageBuilder;
-import org.slf4j.Logger;
-import org.slf4j.LoggerFactory;
-import com.google.gson.Gson;
-
-public class SupportedDocumentFilter {
-	private static Logger log = LoggerFactory.getLogger(SupportedDocumentFilter.class);
-<<<<<<< HEAD
-
-	private final MessagingService messagingService;
-	
-	public SupportedDocumentFilter(MessagingService m) {
-		messagingService = m;
+/* BigBlueButton - http://www.bigbluebutton.org
+ * 
+ * 
+ * Copyright (c) 2008-2009 by respective authors (see below). All rights reserved.
+ * 
+ * BigBlueButton is free software; you can redistribute it and/or modify it under the 
+ * terms of the GNU Lesser General Public License as published by the Free Software 
+ * Foundation; either version 3 of the License, or (at your option) any later 
+ * version. 
+ * 
+ * BigBlueButton is distributed in the hope that it will be useful, but WITHOUT ANY 
+ * WARRANTY; without even the implied warranty of MERCHANTABILITY or FITNESS FOR A 
+ * PARTICULAR PURPOSE. See the GNU Lesser General Public License for more details.
+ * 
+ * You should have received a copy of the GNU Lesser General Public License along 
+ * with BigBlueButton; if not, If not, see <http://www.gnu.org/licenses/>.
+ *
+ * Author: Richard Alam <ritzalam@gmail.com>
+ * 		   DJP <DJP@architectes.org>
+ * 
+ * @version $Id: $
+ */
+package org.bigbluebutton.presentation;
+
+import java.io.File;
+
+import org.bigbluebutton.api.messaging.MessagingConstants;
+import org.bigbluebutton.api.messaging.MessagingService;
+import org.bigbluebutton.presentation.ConversionUpdateMessage.MessageBuilder;
+import org.slf4j.Logger;
+import org.slf4j.LoggerFactory;
+import com.google.gson.Gson;
+
+public class SupportedDocumentFilter {
+	private static Logger log = LoggerFactory.getLogger(SupportedDocumentFilter.class);
+
+	private final MessagingService messagingService;
+	
+	public SupportedDocumentFilter(MessagingService m) {
+		messagingService = m;
+	}
+	
+	public boolean isSupported(UploadedPresentation pres) {
+		File presentationFile = pres.getUploadedFile();
+		
+		/* Get file extension - Perhaps try to rely on a more accurate method than an extension type ? */
+		int fileExtIndex = presentationFile.getName().lastIndexOf('.') + 1;
+		String ext = presentationFile.getName().toLowerCase().substring(fileExtIndex);
+		boolean supported = SupportedFileTypes.isFileSupported(ext);
+		notifyProgressListener(supported, pres);
+		if (supported) {
+			log.info("Received supported file " + pres.getUploadedFile().getAbsolutePath());
+			pres.setFileType(ext);
+		}
+		return supported;
+	}
+	
+	private void notifyProgressListener(boolean supported, UploadedPresentation pres) {
+		MessageBuilder builder = new ConversionUpdateMessage.MessageBuilder(pres);
+						
+		if (supported) {
+			builder.messageKey(ConversionMessageConstants.SUPPORTED_DOCUMENT_KEY);
+		} else {
+			builder.messageKey(ConversionMessageConstants.UNSUPPORTED_DOCUMENT_KEY);
+		}
+		
+		if(messagingService !=null){
+			Gson gson= new Gson();
+			String updateMsg=gson.toJson(builder.build().getMessage());
+			log.debug("sending: "+updateMsg);
+			messagingService.send(MessagingConstants.PRESENTATION_CHANNEL, updateMsg);
+		} else {
+			log.warn("MessagingService has not been set!");
+		}
 	}
-=======
-	private MessagingService messagingService;
->>>>>>> d022aafb
-	
-	public boolean isSupported(UploadedPresentation pres) {
-		File presentationFile = pres.getUploadedFile();
-		
-		/* Get file extension - Perhaps try to rely on a more accurate method than an extension type ? */
-		int fileExtIndex = presentationFile.getName().lastIndexOf('.') + 1;
-		String ext = presentationFile.getName().toLowerCase().substring(fileExtIndex);
-		boolean supported = SupportedFileTypes.isFileSupported(ext);
-		notifyProgressListener(supported, pres);
-		if (supported) {
-			log.info("Received supported file " + pres.getUploadedFile().getAbsolutePath());
-			pres.setFileType(ext);
-		}
-		return supported;
-	}
-	
-	private void notifyProgressListener(boolean supported, UploadedPresentation pres) {
-		MessageBuilder builder = new ConversionUpdateMessage.MessageBuilder(pres);
-						
-		if (supported) {
-			builder.messageKey(ConversionMessageConstants.SUPPORTED_DOCUMENT_KEY);
-		} else {
-			builder.messageKey(ConversionMessageConstants.UNSUPPORTED_DOCUMENT_KEY);
-		}
-		
-<<<<<<< HEAD
-		if (messagingService != null){
-			Gson gson = new Gson();
-			String updateMsg = gson.toJson(builder.build().getMessage());
-			log.debug("sending: " + updateMsg);
-			//messagingService.send(MessagingService.PRESENTATION_CHANNEL, updateMsg);
-			messagingService.send("foo", updateMsg);
-=======
-		//if (notifier != null) {
-			//notifier.sendConversionProgress(builder.build().getMessage());
-		if(messagingService !=null){
-			Gson gson= new Gson();
-			String updateMsg=gson.toJson(builder.build().getMessage());
-			log.debug("sending: "+updateMsg);
-			messagingService.send(MessagingConstants.PRESENTATION_CHANNEL, updateMsg);
->>>>>>> d022aafb
-		} else {
-			log.warn("MessagingService has not been set!");
-		}
-<<<<<<< HEAD
-	}	
-=======
-	}
-	public void setMessagingService(MessagingService messagingService) {
-		this.messagingService = messagingService;
-	}
-	
-	
->>>>>>> d022aafb
-}
+}