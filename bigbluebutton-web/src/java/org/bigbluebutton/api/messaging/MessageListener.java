/**
* BigBlueButton open source conferencing system - http://www.bigbluebutton.org/
* 
* Copyright (c) 2012 BigBlueButton Inc. and by respective authors (see below).
*
* This program is free software; you can redistribute it and/or modify it under the
* terms of the GNU Lesser General Public License as published by the Free Software
* Foundation; either version 3.0 of the License, or (at your option) any later
* version.
* 
* BigBlueButton is distributed in the hope that it will be useful, but WITHOUT ANY
* WARRANTY; without even the implied warranty of MERCHANTABILITY or FITNESS FOR A
* PARTICULAR PURPOSE. See the GNU Lesser General Public License for more details.
*
* You should have received a copy of the GNU Lesser General Public License along
* with BigBlueButton; if not, see <http://www.gnu.org/licenses/>.
*
*/

package org.bigbluebutton.api.messaging;

import org.bigbluebutton.api.messaging.messages.IMessage;

public interface MessageListener {
<<<<<<< HEAD
	void meetingStarted(String meetingId);
	void meetingEnded(String meetingId);
	void userJoined(String meetingId, String internalUserId, String externalUserId, String name, String role);
	void userLeft(String meetingId, String internalUserId);
	void updatedStatus(String meetingId, String internalUserId, String status, String value);
	void keepAliveReply(String aliveId);
=======
	void handle(IMessage message);
>>>>>>> 50418342
}
<|MERGE_RESOLUTION|>--- conflicted
+++ resolved
@@ -1,35 +1,26 @@
-/**
-* BigBlueButton open source conferencing system - http://www.bigbluebutton.org/
-* 
-* Copyright (c) 2012 BigBlueButton Inc. and by respective authors (see below).
-*
-* This program is free software; you can redistribute it and/or modify it under the
-* terms of the GNU Lesser General Public License as published by the Free Software
-* Foundation; either version 3.0 of the License, or (at your option) any later
-* version.
-* 
-* BigBlueButton is distributed in the hope that it will be useful, but WITHOUT ANY
-* WARRANTY; without even the implied warranty of MERCHANTABILITY or FITNESS FOR A
-* PARTICULAR PURPOSE. See the GNU Lesser General Public License for more details.
-*
-* You should have received a copy of the GNU Lesser General Public License along
-* with BigBlueButton; if not, see <http://www.gnu.org/licenses/>.
-*
-*/
-
-package org.bigbluebutton.api.messaging;
-
-import org.bigbluebutton.api.messaging.messages.IMessage;
-
-public interface MessageListener {
-<<<<<<< HEAD
-	void meetingStarted(String meetingId);
-	void meetingEnded(String meetingId);
-	void userJoined(String meetingId, String internalUserId, String externalUserId, String name, String role);
-	void userLeft(String meetingId, String internalUserId);
-	void updatedStatus(String meetingId, String internalUserId, String status, String value);
-	void keepAliveReply(String aliveId);
-=======
-	void handle(IMessage message);
->>>>>>> 50418342
-}
+/**
+* BigBlueButton open source conferencing system - http://www.bigbluebutton.org/
+* 
+* Copyright (c) 2012 BigBlueButton Inc. and by respective authors (see below).
+*
+* This program is free software; you can redistribute it and/or modify it under the
+* terms of the GNU Lesser General Public License as published by the Free Software
+* Foundation; either version 3.0 of the License, or (at your option) any later
+* version.
+* 
+* BigBlueButton is distributed in the hope that it will be useful, but WITHOUT ANY
+* WARRANTY; without even the implied warranty of MERCHANTABILITY or FITNESS FOR A
+* PARTICULAR PURPOSE. See the GNU Lesser General Public License for more details.
+*
+* You should have received a copy of the GNU Lesser General Public License along
+* with BigBlueButton; if not, see <http://www.gnu.org/licenses/>.
+*
+*/
+
+package org.bigbluebutton.api.messaging;
+
+import org.bigbluebutton.api.messaging.messages.IMessage;
+
+public interface MessageListener {
+	void handle(IMessage message);
+}