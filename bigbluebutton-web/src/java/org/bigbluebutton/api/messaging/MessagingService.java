--- conflicted
+++ resolved
@@ -1,45 +1,42 @@
-/**
-* BigBlueButton open source conferencing system - http://www.bigbluebutton.org/
-* 
-* Copyright (c) 2012 BigBlueButton Inc. and by respective authors (see below).
-*
-* This program is free software; you can redistribute it and/or modify it under the
-* terms of the GNU Lesser General Public License as published by the Free Software
-* Foundation; either version 3.0 of the License, or (at your option) any later
-* version.
-* 
-* BigBlueButton is distributed in the hope that it will be useful, but WITHOUT ANY
-* WARRANTY; without even the implied warranty of MERCHANTABILITY or FITNESS FOR A
-* PARTICULAR PURPOSE. See the GNU Lesser General Public License for more details.
-*
-* You should have received a copy of the GNU Lesser General Public License along
-* with BigBlueButton; if not, see <http://www.gnu.org/licenses/>.
-*
-*/
-
-package org.bigbluebutton.api.messaging;
-
-import java.util.List;
-import java.util.Map;
-
-public interface MessagingService {	
-	public void start();
-	public void stop();
-	public void recordMeetingInfo(String meetingId, Map<String, String> info);
-	public void destroyMeeting(String meetingID);
-	public void createMeeting(String meetingID, Boolean recorded, String voiceBridge);
-	public void endMeeting(String meetingId);
-	public void send(String channel, String message);
-	public void addListener(MessageListener listener);
-	public void removeListener(MessageListener listener);
-<<<<<<< HEAD
-	public void sendPolls(String meetingId, String title, String question, String questionType, List<String> answers);
-	public String storeSubscription(String meetingId, String externalMeetingID, String callbackURL);
-	public boolean removeSubscription(String meetingId, String subscriptionId);
-	public List<Map<String,String>> listSubscriptions(String meetingId);
-=======
-	public void recordMeeting(String meetingID, String externalID, String name);
-	public void removeMeeting(String meetingId);
+/**
+* BigBlueButton open source conferencing system - http://www.bigbluebutton.org/
+* 
+* Copyright (c) 2012 BigBlueButton Inc. and by respective authors (see below).
+*
+* This program is free software; you can redistribute it and/or modify it under the
+* terms of the GNU Lesser General Public License as published by the Free Software
+* Foundation; either version 3.0 of the License, or (at your option) any later
+* version.
+* 
+* BigBlueButton is distributed in the hope that it will be useful, but WITHOUT ANY
+* WARRANTY; without even the implied warranty of MERCHANTABILITY or FITNESS FOR A
+* PARTICULAR PURPOSE. See the GNU Lesser General Public License for more details.
+*
+* You should have received a copy of the GNU Lesser General Public License along
+* with BigBlueButton; if not, see <http://www.gnu.org/licenses/>.
+*
+*/
+
+package org.bigbluebutton.api.messaging;
+
+import java.util.List;
+import java.util.Map;
+
+public interface MessagingService {	
+	public void start();
+	public void stop();
+	public void recordMeetingInfo(String meetingId, Map<String, String> info);
+	public void destroyMeeting(String meetingID);
+	public void createMeeting(String meetingID, Boolean recorded, String voiceBridge);
+	public void endMeeting(String meetingId);
+	public void send(String channel, String message);
+	public void addListener(MessageListener listener);
+	public void removeListener(MessageListener listener);
+	public void sendPolls(String meetingId, String title, String question, String questionType, List<String> answers);
+	public String storeSubscription(String meetingId, String externalMeetingID, String callbackURL);
+	public boolean removeSubscription(String meetingId, String subscriptionId);
+	public List<Map<String,String>> listSubscriptions(String meetingId);
+	public void recordMeeting(String meetingID, String externalID, String name);
+	public void removeMeeting(String meetingId);
 	public void recordPresentation(String room, String name, int numberOfPages);
->>>>>>> 4b07e6d3
-}
+}