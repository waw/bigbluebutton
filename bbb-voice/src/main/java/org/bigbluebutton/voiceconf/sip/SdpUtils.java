--- conflicted
+++ resolved
@@ -1,583 +1,575 @@
-/*
- * BigBlueButton - http://www.bigbluebutton.org
- * 
- * Copyright (c) 2008-2009 by respective authors (see below). All rights reserved.
- * 
- * BigBlueButton is free software; you can redistribute it and/or modify it under the 
- * terms of the GNU Lesser General Public License as published by the Free Software 
- * Foundation; either version 3 of the License, or (at your option) any later 
- * version. 
- * 
- * BigBlueButton is distributed in the hope that it will be useful, but WITHOUT ANY 
- * WARRANTY; without even the implied warranty of MERCHANTABILITY or FITNESS FOR A 
- * PARTICULAR PURPOSE. See the GNU Lesser General Public License for more details.
- * 
- * You should have received a copy of the GNU Lesser General Public License along 
- * with BigBlueButton; if not, If not, see <http://www.gnu.org/licenses/>.
- *
- * $Id: $
- */
-package org.bigbluebutton.voiceconf.sip;
-
-import java.util.Enumeration;
-import java.util.Vector;
-import org.red5.app.sip.codecs.Codec;
-import org.red5.app.sip.codecs.CodecFactory;
-import org.zoolu.sdp.AttributeField;
-import org.zoolu.sdp.MediaDescriptor;
-import org.zoolu.sdp.MediaField;
-import org.zoolu.sdp.SessionDescriptor;
-import org.slf4j.Logger;
-import org.red5.logging.Red5LoggerFactory;
-
-public class SdpUtils {
-    protected static Logger log = Red5LoggerFactory.getLogger(SdpUtils.class, "sip");
-    
-    
-    /**
-     * @return Returns the audio codec to be used on current session.
-     */
-    public static Codec getNegotiatedAudioCodec(SessionDescriptor negotiatedSDP){
-        int payloadId;
-        String rtpmap;
-        Codec sipCodec = null;
-        
-        MediaDescriptor md = negotiatedSDP.getMediaDescriptor(Codec.MEDIA_TYPE_AUDIO );
-        rtpmap = md.getAttribute(Codec.ATTRIBUTE_RTPMAP).getAttributeValue();
-        
-        if (!rtpmap.isEmpty()) {            
-            payloadId = Integer.parseInt(rtpmap.substring(0, rtpmap.indexOf(" ")));
-            
-            sipCodec = CodecFactory.getInstance().getSIPAudioCodec(payloadId);            
-            if (sipCodec == null) {
-            	log.error("Negotiated codec {} not found", payloadId);
-            }
-            else {
-                log.info("Found codec: payloadType={}, payloadName={}.", sipCodec.getCodecId(), 
-                			sipCodec.getCodecName());
-            }
-        }        
-        return sipCodec;
-    }
-    
-    
-    /**
-     * 
-     * @param userName
-     * @param viaAddress
-     * 
-     * @return Return the initial local SDP.
-     */
-    public static SessionDescriptor createInitialSdp(String userName, String viaAddress, 
-    		int audioPort, int videoPort, String audioCodecsPrecedence) {
-        
-        SessionDescriptor initialDescriptor = null;
-                
-        try {            
-//            log.debug("userName = [" + userName + "], viaAddress = [" + viaAddress + 
-//                    "], audioPort = [" + audioPort + "], videoPort = [" + videoPort + 
-//                    "], audioCodecsPrecedence = [" + audioCodecsPrecedence + "]." );
-            
-            int audioCodecsNumber = CodecFactory.getInstance().getAvailableAudioCodecsCount();
-            int videoCodecsNumber = CodecFactory.getInstance().getAvailableVideoCodecsCount();
-            
-            if ((audioCodecsNumber == 0) && (videoCodecsNumber == 0)) {                
-                log.debug("audioCodecsNumber = [" + audioCodecsNumber + 
-                        "], videoCodecsNumber = [" + videoCodecsNumber + "].");                
-                return null;
-            }
-<<<<<<< HEAD
-
-=======
-            
->>>>>>> 8ec4baf0
-            //Bug Session descriptor cannot have spaces.. Username is not forced to be compliant with SIP Spec
-            /* RFC 2327 - page 8 of April 1998 Version,
-                Origin
-
-                   o=<username> <session id> <version> <network type> <address type>
-                   <address>
-
-                   The "o=" field gives the originator of the session (their username
-                   and the address of the user's host) plus a session id and session
-                   version number.
-
-                   <username> is the user's login on the originating host, or it is "-"
-                   if the originating host does not support the concept of user ids.
-                   <username> must not contain spaces.  <session id> is a numeric string
-                   such that the tuple of <username>, <session id>, <network type>,
-                   <address type> and <address> form a globally unique identifier for
-                   the session.
-             */
-
-            String owner = userName.replaceAll(" ", "_");
-
-            initialDescriptor = new SessionDescriptor(owner, viaAddress);
-<<<<<<< HEAD
-            
-=======
-                        
->>>>>>> 8ec4baf0
-            if (initialDescriptor == null) {                
-                log.error("Error instantiating the initialDescriptor!");                 
-                return null;
-            }
-            
-            if (audioCodecsNumber > 0) {                
-                Codec[] audioCodecs;
-                Vector<AttributeField> audioAttributes = new Vector<AttributeField>();
-                
-                if (audioCodecsPrecedence.isEmpty()) {                    
-                    audioCodecs = CodecFactory.getInstance().getAvailableAudioCodecs();
-                } else {                    
-                    audioCodecs = CodecFactory.getInstance().getAvailableAudioCodecsWithPrecedence(audioCodecsPrecedence);
-                }
-                
-                for (int audioIndex = 0; audioIndex < audioCodecsNumber; audioIndex++) {                   
-                    String payloadId = String.valueOf(audioCodecs[audioIndex].getCodecId());
-                    String rtpmapParamValue = payloadId;
-                    rtpmapParamValue += " " + audioCodecs[audioIndex].getCodecName();
-                    rtpmapParamValue += "/" + audioCodecs[audioIndex].getSampleRate() + "/1";
-                    
-//                    log.debug("Adding rtpmap for payload [" + payloadId + 
-//                            "] with value = [" + rtpmapParamValue + "]." );
-                    
-                    audioAttributes.add(new AttributeField(Codec.ATTRIBUTE_RTPMAP, rtpmapParamValue));
-                    
-                    String[] codecMediaAttributes = audioCodecs[audioIndex].getCodecMediaAttributes();
-                    
-                    if (codecMediaAttributes != null) {                        
-//                        log.debug("Adding " + codecMediaAttributes.length + 
-//                                " audio codec media attributes." );
-                        
-                        for (int attribIndex = 0; attribIndex < codecMediaAttributes.length; attribIndex++) {                            
-//                            log.debug("Adding audio media attribute [" + 
-//                                    codecMediaAttributes[attribIndex] + "]." );
-                            
-                            AttributeField newAttribute = parseAttributeField(codecMediaAttributes[attribIndex]);
-                            
-                            if (newAttribute != null) {                                
-                                audioAttributes.add(newAttribute);
-                            }
-                        }
-                    } else {                        
-                        log.warn("Audio codec has no especific media attributes." );
-                    }
-                }
-                
-                // Calculate the format list to be used on MediaDescriptor creation.
-                String formatList = getFormatList(audioAttributes);
-                
-                for (Enumeration attributesEnum = audioAttributes.elements(); attributesEnum.hasMoreElements();) {                    
-                    AttributeField audioAttribute = (AttributeField) attributesEnum.nextElement();
-                    
-                    if (initialDescriptor.getMediaDescriptor(Codec.MEDIA_TYPE_AUDIO) == null) {                        
-//                        log.debug("Creating audio media descriptor." );
-                        
-                    	MediaField mf = new MediaField(Codec.MEDIA_TYPE_AUDIO, audioPort, 0, "RTP/AVP", formatList);
-                        initialDescriptor.addMedia(mf, audioAttribute);
-                    } else {                        
-//                        log.debug("Just adding attribute.");
-                        initialDescriptor.getMediaDescriptor(Codec.MEDIA_TYPE_AUDIO).addAttribute(audioAttribute);
-                    }
-                }
-                
-                String[] commonAudioMediaAttributes = CodecFactory.getInstance().getCommonAudioMediaAttributes();
-                
-                if (commonAudioMediaAttributes != null) {                    
-//                    log.debug("Adding " + commonAudioMediaAttributes.length + " common audio media attributes." );
-                    
-                    for (int attribIndex = 0; attribIndex < commonAudioMediaAttributes.length; attribIndex++) {                        
-//                        log.debug("Adding common audio media attribute [" + commonAudioMediaAttributes[attribIndex] + "].");
-                        
-                        AttributeField newAttribute = parseAttributeField(commonAudioMediaAttributes[attribIndex]);
-                        
-                        if (newAttribute != null) {                            
-                            initialDescriptor.getMediaDescriptor(Codec.MEDIA_TYPE_AUDIO).addAttribute( newAttribute);
-                        }
-                    }
-                } else {                    
-                    log.debug("No common audio media attributes.");
-                }
-            }
-            
-            if (videoCodecsNumber > 0) {                
-                Codec[] videoCodecs = CodecFactory.getInstance().getAvailableVideoCodecs();
-                Vector<AttributeField> videoAttributes = new Vector<AttributeField>();
-                
-                for (int videoIndex = 0; videoIndex < audioCodecsNumber; videoIndex++) {                    
-                    String payloadId = String.valueOf(videoCodecs[videoIndex].getCodecId());
-                    String rtpmapParamValue = payloadId;
-                    rtpmapParamValue += " " + videoCodecs[videoIndex].getCodecName();
-                    rtpmapParamValue += "/" + videoCodecs[videoIndex].getSampleRate() + "/1";
-                    
-//                    log.debug("Adding rtpmap for payload [" + payloadId + "] with value = [" + rtpmapParamValue + "].");
-                    
-                    videoAttributes.add(new AttributeField(Codec.ATTRIBUTE_RTPMAP, rtpmapParamValue));                    
-                    String[] codecMediaAttributes = videoCodecs[videoIndex].getCodecMediaAttributes();
-                    
-                    if (codecMediaAttributes != null) {                        
-//                        log.debug("Adding " + codecMediaAttributes.length + " video codec media attributes.");
-                        
-                        for (int attribIndex = 0; attribIndex < codecMediaAttributes.length; attribIndex++) {                            
-//                            log.debug("Adding video media attribute [" + codecMediaAttributes[attribIndex] + "].");
-                            
-                            AttributeField newAttribute = parseAttributeField(codecMediaAttributes[attribIndex]);
-                            
-                            if (newAttribute != null) {                                
-                                videoAttributes.add(newAttribute);
-                            }
-                        }
-                    } else {
-                       log.info("Video codec has no especific media attributes.");
-                    }
-                }
-                
-                // Calculate the format list to be used on MediaDescriptor creation.
-                String formatList = getFormatList(videoAttributes);
-                
-                for (Enumeration attributesEnum = videoAttributes.elements(); attributesEnum.hasMoreElements();) {                    
-                    AttributeField videoAttribute = (AttributeField) attributesEnum.nextElement();
-                    
-                    if (initialDescriptor.getMediaDescriptor(Codec.MEDIA_TYPE_VIDEO) == null) {    
-                    	MediaField mf = new MediaField(Codec.MEDIA_TYPE_VIDEO, audioPort, 0, "RTP/AVP", formatList);
-                        initialDescriptor.addMedia(mf, videoAttribute);
-                    } else {
-                        initialDescriptor.getMediaDescriptor(Codec.MEDIA_TYPE_VIDEO).addAttribute(videoAttribute);
-                    }
-                }
-                
-                String[] commonVideoMediaAttributes = CodecFactory.getInstance().getCommonAudioMediaAttributes();
-                
-                if (commonVideoMediaAttributes != null) {                    
-//                    log.debug("Adding " + commonVideoMediaAttributes.length + " common video media attributes.");
-                    
-                    for (int attribIndex = 0; attribIndex < commonVideoMediaAttributes.length; attribIndex++) {                        
-//                        log.debug("Adding common video media attribute [" + commonVideoMediaAttributes[attribIndex] + "]." );
-                        
-                        AttributeField newAttribute = parseAttributeField(commonVideoMediaAttributes[attribIndex]);
-                        
-                        if (newAttribute != null) {                            
-                            initialDescriptor.getMediaDescriptor(Codec.MEDIA_TYPE_VIDEO).addAttribute(newAttribute);
-                        }
-                    }
-                } else {                    
-                    log.info("No common video media attributes.");
-                }
-            }
-        } catch (Exception exception) {
-            log.error("Failure creating initial SDP: " + exception.toString());
-        }
-        
-//        log.debug("Created initial SDP");
-        
-        return initialDescriptor;
-    }
-    
-    
-    private static String getFormatList(Vector mediaAttributes) {        
-        AttributeField mediaAttribute = null;
-        String formatList = "";
-        
-//        log.debug("getting Format List");
-        
-        for (Enumeration attributeEnum = mediaAttributes.elements(); attributeEnum.hasMoreElements();) {            
-            mediaAttribute = (AttributeField) attributeEnum.nextElement();
-            
-            if (mediaAttribute.getAttributeName().equalsIgnoreCase(Codec.ATTRIBUTE_RTPMAP)) {                
-                if (!formatList.isEmpty()) {
-                    formatList += " ";
-                }
-                
-                formatList += getPayloadIdFromAttribute(mediaAttribute);
-            }
-        }
-        
-//        log.debug("formatList = [" + formatList + "].");
-                
-        return formatList;
-    }
-    
-    
-    private static AttributeField parseAttributeField(String codecMediaAttribute) {        
-        AttributeField newAttribute = null;
-        
-//        log.debug("codecMediaAttribute = [" + codecMediaAttribute + "].");
-        
-        String attribName = codecMediaAttribute.substring(0, codecMediaAttribute.indexOf(":"));
-        String attribValue = codecMediaAttribute.substring(codecMediaAttribute.indexOf(":") + 1);
-        
-//        log.debug("attribName = [" + attribName + "] attribValue  = [" + attribValue + "].");
-        
-        if ((!attribName.isEmpty()) && (!attribValue.isEmpty())) {            
-            newAttribute = new AttributeField(attribName, attribValue);
-        }
-                
-        return newAttribute;
-    }
-    
-    
-    /** 
-     * We must validate the existence of all remote "rtpmap" attributes 
-     * on local SDP.
-     * If some exist, we add it to newSdp negotiated SDP result.
-     * 
-     * @param localSdp
-     * @param remoteSdp
-     * 
-     * @return Returns the new local descriptor as a result of media 
-     *         payloads negotiation.
-     */
-    public static SessionDescriptor makeMediaPayloadsNegotiation(SessionDescriptor localSdp, SessionDescriptor remoteSdp) {        
-    	log.debug("makeMediaPayloadsNegotiation");
-    	
-    	SessionDescriptor newSdp = null;    
-        try {            
-            newSdp = new SessionDescriptor(remoteSdp.getOrigin(), remoteSdp.getSessionName(),
-                    localSdp.getConnection(), localSdp.getTime());
-            
-            Vector remoteDescriptors = remoteSdp.getMediaDescriptors();
-            
-            for (Enumeration descriptorsEnum = remoteDescriptors.elements(); descriptorsEnum.hasMoreElements();) {                
-                MediaDescriptor remoteDescriptor = (MediaDescriptor) descriptorsEnum.nextElement();
-                MediaDescriptor localDescriptor = localSdp.getMediaDescriptor(remoteDescriptor.getMedia().getMedia() );
-                
-                if (localDescriptor != null) {                    
-                    Vector remoteAttributes = remoteDescriptor.getAttributes(Codec.ATTRIBUTE_RTPMAP);
-                    Vector<AttributeField> newSdpAttributes = new Vector<AttributeField>();
-                    
-                    for (Enumeration attributesEnum = remoteAttributes.elements(); attributesEnum.hasMoreElements();) {                        
-                        AttributeField remoteAttribute = (AttributeField) attributesEnum.nextElement();
-                        
-                        String payloadId = getPayloadIdFromAttribute(remoteAttribute);
-                        
-                        if ("".equals(payloadId)) {                            
-                            log.error("Payload id not found on attribute: Name = [" + 
-                                    remoteAttribute.getAttributeName() + "], Value = [" + 
-                                    remoteAttribute.getAttributeValue() + "]." );
-                        } else if (findAttributeByPayloadId(remoteAttribute.getAttributeName(), 
-                        		payloadId, localDescriptor) != null) {                            
-                            newSdpAttributes.add(remoteAttribute);
-                        }
-                    }
-                    
-                    // Calculate the format list to be used on MediaDescriptor creation.
-                    String formatList = getFormatList(newSdpAttributes);
-                    
-                    for (Enumeration attributesEnum = newSdpAttributes.elements(); attributesEnum.hasMoreElements();) {                        
-                        AttributeField mediaAttribute = (AttributeField) attributesEnum.nextElement();
-                        
-                        if (newSdp.getMediaDescriptors().size() == 0) {  
-                        	MediaField mf = new MediaField(localDescriptor.getMedia().getMedia(), 
-                                    						localDescriptor.getMedia().getPort(), 
-                                    						0, localDescriptor.getMedia().getTransport(), 
-                                    						formatList); 
-                            newSdp.addMediaDescriptor(new MediaDescriptor(mf, localDescriptor.getConnection()));
-                        }
-                        
-                        newSdp.getMediaDescriptor(localDescriptor.getMedia().getMedia()).addAttribute( mediaAttribute );
-                    }
-                }
-            }
-        } catch (Exception exception) {            
-            log.error("Failure creating initial SDP: " + exception.toString());
-        }
-        
-        return newSdp;
-    }
-    
-    
-    /**
-     * Parameter "newSdp" must be the returning value from method's 
-     * "makeMediaPayloadsNegotiation" execution.
-     * Here the pending attributes will be negotiated as well.
-     * 
-     * @param newSdp
-     * @param localSdp
-     * @param remoteSdp
-     * 
-     */
-    public static void completeSdpNegotiation(SessionDescriptor newSdp, SessionDescriptor localSdp, SessionDescriptor remoteSdp) {        
-        try {            
-            if (newSdp.getMediaDescriptors().size() == 0) {                
-                // Something is wrong.
-                // We should have at least a "audio" media descriptor with 
-                // all audio payloads suported.
-                
-                log.error("No media descriptors after \"makeMediaPayloadsNegotiation\"." );                
-                return;
-            }
-            
-            Vector remoteDescriptors = remoteSdp.getMediaDescriptors();
-            
-            for (Enumeration descriptorsEnum = remoteDescriptors.elements(); descriptorsEnum.hasMoreElements();) {                
-                MediaDescriptor remoteDescriptor = (MediaDescriptor) descriptorsEnum.nextElement();
-                MediaDescriptor localDescriptor = localSdp.getMediaDescriptor(remoteDescriptor.getMedia().getMedia());
-                
-                if (localDescriptor != null) {                    
-                    // First we make the negotiation of remote attributes with 
-                    // local ones to generate the new SDP "newSdp".
-                    
-                    Vector remoteAttributes = remoteDescriptor.getAttributes();
-                    
-                    for (Enumeration atributesEnum = remoteAttributes.elements(); atributesEnum.hasMoreElements();) {                        
-                        AttributeField remoteAttribute = (AttributeField) atributesEnum.nextElement();                        
-                        makeAttributeNegotiation(newSdp, localDescriptor, remoteAttribute);
-                    }
-                    
-                    // Now we add to "newSdp" all the local attributes that 
-                    // were not negotiated yet.
-                    
-                    Vector localAttributes = localDescriptor.getAttributes();
-                    
-                    for (Enumeration atributesEnum = localAttributes.elements(); atributesEnum.hasMoreElements();) {                        
-                        AttributeField localAttribute = (AttributeField) atributesEnum.nextElement();
-                        MediaDescriptor newLocalDescriptor = newSdp.getMediaDescriptor(localDescriptor.getMedia().getMedia());
-                        
-                        if (isPayloadRelatedAttribute(localAttribute)) {                            
-                            String payloadId = getPayloadIdFromAttribute(localAttribute);
-                            
-                            if (findAttributeByPayloadId(localAttribute.getAttributeName(), 
-                                    					payloadId, newLocalDescriptor) == null) {                                
-                                newLocalDescriptor.addAttribute(localAttribute);
-                            }
-                        } else if (newLocalDescriptor.getAttribute(localAttribute.getAttributeName()) == null) {                            
-                            newLocalDescriptor.addAttribute(localAttribute);
-                        }
-                    }
-                }
-            }
-        } catch (Exception exception) {            
-            log.error("Failure creating initial SDP: " + exception.toString());
-        }
-    }
-    
-    
-    /**
-     * Here we make the negotiation of all attributes besides "rtpmap" (
-     * these are negotiated on "makeMediaPayloadsNegotiation" method).
-     * 
-     * @param newSdp
-     * @param localMedia
-     * @param remoteAttribute
-     */
-    private static void makeAttributeNegotiation(SessionDescriptor newSdp, MediaDescriptor localMedia, AttributeField remoteAttribute ) {
-        try {            
-//            log.debug("AttributeName = [" + remoteAttribute.getAttributeName() + 
-//                    "], AttributeValue = [" + remoteAttribute.getAttributeValue() + "].");
-            
-            if (remoteAttribute.getAttributeName().equals(Codec.ATTRIBUTE_RTPMAP)) {                
-                log.info("\"rtpmap\" attributes were already negotiated." );
-            } else if (!isPayloadRelatedAttribute(remoteAttribute)) {                
-                // We do nothing with attributes that are not payload 
-                // related, like: "ptime", "direction", etc.
-                // For now, we consider that they don't demand negotiation.                
-                log.info("Attribute is not payload related. Do not negotiate it...");
-            } else {                
-                String payloadId = getPayloadIdFromAttribute(remoteAttribute);
-                
-                if ("".equals(payloadId)) {                    
-                    log.error("Payload id not found on attribute: Name = [" + 
-                            remoteAttribute.getAttributeName() + "], Value = [" + 
-                            remoteAttribute.getAttributeValue() + "]." );
-                } else if (findAttributeByPayloadId( Codec.ATTRIBUTE_RTPMAP, payloadId, 
-                        newSdp.getMediaDescriptor(localMedia.getMedia().getMedia())) != null) {
-                    // We must be sure this attribute is related with a payload 
-                    // already present on newSdp.                    
-//                    log.debug("Payload " + payloadId + " present on newSdp.");
-                    
-                    AttributeField localAttribute = findAttributeByPayloadId(remoteAttribute.getAttributeName(), payloadId, localMedia );
-                    
-                    Codec sipCodec = CodecFactory.getInstance().getSIPAudioCodec(Integer.valueOf( payloadId));
-                    
-                    if (sipCodec != null) {                        
-                        String localAttibuteValue = "";
-                        
-                        if (localAttribute != null) {                            
-                            localAttibuteValue = localAttribute.getAttributeValue();
-                        } else {
-                            log.info("Attribute not found on local media.");
-                        }
-                        
-                        String attributeValueResult = sipCodec.codecNegotiateAttribute(remoteAttribute.getAttributeName(), 
-                                					localAttibuteValue, remoteAttribute.getAttributeValue());
-                        
-                        if ((attributeValueResult != null) && (!"".equals(attributeValueResult))) { 
-                        	AttributeField af = new AttributeField(remoteAttribute.getAttributeName(), attributeValueResult);
-                        	MediaDescriptor md = newSdp.getMediaDescriptor(localMedia.getMedia().getMedia());
-                            md.addAttribute(af);
-                        }
-                    } else {                        
-                        log.warn("Codec not found!");
-                    }
-                }
-            }
-        } catch (Exception exception) {            
-            log.error("Failure creating initial SDP: " + exception.toString());
-        }
-    }
-    
-    
-    private static AttributeField findAttributeByPayloadId(String attributeName, String payloadId, 
-    				MediaDescriptor mediaDescriptor) {
-        AttributeField searchingMediaAttribute = null;
-        
-//        log.debug("attributeName = [" + attributeName + "], payloadId = [" + payloadId + "].");
-        
-        Vector mediaAttributes = mediaDescriptor.getAttributes( attributeName );
-        
-        for (Enumeration attributesEnum = mediaAttributes.elements(); attributesEnum.hasMoreElements();) {            
-            AttributeField mediaAttribute = (AttributeField) attributesEnum.nextElement();
-
-//            log.debug("Validating attribute with name = [" + mediaAttribute.getAttributeName() + 
-//                    "] and value = [" + mediaAttribute.getAttributeValue() + "].");
-            
-            if (getPayloadIdFromAttribute(mediaAttribute).equals(payloadId)) {                
-                searchingMediaAttribute = mediaAttribute;
-                break;
-            }
-        }
-        
-        if (searchingMediaAttribute != null) {            
-//            log.debug("Attribute found with name = [" + 
-//                    searchingMediaAttribute.getAttributeName() + "] and value = [" + 
-//                    searchingMediaAttribute.getAttributeValue() + "]." );
-        } else {            
-//            log.info("Attribute with name [" + attributeName + "] and payloadId [" + payloadId + "] was not found." );
-        }
-        
-        return searchingMediaAttribute;
-    }
-    
-    
-    private static String getPayloadIdFromAttribute(AttributeField attribute) {        
-        String payloadId = "";
-
-//        log.debug("AttributeName = [" + attribute.getAttributeName() + "], AttributeValue = [" + attribute.getAttributeValue() + "]." );
-        
-        if (isPayloadRelatedAttribute(attribute)) {            
-            payloadId = attribute.getAttributeValue().substring(0, attribute.getAttributeValue().indexOf(" "));
-        }
-        
-//        log.debug("payloadId = " + payloadId); 
-        
-        return payloadId;
-    }
-    
-    
-    private static boolean isPayloadRelatedAttribute(AttributeField attribute) {        
-        boolean isPayloadAttribute = false;
-
-//        log.debug("AttributeName = [" + attribute.getAttributeName() + "], AttributeValue = [" + attribute.getAttributeValue() + "]." );
-        
-        if ((attribute.getAttributeName().compareToIgnoreCase(Codec.ATTRIBUTE_RTPMAP) == 0) || 
-                (attribute.getAttributeName().compareToIgnoreCase(Codec.ATTRIBUTE_AS) == 0) || 
-                (attribute.getAttributeName().compareToIgnoreCase(Codec.ATTRIBUTE_FMTP) == 0)) {            
-            isPayloadAttribute = true;
-        }
-        
-//        log.debug("isPayloadAttribute = " + isPayloadAttribute); 
-
-        return isPayloadAttribute;
-    }
-}
+/*
+ * BigBlueButton - http://www.bigbluebutton.org
+ * 
+ * Copyright (c) 2008-2009 by respective authors (see below). All rights reserved.
+ * 
+ * BigBlueButton is free software; you can redistribute it and/or modify it under the 
+ * terms of the GNU Lesser General Public License as published by the Free Software 
+ * Foundation; either version 3 of the License, or (at your option) any later 
+ * version. 
+ * 
+ * BigBlueButton is distributed in the hope that it will be useful, but WITHOUT ANY 
+ * WARRANTY; without even the implied warranty of MERCHANTABILITY or FITNESS FOR A 
+ * PARTICULAR PURPOSE. See the GNU Lesser General Public License for more details.
+ * 
+ * You should have received a copy of the GNU Lesser General Public License along 
+ * with BigBlueButton; if not, If not, see <http://www.gnu.org/licenses/>.
+ *
+ * $Id: $
+ */
+package org.bigbluebutton.voiceconf.sip;
+
+import java.util.Enumeration;
+import java.util.Vector;
+import org.red5.app.sip.codecs.Codec;
+import org.red5.app.sip.codecs.CodecFactory;
+import org.zoolu.sdp.AttributeField;
+import org.zoolu.sdp.MediaDescriptor;
+import org.zoolu.sdp.MediaField;
+import org.zoolu.sdp.SessionDescriptor;
+import org.slf4j.Logger;
+import org.red5.logging.Red5LoggerFactory;
+
+public class SdpUtils {
+    protected static Logger log = Red5LoggerFactory.getLogger(SdpUtils.class, "sip");
+    
+    
+    /**
+     * @return Returns the audio codec to be used on current session.
+     */
+    public static Codec getNegotiatedAudioCodec(SessionDescriptor negotiatedSDP){
+        int payloadId;
+        String rtpmap;
+        Codec sipCodec = null;
+        
+        MediaDescriptor md = negotiatedSDP.getMediaDescriptor(Codec.MEDIA_TYPE_AUDIO );
+        rtpmap = md.getAttribute(Codec.ATTRIBUTE_RTPMAP).getAttributeValue();
+        
+        if (!rtpmap.isEmpty()) {            
+            payloadId = Integer.parseInt(rtpmap.substring(0, rtpmap.indexOf(" ")));
+            
+            sipCodec = CodecFactory.getInstance().getSIPAudioCodec(payloadId);            
+            if (sipCodec == null) {
+            	log.error("Negotiated codec {} not found", payloadId);
+            }
+            else {
+                log.info("Found codec: payloadType={}, payloadName={}.", sipCodec.getCodecId(), 
+                			sipCodec.getCodecName());
+            }
+        }        
+        return sipCodec;
+    }
+    
+    
+    /**
+     * 
+     * @param userName
+     * @param viaAddress
+     * 
+     * @return Return the initial local SDP.
+     */
+    public static SessionDescriptor createInitialSdp(String userName, String viaAddress, 
+    		int audioPort, int videoPort, String audioCodecsPrecedence) {
+        
+        SessionDescriptor initialDescriptor = null;
+                
+        try {            
+//            log.debug("userName = [" + userName + "], viaAddress = [" + viaAddress + 
+//                    "], audioPort = [" + audioPort + "], videoPort = [" + videoPort + 
+//                    "], audioCodecsPrecedence = [" + audioCodecsPrecedence + "]." );
+            
+            int audioCodecsNumber = CodecFactory.getInstance().getAvailableAudioCodecsCount();
+            int videoCodecsNumber = CodecFactory.getInstance().getAvailableVideoCodecsCount();
+            
+            if ((audioCodecsNumber == 0) && (videoCodecsNumber == 0)) {                
+                log.debug("audioCodecsNumber = [" + audioCodecsNumber + 
+                        "], videoCodecsNumber = [" + videoCodecsNumber + "].");                
+                return null;
+            }
+            
+            //Bug Session descriptor cannot have spaces.. Username is not forced to be compliant with SIP Spec
+            /* RFC 2327 - page 8 of April 1998 Version,
+                Origin
+
+                   o=<username> <session id> <version> <network type> <address type>
+                   <address>
+
+                   The "o=" field gives the originator of the session (their username
+                   and the address of the user's host) plus a session id and session
+                   version number.
+
+                   <username> is the user's login on the originating host, or it is "-"
+                   if the originating host does not support the concept of user ids.
+                   <username> must not contain spaces.  <session id> is a numeric string
+                   such that the tuple of <username>, <session id>, <network type>,
+                   <address type> and <address> form a globally unique identifier for
+                   the session.
+             */
+
+            String owner = userName.replaceAll(" ", "_");
+
+            initialDescriptor = new SessionDescriptor(owner, viaAddress);
+                        
+            if (initialDescriptor == null) {                
+                log.error("Error instantiating the initialDescriptor!");                 
+                return null;
+            }
+            
+            if (audioCodecsNumber > 0) {                
+                Codec[] audioCodecs;
+                Vector<AttributeField> audioAttributes = new Vector<AttributeField>();
+                
+                if (audioCodecsPrecedence.isEmpty()) {                    
+                    audioCodecs = CodecFactory.getInstance().getAvailableAudioCodecs();
+                } else {                    
+                    audioCodecs = CodecFactory.getInstance().getAvailableAudioCodecsWithPrecedence(audioCodecsPrecedence);
+                }
+                
+                for (int audioIndex = 0; audioIndex < audioCodecsNumber; audioIndex++) {                   
+                    String payloadId = String.valueOf(audioCodecs[audioIndex].getCodecId());
+                    String rtpmapParamValue = payloadId;
+                    rtpmapParamValue += " " + audioCodecs[audioIndex].getCodecName();
+                    rtpmapParamValue += "/" + audioCodecs[audioIndex].getSampleRate() + "/1";
+                    
+//                    log.debug("Adding rtpmap for payload [" + payloadId + 
+//                            "] with value = [" + rtpmapParamValue + "]." );
+                    
+                    audioAttributes.add(new AttributeField(Codec.ATTRIBUTE_RTPMAP, rtpmapParamValue));
+                    
+                    String[] codecMediaAttributes = audioCodecs[audioIndex].getCodecMediaAttributes();
+                    
+                    if (codecMediaAttributes != null) {                        
+//                        log.debug("Adding " + codecMediaAttributes.length + 
+//                                " audio codec media attributes." );
+                        
+                        for (int attribIndex = 0; attribIndex < codecMediaAttributes.length; attribIndex++) {                            
+//                            log.debug("Adding audio media attribute [" + 
+//                                    codecMediaAttributes[attribIndex] + "]." );
+                            
+                            AttributeField newAttribute = parseAttributeField(codecMediaAttributes[attribIndex]);
+                            
+                            if (newAttribute != null) {                                
+                                audioAttributes.add(newAttribute);
+                            }
+                        }
+                    } else {                        
+                        log.warn("Audio codec has no especific media attributes." );
+                    }
+                }
+                
+                // Calculate the format list to be used on MediaDescriptor creation.
+                String formatList = getFormatList(audioAttributes);
+                
+                for (Enumeration attributesEnum = audioAttributes.elements(); attributesEnum.hasMoreElements();) {                    
+                    AttributeField audioAttribute = (AttributeField) attributesEnum.nextElement();
+                    
+                    if (initialDescriptor.getMediaDescriptor(Codec.MEDIA_TYPE_AUDIO) == null) {                        
+//                        log.debug("Creating audio media descriptor." );
+                        
+                    	MediaField mf = new MediaField(Codec.MEDIA_TYPE_AUDIO, audioPort, 0, "RTP/AVP", formatList);
+                        initialDescriptor.addMedia(mf, audioAttribute);
+                    } else {                        
+//                        log.debug("Just adding attribute.");
+                        initialDescriptor.getMediaDescriptor(Codec.MEDIA_TYPE_AUDIO).addAttribute(audioAttribute);
+                    }
+                }
+                
+                String[] commonAudioMediaAttributes = CodecFactory.getInstance().getCommonAudioMediaAttributes();
+                
+                if (commonAudioMediaAttributes != null) {                    
+//                    log.debug("Adding " + commonAudioMediaAttributes.length + " common audio media attributes." );
+                    
+                    for (int attribIndex = 0; attribIndex < commonAudioMediaAttributes.length; attribIndex++) {                        
+//                        log.debug("Adding common audio media attribute [" + commonAudioMediaAttributes[attribIndex] + "].");
+                        
+                        AttributeField newAttribute = parseAttributeField(commonAudioMediaAttributes[attribIndex]);
+                        
+                        if (newAttribute != null) {                            
+                            initialDescriptor.getMediaDescriptor(Codec.MEDIA_TYPE_AUDIO).addAttribute( newAttribute);
+                        }
+                    }
+                } else {                    
+                    log.debug("No common audio media attributes.");
+                }
+            }
+            
+            if (videoCodecsNumber > 0) {                
+                Codec[] videoCodecs = CodecFactory.getInstance().getAvailableVideoCodecs();
+                Vector<AttributeField> videoAttributes = new Vector<AttributeField>();
+                
+                for (int videoIndex = 0; videoIndex < audioCodecsNumber; videoIndex++) {                    
+                    String payloadId = String.valueOf(videoCodecs[videoIndex].getCodecId());
+                    String rtpmapParamValue = payloadId;
+                    rtpmapParamValue += " " + videoCodecs[videoIndex].getCodecName();
+                    rtpmapParamValue += "/" + videoCodecs[videoIndex].getSampleRate() + "/1";
+                    
+//                    log.debug("Adding rtpmap for payload [" + payloadId + "] with value = [" + rtpmapParamValue + "].");
+                    
+                    videoAttributes.add(new AttributeField(Codec.ATTRIBUTE_RTPMAP, rtpmapParamValue));                    
+                    String[] codecMediaAttributes = videoCodecs[videoIndex].getCodecMediaAttributes();
+                    
+                    if (codecMediaAttributes != null) {                        
+//                        log.debug("Adding " + codecMediaAttributes.length + " video codec media attributes.");
+                        
+                        for (int attribIndex = 0; attribIndex < codecMediaAttributes.length; attribIndex++) {                            
+//                            log.debug("Adding video media attribute [" + codecMediaAttributes[attribIndex] + "].");
+                            
+                            AttributeField newAttribute = parseAttributeField(codecMediaAttributes[attribIndex]);
+                            
+                            if (newAttribute != null) {                                
+                                videoAttributes.add(newAttribute);
+                            }
+                        }
+                    } else {
+                       log.info("Video codec has no especific media attributes.");
+                    }
+                }
+                
+                // Calculate the format list to be used on MediaDescriptor creation.
+                String formatList = getFormatList(videoAttributes);
+                
+                for (Enumeration attributesEnum = videoAttributes.elements(); attributesEnum.hasMoreElements();) {                    
+                    AttributeField videoAttribute = (AttributeField) attributesEnum.nextElement();
+                    
+                    if (initialDescriptor.getMediaDescriptor(Codec.MEDIA_TYPE_VIDEO) == null) {    
+                    	MediaField mf = new MediaField(Codec.MEDIA_TYPE_VIDEO, audioPort, 0, "RTP/AVP", formatList);
+                        initialDescriptor.addMedia(mf, videoAttribute);
+                    } else {
+                        initialDescriptor.getMediaDescriptor(Codec.MEDIA_TYPE_VIDEO).addAttribute(videoAttribute);
+                    }
+                }
+                
+                String[] commonVideoMediaAttributes = CodecFactory.getInstance().getCommonAudioMediaAttributes();
+                
+                if (commonVideoMediaAttributes != null) {                    
+//                    log.debug("Adding " + commonVideoMediaAttributes.length + " common video media attributes.");
+                    
+                    for (int attribIndex = 0; attribIndex < commonVideoMediaAttributes.length; attribIndex++) {                        
+//                        log.debug("Adding common video media attribute [" + commonVideoMediaAttributes[attribIndex] + "]." );
+                        
+                        AttributeField newAttribute = parseAttributeField(commonVideoMediaAttributes[attribIndex]);
+                        
+                        if (newAttribute != null) {                            
+                            initialDescriptor.getMediaDescriptor(Codec.MEDIA_TYPE_VIDEO).addAttribute(newAttribute);
+                        }
+                    }
+                } else {                    
+                    log.info("No common video media attributes.");
+                }
+            }
+        } catch (Exception exception) {
+            log.error("Failure creating initial SDP: " + exception.toString());
+        }
+        
+//        log.debug("Created initial SDP");
+        
+        return initialDescriptor;
+    }
+    
+    
+    private static String getFormatList(Vector mediaAttributes) {        
+        AttributeField mediaAttribute = null;
+        String formatList = "";
+        
+//        log.debug("getting Format List");
+        
+        for (Enumeration attributeEnum = mediaAttributes.elements(); attributeEnum.hasMoreElements();) {            
+            mediaAttribute = (AttributeField) attributeEnum.nextElement();
+            
+            if (mediaAttribute.getAttributeName().equalsIgnoreCase(Codec.ATTRIBUTE_RTPMAP)) {                
+                if (!formatList.isEmpty()) {
+                    formatList += " ";
+                }
+                
+                formatList += getPayloadIdFromAttribute(mediaAttribute);
+            }
+        }
+        
+//        log.debug("formatList = [" + formatList + "].");
+                
+        return formatList;
+    }
+    
+    
+    private static AttributeField parseAttributeField(String codecMediaAttribute) {        
+        AttributeField newAttribute = null;
+        
+//        log.debug("codecMediaAttribute = [" + codecMediaAttribute + "].");
+        
+        String attribName = codecMediaAttribute.substring(0, codecMediaAttribute.indexOf(":"));
+        String attribValue = codecMediaAttribute.substring(codecMediaAttribute.indexOf(":") + 1);
+        
+//        log.debug("attribName = [" + attribName + "] attribValue  = [" + attribValue + "].");
+        
+        if ((!attribName.isEmpty()) && (!attribValue.isEmpty())) {            
+            newAttribute = new AttributeField(attribName, attribValue);
+        }
+                
+        return newAttribute;
+    }
+    
+    
+    /** 
+     * We must validate the existence of all remote "rtpmap" attributes 
+     * on local SDP.
+     * If some exist, we add it to newSdp negotiated SDP result.
+     * 
+     * @param localSdp
+     * @param remoteSdp
+     * 
+     * @return Returns the new local descriptor as a result of media 
+     *         payloads negotiation.
+     */
+    public static SessionDescriptor makeMediaPayloadsNegotiation(SessionDescriptor localSdp, SessionDescriptor remoteSdp) {        
+    	log.debug("makeMediaPayloadsNegotiation");
+    	
+    	SessionDescriptor newSdp = null;    
+        try {            
+            newSdp = new SessionDescriptor(remoteSdp.getOrigin(), remoteSdp.getSessionName(),
+                    localSdp.getConnection(), localSdp.getTime());
+            
+            Vector remoteDescriptors = remoteSdp.getMediaDescriptors();
+            
+            for (Enumeration descriptorsEnum = remoteDescriptors.elements(); descriptorsEnum.hasMoreElements();) {                
+                MediaDescriptor remoteDescriptor = (MediaDescriptor) descriptorsEnum.nextElement();
+                MediaDescriptor localDescriptor = localSdp.getMediaDescriptor(remoteDescriptor.getMedia().getMedia() );
+                
+                if (localDescriptor != null) {                    
+                    Vector remoteAttributes = remoteDescriptor.getAttributes(Codec.ATTRIBUTE_RTPMAP);
+                    Vector<AttributeField> newSdpAttributes = new Vector<AttributeField>();
+                    
+                    for (Enumeration attributesEnum = remoteAttributes.elements(); attributesEnum.hasMoreElements();) {                        
+                        AttributeField remoteAttribute = (AttributeField) attributesEnum.nextElement();
+                        
+                        String payloadId = getPayloadIdFromAttribute(remoteAttribute);
+                        
+                        if ("".equals(payloadId)) {                            
+                            log.error("Payload id not found on attribute: Name = [" + 
+                                    remoteAttribute.getAttributeName() + "], Value = [" + 
+                                    remoteAttribute.getAttributeValue() + "]." );
+                        } else if (findAttributeByPayloadId(remoteAttribute.getAttributeName(), 
+                        		payloadId, localDescriptor) != null) {                            
+                            newSdpAttributes.add(remoteAttribute);
+                        }
+                    }
+                    
+                    // Calculate the format list to be used on MediaDescriptor creation.
+                    String formatList = getFormatList(newSdpAttributes);
+                    
+                    for (Enumeration attributesEnum = newSdpAttributes.elements(); attributesEnum.hasMoreElements();) {                        
+                        AttributeField mediaAttribute = (AttributeField) attributesEnum.nextElement();
+                        
+                        if (newSdp.getMediaDescriptors().size() == 0) {  
+                        	MediaField mf = new MediaField(localDescriptor.getMedia().getMedia(), 
+                                    						localDescriptor.getMedia().getPort(), 
+                                    						0, localDescriptor.getMedia().getTransport(), 
+                                    						formatList); 
+                            newSdp.addMediaDescriptor(new MediaDescriptor(mf, localDescriptor.getConnection()));
+                        }
+                        
+                        newSdp.getMediaDescriptor(localDescriptor.getMedia().getMedia()).addAttribute( mediaAttribute );
+                    }
+                }
+            }
+        } catch (Exception exception) {            
+            log.error("Failure creating initial SDP: " + exception.toString());
+        }
+        
+        return newSdp;
+    }
+    
+    
+    /**
+     * Parameter "newSdp" must be the returning value from method's 
+     * "makeMediaPayloadsNegotiation" execution.
+     * Here the pending attributes will be negotiated as well.
+     * 
+     * @param newSdp
+     * @param localSdp
+     * @param remoteSdp
+     * 
+     */
+    public static void completeSdpNegotiation(SessionDescriptor newSdp, SessionDescriptor localSdp, SessionDescriptor remoteSdp) {        
+        try {            
+            if (newSdp.getMediaDescriptors().size() == 0) {                
+                // Something is wrong.
+                // We should have at least a "audio" media descriptor with 
+                // all audio payloads suported.
+                
+                log.error("No media descriptors after \"makeMediaPayloadsNegotiation\"." );                
+                return;
+            }
+            
+            Vector remoteDescriptors = remoteSdp.getMediaDescriptors();
+            
+            for (Enumeration descriptorsEnum = remoteDescriptors.elements(); descriptorsEnum.hasMoreElements();) {                
+                MediaDescriptor remoteDescriptor = (MediaDescriptor) descriptorsEnum.nextElement();
+                MediaDescriptor localDescriptor = localSdp.getMediaDescriptor(remoteDescriptor.getMedia().getMedia());
+                
+                if (localDescriptor != null) {                    
+                    // First we make the negotiation of remote attributes with 
+                    // local ones to generate the new SDP "newSdp".
+                    
+                    Vector remoteAttributes = remoteDescriptor.getAttributes();
+                    
+                    for (Enumeration atributesEnum = remoteAttributes.elements(); atributesEnum.hasMoreElements();) {                        
+                        AttributeField remoteAttribute = (AttributeField) atributesEnum.nextElement();                        
+                        makeAttributeNegotiation(newSdp, localDescriptor, remoteAttribute);
+                    }
+                    
+                    // Now we add to "newSdp" all the local attributes that 
+                    // were not negotiated yet.
+                    
+                    Vector localAttributes = localDescriptor.getAttributes();
+                    
+                    for (Enumeration atributesEnum = localAttributes.elements(); atributesEnum.hasMoreElements();) {                        
+                        AttributeField localAttribute = (AttributeField) atributesEnum.nextElement();
+                        MediaDescriptor newLocalDescriptor = newSdp.getMediaDescriptor(localDescriptor.getMedia().getMedia());
+                        
+                        if (isPayloadRelatedAttribute(localAttribute)) {                            
+                            String payloadId = getPayloadIdFromAttribute(localAttribute);
+                            
+                            if (findAttributeByPayloadId(localAttribute.getAttributeName(), 
+                                    					payloadId, newLocalDescriptor) == null) {                                
+                                newLocalDescriptor.addAttribute(localAttribute);
+                            }
+                        } else if (newLocalDescriptor.getAttribute(localAttribute.getAttributeName()) == null) {                            
+                            newLocalDescriptor.addAttribute(localAttribute);
+                        }
+                    }
+                }
+            }
+        } catch (Exception exception) {            
+            log.error("Failure creating initial SDP: " + exception.toString());
+        }
+    }
+    
+    
+    /**
+     * Here we make the negotiation of all attributes besides "rtpmap" (
+     * these are negotiated on "makeMediaPayloadsNegotiation" method).
+     * 
+     * @param newSdp
+     * @param localMedia
+     * @param remoteAttribute
+     */
+    private static void makeAttributeNegotiation(SessionDescriptor newSdp, MediaDescriptor localMedia, AttributeField remoteAttribute ) {
+        try {            
+//            log.debug("AttributeName = [" + remoteAttribute.getAttributeName() + 
+//                    "], AttributeValue = [" + remoteAttribute.getAttributeValue() + "].");
+            
+            if (remoteAttribute.getAttributeName().equals(Codec.ATTRIBUTE_RTPMAP)) {                
+                log.info("\"rtpmap\" attributes were already negotiated." );
+            } else if (!isPayloadRelatedAttribute(remoteAttribute)) {                
+                // We do nothing with attributes that are not payload 
+                // related, like: "ptime", "direction", etc.
+                // For now, we consider that they don't demand negotiation.                
+                log.info("Attribute is not payload related. Do not negotiate it...");
+            } else {                
+                String payloadId = getPayloadIdFromAttribute(remoteAttribute);
+                
+                if ("".equals(payloadId)) {                    
+                    log.error("Payload id not found on attribute: Name = [" + 
+                            remoteAttribute.getAttributeName() + "], Value = [" + 
+                            remoteAttribute.getAttributeValue() + "]." );
+                } else if (findAttributeByPayloadId( Codec.ATTRIBUTE_RTPMAP, payloadId, 
+                        newSdp.getMediaDescriptor(localMedia.getMedia().getMedia())) != null) {
+                    // We must be sure this attribute is related with a payload 
+                    // already present on newSdp.                    
+//                    log.debug("Payload " + payloadId + " present on newSdp.");
+                    
+                    AttributeField localAttribute = findAttributeByPayloadId(remoteAttribute.getAttributeName(), payloadId, localMedia );
+                    
+                    Codec sipCodec = CodecFactory.getInstance().getSIPAudioCodec(Integer.valueOf( payloadId));
+                    
+                    if (sipCodec != null) {                        
+                        String localAttibuteValue = "";
+                        
+                        if (localAttribute != null) {                            
+                            localAttibuteValue = localAttribute.getAttributeValue();
+                        } else {
+                            log.info("Attribute not found on local media.");
+                        }
+                        
+                        String attributeValueResult = sipCodec.codecNegotiateAttribute(remoteAttribute.getAttributeName(), 
+                                					localAttibuteValue, remoteAttribute.getAttributeValue());
+                        
+                        if ((attributeValueResult != null) && (!"".equals(attributeValueResult))) { 
+                        	AttributeField af = new AttributeField(remoteAttribute.getAttributeName(), attributeValueResult);
+                        	MediaDescriptor md = newSdp.getMediaDescriptor(localMedia.getMedia().getMedia());
+                            md.addAttribute(af);
+                        }
+                    } else {                        
+                        log.warn("Codec not found!");
+                    }
+                }
+            }
+        } catch (Exception exception) {            
+            log.error("Failure creating initial SDP: " + exception.toString());
+        }
+    }
+    
+    
+    private static AttributeField findAttributeByPayloadId(String attributeName, String payloadId, 
+    				MediaDescriptor mediaDescriptor) {
+        AttributeField searchingMediaAttribute = null;
+        
+//        log.debug("attributeName = [" + attributeName + "], payloadId = [" + payloadId + "].");
+        
+        Vector mediaAttributes = mediaDescriptor.getAttributes( attributeName );
+        
+        for (Enumeration attributesEnum = mediaAttributes.elements(); attributesEnum.hasMoreElements();) {            
+            AttributeField mediaAttribute = (AttributeField) attributesEnum.nextElement();
+
+//            log.debug("Validating attribute with name = [" + mediaAttribute.getAttributeName() + 
+//                    "] and value = [" + mediaAttribute.getAttributeValue() + "].");
+            
+            if (getPayloadIdFromAttribute(mediaAttribute).equals(payloadId)) {                
+                searchingMediaAttribute = mediaAttribute;
+                break;
+            }
+        }
+        
+        if (searchingMediaAttribute != null) {            
+//            log.debug("Attribute found with name = [" + 
+//                    searchingMediaAttribute.getAttributeName() + "] and value = [" + 
+//                    searchingMediaAttribute.getAttributeValue() + "]." );
+        } else {            
+//            log.info("Attribute with name [" + attributeName + "] and payloadId [" + payloadId + "] was not found." );
+        }
+        
+        return searchingMediaAttribute;
+    }
+    
+    
+    private static String getPayloadIdFromAttribute(AttributeField attribute) {        
+        String payloadId = "";
+
+//        log.debug("AttributeName = [" + attribute.getAttributeName() + "], AttributeValue = [" + attribute.getAttributeValue() + "]." );
+        
+        if (isPayloadRelatedAttribute(attribute)) {            
+            payloadId = attribute.getAttributeValue().substring(0, attribute.getAttributeValue().indexOf(" "));
+        }
+        
+//        log.debug("payloadId = " + payloadId); 
+        
+        return payloadId;
+    }
+    
+    
+    private static boolean isPayloadRelatedAttribute(AttributeField attribute) {        
+        boolean isPayloadAttribute = false;
+
+//        log.debug("AttributeName = [" + attribute.getAttributeName() + "], AttributeValue = [" + attribute.getAttributeValue() + "]." );
+        
+        if ((attribute.getAttributeName().compareToIgnoreCase(Codec.ATTRIBUTE_RTPMAP) == 0) || 
+                (attribute.getAttributeName().compareToIgnoreCase(Codec.ATTRIBUTE_AS) == 0) || 
+                (attribute.getAttributeName().compareToIgnoreCase(Codec.ATTRIBUTE_FMTP) == 0)) {            
+            isPayloadAttribute = true;
+        }
+        
+//        log.debug("isPayloadAttribute = " + isPayloadAttribute); 
+
+        return isPayloadAttribute;
+    }
+}