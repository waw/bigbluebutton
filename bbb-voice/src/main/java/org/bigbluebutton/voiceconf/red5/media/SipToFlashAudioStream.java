/** 
*
* BigBlueButton open source conferencing system - http://www.bigbluebutton.org/
*
* Copyright (c) 2010 BigBlueButton Inc. and by respective authors (see below).
*
* This program is free software; you can redistribute it and/or modify it under the
* terms of the GNU General Public License as published by the Free Software
* Foundation; either version 2.1 of the License, or (at your option) any later
* version.
*
* BigBlueButton is distributed in the hope that it will be useful, but WITHOUT ANY
* WARRANTY; without even the implied warranty of MERCHANTABILITY or FITNESS FOR A
* PARTICULAR PURPOSE. See the GNU General Public License for more details.
*
* You should have received a copy of the GNU General Public License along
* with BigBlueButton; if not, see <http://www.gnu.org/licenses/>.
* 
**/
package org.bigbluebutton.voiceconf.red5.media;

import java.net.DatagramSocket;
import java.util.concurrent.BlockingQueue;
import java.util.concurrent.Executor;
import java.util.concurrent.Executors;
import java.util.concurrent.LinkedBlockingQueue;
import org.apache.mina.core.buffer.IoBuffer;
import org.bigbluebutton.voiceconf.red5.media.transcoder.SipToFlashTranscoder;
import org.bigbluebutton.voiceconf.red5.media.transcoder.TranscodedAudioDataListener;
import org.red5.logging.Red5LoggerFactory;
import org.red5.server.api.IContext;
import org.red5.server.api.IScope;
import org.red5.server.net.rtmp.event.AudioData;
import org.red5.server.net.rtmp.event.Notify;
import org.red5.server.stream.BroadcastScope;
import org.red5.server.stream.IBroadcastScope;
import org.red5.server.stream.IProviderService;
import org.slf4j.Logger;

public class SipToFlashAudioStream implements TranscodedAudioDataListener, RtpStreamReceiverListener {
	final private Logger log = Red5LoggerFactory.getLogger(SipToFlashAudioStream.class, "sip");
	
	private final BlockingQueue<AudioByteData> audioDataQ = new LinkedBlockingQueue<AudioByteData>();		
	private final Executor exec = Executors.newSingleThreadExecutor();
	private Runnable audioDataProcessor;
	private volatile boolean processAudioData = false;
	
	private AudioBroadcastStream audioBroadcastStream;
	private IScope scope;
	private final String listenStreamName;
	private RtpStreamReceiver rtpStreamReceiver;
	private StreamObserver observer;
	private SipToFlashTranscoder transcoder;
	
	private long startTimestamp = 0;
	private boolean sentMetadata = false;
	
	private final byte[] fakeMetadata = new byte[] {
		0x02, 0x00, 0x0a, 0x6f, 0x6e, 0x4d, 0x65, 0x74, 0x61, 0x44, 0x61, 0x74, 0x61, 0x08, 0x00, 0x00,  
		0x00, 0x06, 0x00, 0x08, 0x64, 0x75, 0x72, 0x61, 0x74, 0x69, 0x6f, 0x6e, 0x00, 0x40, 0x31, (byte)0xaf,  
		0x5c, 0x28, (byte)0xf5, (byte)0xc2, (byte)0x8f, 0x00, 0x0f, 0x61, 0x75, 0x64, 0x69, 0x6f, 0x73, 0x61, 0x6d, 0x70, 
		0x6c, 0x65, 0x72, 0x61, 0x74, 0x65, 0x00, 0x40, (byte)0xe5, (byte)0x88, (byte)0x80, 0x00, 0x00, 0x00, 0x00, 0x00,  
		0x0f, 0x61, 0x75, 0x64, 0x69, 0x6f, 0x73, 0x61, 0x6d, 0x70, 0x6c, 0x65, 0x73, 0x69, 0x7a, 0x65,  
		0x00, 0x40, 0x30, 0x00, 0x00, 0x00, 0x00, 0x00, 0x00, 0x00, 0x06, 0x73, 0x74, 0x65, 0x72, 0x65,  
		0x6f, 0x01, 0x00, 0x00, 0x0c, 0x61, 0x75, 0x64, 0x69, 0x6f, 0x63, 0x6f, 0x64, 0x65, 0x63, 0x69,  
		0x64, 0x00, 0x40, 0x00, 0x00, 0x00, 0x00, 0x00, 0x00, 0x00, 0x00, 0x08, 0x66, 0x69, 0x6c, 0x65,  
		(byte)0xc8, 0x73, 0x69, 0x7a, 0x65, 0x00, 0x40, (byte)0xf3, (byte)0xf5, 0x00, 0x00, 0x00, 0x00, 0x00, 0x00, 0x00  
	};
	
	public SipToFlashAudioStream(IScope scope, SipToFlashTranscoder transcoder, DatagramSocket socket) {
		this.scope = scope;
		this.transcoder = transcoder;
		rtpStreamReceiver = new RtpStreamReceiver(socket, transcoder.getIncomingEncodedFrameSize());
		rtpStreamReceiver.setRtpStreamReceiverListener(this);
		listenStreamName = "speaker_" + System.currentTimeMillis();		
		scope.setName(listenStreamName);	
	}
	
	public String getStreamName() {
		return listenStreamName;
	}
	
	public void addListenStreamObserver(StreamObserver o) {
		observer = o;
	}
	
	public void stop() {
<<<<<<< HEAD
		log.debug("Stopping stream for {}", listenStreamName);
		processAudioData = false;		
		rtpStreamReceiver.stop();
		log.debug("Stopped RTP Stream Receiver for {}", listenStreamName);
=======
		processAudioData = false;
		try {
			audioDataQ.put(new AudioByteData(new byte[] {0}, true));
		} catch (InterruptedException e) {
			// TODO Auto-generated catch block
			e.printStackTrace();
		}
		rtpStreamReceiver.stop();
>>>>>>> 099d3eec
		audioBroadcastStream.stop();
		log.debug("Stopped audioBroadcastStream for {}", listenStreamName);
	    audioBroadcastStream.close();
	    log.debug("Closed audioBroadcastStream for {}", listenStreamName);
	}
	
	public void start() {
		log.debug("started publishing stream in " + scope.getName());
		audioBroadcastStream = new AudioBroadcastStream(listenStreamName);
		audioBroadcastStream.setPublishedName(listenStreamName);
		audioBroadcastStream.setScope(scope);
		
		IContext context = scope.getContext();
		
		IProviderService providerService = (IProviderService) context.getBean(IProviderService.BEAN_NAME);
		if (providerService.registerBroadcastStream(scope, listenStreamName, audioBroadcastStream)){
			IBroadcastScope bScope = (BroadcastScope) providerService.getLiveProviderInput(scope, listenStreamName, true);			
			bScope.setAttribute(IBroadcastScope.STREAM_ATTRIBUTE, audioBroadcastStream);
		} else{
			log.error("could not register broadcast stream");
			throw new RuntimeException("could not register broadcast stream");
		}
		
	    audioBroadcastStream.start();	    
	    processAudioData = true;
	    startTimestamp = System.currentTimeMillis();
	    
	    audioDataProcessor = new Runnable() {
    		public void run() {
    			processAudioData();       			
    		}
    	};
    	exec.execute(audioDataProcessor);
    	
	    rtpStreamReceiver.start();
	}
	
	private void processAudioData() {
		while (processAudioData) {
			try {
				AudioByteData abd = audioDataQ.take();
				if (abd.status())
					break;
				transcoder.transcode(abd, this);
			} catch (InterruptedException e) {
				// TODO Auto-generated catch block
				e.printStackTrace();
			}        		
		}	
	}
	
	@Override
	public void onStoppedReceiving() {
		if (observer != null) observer.onStreamStopped();
	}

	@Override
	public void onAudioDataReceived(AudioByteData audioData) {
		try {
			audioDataQ.put(audioData);
		} catch (InterruptedException e) {
			// TODO Auto-generated catch block
			e.printStackTrace();
		}
	}
	
	@Override
	public void handleTranscodedAudioData(byte[] audioData, long timestamp) {
		if (audioData != null) {
			pushAudio(audioData, timestamp);
		} else {
			log.warn("Transcoded audio is null. Discarding.");
		}
	}
	
	private void sendFakeMetadata(long timestamp) {
		if (!sentMetadata) {
			/*
			 * Flash Player 10.1 requires us to send metadata for it to play audio.
			 * We create a fake one here to get it going. Red5 should do this automatically
			 * but for Red5 0.91, doesn't yet. (ralam Sept 24, 2010).
			 */
			IoBuffer mBuffer = IoBuffer.allocate(1024);
			mBuffer.setAutoExpand(true);

			mBuffer.clear();	        
		    mBuffer.put(fakeMetadata);         
		    mBuffer.flip();

	        Notify notifyData = new Notify(mBuffer);
	        notifyData.setTimestamp((int)timestamp );
			audioBroadcastStream.dispatchEvent(notifyData);
			notifyData.release();
			sentMetadata = true;
		}		
	}
	
	private void pushAudio(byte[] audio, long timestamp) {
		
		sendFakeMetadata(timestamp);
	
        IoBuffer buffer = IoBuffer.allocate(1024);
        buffer.setAutoExpand(true);

        buffer.clear();

        buffer.put((byte) transcoder.getCodecId()); 
        byte[] copy = new byte[audio.length];
	    System.arraycopy(audio, 0, copy, 0, audio.length );
        
        buffer.put(copy);        
        buffer.flip();

        AudioData audioData = new AudioData(buffer);
        audioData.setTimestamp((int)timestamp );
		audioBroadcastStream.dispatchEvent(audioData);
		audioData.release();
    }
}
<|MERGE_RESOLUTION|>--- conflicted
+++ resolved
@@ -1,221 +1,216 @@
-/** 
-*
-* BigBlueButton open source conferencing system - http://www.bigbluebutton.org/
-*
-* Copyright (c) 2010 BigBlueButton Inc. and by respective authors (see below).
-*
-* This program is free software; you can redistribute it and/or modify it under the
-* terms of the GNU General Public License as published by the Free Software
-* Foundation; either version 2.1 of the License, or (at your option) any later
-* version.
-*
-* BigBlueButton is distributed in the hope that it will be useful, but WITHOUT ANY
-* WARRANTY; without even the implied warranty of MERCHANTABILITY or FITNESS FOR A
-* PARTICULAR PURPOSE. See the GNU General Public License for more details.
-*
-* You should have received a copy of the GNU General Public License along
-* with BigBlueButton; if not, see <http://www.gnu.org/licenses/>.
-* 
-**/
-package org.bigbluebutton.voiceconf.red5.media;
-
-import java.net.DatagramSocket;
-import java.util.concurrent.BlockingQueue;
-import java.util.concurrent.Executor;
-import java.util.concurrent.Executors;
-import java.util.concurrent.LinkedBlockingQueue;
-import org.apache.mina.core.buffer.IoBuffer;
-import org.bigbluebutton.voiceconf.red5.media.transcoder.SipToFlashTranscoder;
-import org.bigbluebutton.voiceconf.red5.media.transcoder.TranscodedAudioDataListener;
-import org.red5.logging.Red5LoggerFactory;
-import org.red5.server.api.IContext;
-import org.red5.server.api.IScope;
+/** 
+*
+* BigBlueButton open source conferencing system - http://www.bigbluebutton.org/
+*
+* Copyright (c) 2010 BigBlueButton Inc. and by respective authors (see below).
+*
+* This program is free software; you can redistribute it and/or modify it under the
+* terms of the GNU General Public License as published by the Free Software
+* Foundation; either version 2.1 of the License, or (at your option) any later
+* version.
+*
+* BigBlueButton is distributed in the hope that it will be useful, but WITHOUT ANY
+* WARRANTY; without even the implied warranty of MERCHANTABILITY or FITNESS FOR A
+* PARTICULAR PURPOSE. See the GNU General Public License for more details.
+*
+* You should have received a copy of the GNU General Public License along
+* with BigBlueButton; if not, see <http://www.gnu.org/licenses/>.
+* 
+**/
+package org.bigbluebutton.voiceconf.red5.media;
+
+import java.net.DatagramSocket;
+import java.util.concurrent.BlockingQueue;
+import java.util.concurrent.Executor;
+import java.util.concurrent.Executors;
+import java.util.concurrent.LinkedBlockingQueue;
+import org.apache.mina.core.buffer.IoBuffer;
+import org.bigbluebutton.voiceconf.red5.media.transcoder.SipToFlashTranscoder;
+import org.bigbluebutton.voiceconf.red5.media.transcoder.TranscodedAudioDataListener;
+import org.red5.logging.Red5LoggerFactory;
+import org.red5.server.api.IContext;
+import org.red5.server.api.IScope;
 import org.red5.server.net.rtmp.event.AudioData;
-import org.red5.server.net.rtmp.event.Notify;
-import org.red5.server.stream.BroadcastScope;
-import org.red5.server.stream.IBroadcastScope;
-import org.red5.server.stream.IProviderService;
-import org.slf4j.Logger;
-
-public class SipToFlashAudioStream implements TranscodedAudioDataListener, RtpStreamReceiverListener {
+import org.red5.server.net.rtmp.event.Notify;
+import org.red5.server.stream.BroadcastScope;
+import org.red5.server.stream.IBroadcastScope;
+import org.red5.server.stream.IProviderService;
+import org.slf4j.Logger;
+
+public class SipToFlashAudioStream implements TranscodedAudioDataListener, RtpStreamReceiverListener {
 	final private Logger log = Red5LoggerFactory.getLogger(SipToFlashAudioStream.class, "sip");
-	
-	private final BlockingQueue<AudioByteData> audioDataQ = new LinkedBlockingQueue<AudioByteData>();		
-	private final Executor exec = Executors.newSingleThreadExecutor();
-	private Runnable audioDataProcessor;
-	private volatile boolean processAudioData = false;
-	
+	
+	private final BlockingQueue<AudioByteData> audioDataQ = new LinkedBlockingQueue<AudioByteData>();		
+	private final Executor exec = Executors.newSingleThreadExecutor();
+	private Runnable audioDataProcessor;
+	private volatile boolean processAudioData = false;
+	
 	private AudioBroadcastStream audioBroadcastStream;
 	private IScope scope;
-	private final String listenStreamName;
-	private RtpStreamReceiver rtpStreamReceiver;
-	private StreamObserver observer;
-	private SipToFlashTranscoder transcoder;
+	private final String listenStreamName;
+	private RtpStreamReceiver rtpStreamReceiver;
+	private StreamObserver observer;
+	private SipToFlashTranscoder transcoder;
+	
+	private long startTimestamp = 0;
+	private boolean sentMetadata = false;
+	
+	private final byte[] fakeMetadata = new byte[] {
+		0x02, 0x00, 0x0a, 0x6f, 0x6e, 0x4d, 0x65, 0x74, 0x61, 0x44, 0x61, 0x74, 0x61, 0x08, 0x00, 0x00,  
+		0x00, 0x06, 0x00, 0x08, 0x64, 0x75, 0x72, 0x61, 0x74, 0x69, 0x6f, 0x6e, 0x00, 0x40, 0x31, (byte)0xaf,  
+		0x5c, 0x28, (byte)0xf5, (byte)0xc2, (byte)0x8f, 0x00, 0x0f, 0x61, 0x75, 0x64, 0x69, 0x6f, 0x73, 0x61, 0x6d, 0x70, 
+		0x6c, 0x65, 0x72, 0x61, 0x74, 0x65, 0x00, 0x40, (byte)0xe5, (byte)0x88, (byte)0x80, 0x00, 0x00, 0x00, 0x00, 0x00,  
+		0x0f, 0x61, 0x75, 0x64, 0x69, 0x6f, 0x73, 0x61, 0x6d, 0x70, 0x6c, 0x65, 0x73, 0x69, 0x7a, 0x65,  
+		0x00, 0x40, 0x30, 0x00, 0x00, 0x00, 0x00, 0x00, 0x00, 0x00, 0x06, 0x73, 0x74, 0x65, 0x72, 0x65,  
+		0x6f, 0x01, 0x00, 0x00, 0x0c, 0x61, 0x75, 0x64, 0x69, 0x6f, 0x63, 0x6f, 0x64, 0x65, 0x63, 0x69,  
+		0x64, 0x00, 0x40, 0x00, 0x00, 0x00, 0x00, 0x00, 0x00, 0x00, 0x00, 0x08, 0x66, 0x69, 0x6c, 0x65,  
+		(byte)0xc8, 0x73, 0x69, 0x7a, 0x65, 0x00, 0x40, (byte)0xf3, (byte)0xf5, 0x00, 0x00, 0x00, 0x00, 0x00, 0x00, 0x00  
+	};
+	
+	public SipToFlashAudioStream(IScope scope, SipToFlashTranscoder transcoder, DatagramSocket socket) {
+		this.scope = scope;
+		this.transcoder = transcoder;
+		rtpStreamReceiver = new RtpStreamReceiver(socket, transcoder.getIncomingEncodedFrameSize());
+		rtpStreamReceiver.setRtpStreamReceiverListener(this);
+		listenStreamName = "speaker_" + System.currentTimeMillis();		
+		scope.setName(listenStreamName);	
+	}
+	
+	public String getStreamName() {
+		return listenStreamName;
+	}
+	
+	public void addListenStreamObserver(StreamObserver o) {
+		observer = o;
+	}
 	
-	private long startTimestamp = 0;
-	private boolean sentMetadata = false;
-	
-	private final byte[] fakeMetadata = new byte[] {
-		0x02, 0x00, 0x0a, 0x6f, 0x6e, 0x4d, 0x65, 0x74, 0x61, 0x44, 0x61, 0x74, 0x61, 0x08, 0x00, 0x00,  
-		0x00, 0x06, 0x00, 0x08, 0x64, 0x75, 0x72, 0x61, 0x74, 0x69, 0x6f, 0x6e, 0x00, 0x40, 0x31, (byte)0xaf,  
-		0x5c, 0x28, (byte)0xf5, (byte)0xc2, (byte)0x8f, 0x00, 0x0f, 0x61, 0x75, 0x64, 0x69, 0x6f, 0x73, 0x61, 0x6d, 0x70, 
-		0x6c, 0x65, 0x72, 0x61, 0x74, 0x65, 0x00, 0x40, (byte)0xe5, (byte)0x88, (byte)0x80, 0x00, 0x00, 0x00, 0x00, 0x00,  
-		0x0f, 0x61, 0x75, 0x64, 0x69, 0x6f, 0x73, 0x61, 0x6d, 0x70, 0x6c, 0x65, 0x73, 0x69, 0x7a, 0x65,  
-		0x00, 0x40, 0x30, 0x00, 0x00, 0x00, 0x00, 0x00, 0x00, 0x00, 0x06, 0x73, 0x74, 0x65, 0x72, 0x65,  
-		0x6f, 0x01, 0x00, 0x00, 0x0c, 0x61, 0x75, 0x64, 0x69, 0x6f, 0x63, 0x6f, 0x64, 0x65, 0x63, 0x69,  
-		0x64, 0x00, 0x40, 0x00, 0x00, 0x00, 0x00, 0x00, 0x00, 0x00, 0x00, 0x08, 0x66, 0x69, 0x6c, 0x65,  
-		(byte)0xc8, 0x73, 0x69, 0x7a, 0x65, 0x00, 0x40, (byte)0xf3, (byte)0xf5, 0x00, 0x00, 0x00, 0x00, 0x00, 0x00, 0x00  
-	};
-	
-	public SipToFlashAudioStream(IScope scope, SipToFlashTranscoder transcoder, DatagramSocket socket) {
-		this.scope = scope;
-		this.transcoder = transcoder;
-		rtpStreamReceiver = new RtpStreamReceiver(socket, transcoder.getIncomingEncodedFrameSize());
-		rtpStreamReceiver.setRtpStreamReceiverListener(this);
-		listenStreamName = "speaker_" + System.currentTimeMillis();		
-		scope.setName(listenStreamName);	
-	}
-	
-	public String getStreamName() {
-		return listenStreamName;
-	}
-	
-	public void addListenStreamObserver(StreamObserver o) {
-		observer = o;
-	}
-	
-	public void stop() {
-<<<<<<< HEAD
+	public void stop() {
 		log.debug("Stopping stream for {}", listenStreamName);
-		processAudioData = false;		
-		rtpStreamReceiver.stop();
+		processAudioData = false;
+		try {
+			audioDataQ.put(new AudioByteData(new byte[] {0}, true));
+		} catch (InterruptedException e) {
+			// TODO Auto-generated catch block
+			e.printStackTrace();
+		}
+		rtpStreamReceiver.stop();
 		log.debug("Stopped RTP Stream Receiver for {}", listenStreamName);
-=======
-		processAudioData = false;
-		try {
-			audioDataQ.put(new AudioByteData(new byte[] {0}, true));
-		} catch (InterruptedException e) {
-			// TODO Auto-generated catch block
-			e.printStackTrace();
-		}
-		rtpStreamReceiver.stop();
->>>>>>> 099d3eec
-		audioBroadcastStream.stop();
-		log.debug("Stopped audioBroadcastStream for {}", listenStreamName);
-	    audioBroadcastStream.close();
+		audioBroadcastStream.stop();
+		log.debug("Stopped audioBroadcastStream for {}", listenStreamName);
+	    audioBroadcastStream.close();
 	    log.debug("Closed audioBroadcastStream for {}", listenStreamName);
 	}
 	
-	public void start() {
-		log.debug("started publishing stream in " + scope.getName());
-		audioBroadcastStream = new AudioBroadcastStream(listenStreamName);
-		audioBroadcastStream.setPublishedName(listenStreamName);
-		audioBroadcastStream.setScope(scope);
-		
-		IContext context = scope.getContext();
-		
-		IProviderService providerService = (IProviderService) context.getBean(IProviderService.BEAN_NAME);
-		if (providerService.registerBroadcastStream(scope, listenStreamName, audioBroadcastStream)){
-			IBroadcastScope bScope = (BroadcastScope) providerService.getLiveProviderInput(scope, listenStreamName, true);			
-			bScope.setAttribute(IBroadcastScope.STREAM_ATTRIBUTE, audioBroadcastStream);
-		} else{
-			log.error("could not register broadcast stream");
-			throw new RuntimeException("could not register broadcast stream");
-		}
-		
-	    audioBroadcastStream.start();	    
-	    processAudioData = true;
-	    startTimestamp = System.currentTimeMillis();
-	    
-	    audioDataProcessor = new Runnable() {
-    		public void run() {
-    			processAudioData();       			
-    		}
-    	};
-    	exec.execute(audioDataProcessor);
-    	
+	public void start() {
+		log.debug("started publishing stream in " + scope.getName());
+		audioBroadcastStream = new AudioBroadcastStream(listenStreamName);
+		audioBroadcastStream.setPublishedName(listenStreamName);
+		audioBroadcastStream.setScope(scope);
+		
+		IContext context = scope.getContext();
+		
+		IProviderService providerService = (IProviderService) context.getBean(IProviderService.BEAN_NAME);
+		if (providerService.registerBroadcastStream(scope, listenStreamName, audioBroadcastStream)){
+			IBroadcastScope bScope = (BroadcastScope) providerService.getLiveProviderInput(scope, listenStreamName, true);			
+			bScope.setAttribute(IBroadcastScope.STREAM_ATTRIBUTE, audioBroadcastStream);
+		} else{
+			log.error("could not register broadcast stream");
+			throw new RuntimeException("could not register broadcast stream");
+		}
+		
+	    audioBroadcastStream.start();	    
+	    processAudioData = true;
+	    startTimestamp = System.currentTimeMillis();
+	    
+	    audioDataProcessor = new Runnable() {
+    		public void run() {
+    			processAudioData();       			
+    		}
+    	};
+    	exec.execute(audioDataProcessor);
+    	
 	    rtpStreamReceiver.start();
 	}
-	
-	private void processAudioData() {
-		while (processAudioData) {
-			try {
-				AudioByteData abd = audioDataQ.take();
-				if (abd.status())
-					break;
-				transcoder.transcode(abd, this);
-			} catch (InterruptedException e) {
-				// TODO Auto-generated catch block
-				e.printStackTrace();
-			}        		
-		}	
-	}
-	
-	@Override
-	public void onStoppedReceiving() {
-		if (observer != null) observer.onStreamStopped();
-	}
-
-	@Override
-	public void onAudioDataReceived(AudioByteData audioData) {
-		try {
-			audioDataQ.put(audioData);
-		} catch (InterruptedException e) {
-			// TODO Auto-generated catch block
-			e.printStackTrace();
-		}
-	}
-	
-	@Override
-	public void handleTranscodedAudioData(byte[] audioData, long timestamp) {
-		if (audioData != null) {
-			pushAudio(audioData, timestamp);
-		} else {
-			log.warn("Transcoded audio is null. Discarding.");
-		}
-	}
-	
-	private void sendFakeMetadata(long timestamp) {
-		if (!sentMetadata) {
-			/*
-			 * Flash Player 10.1 requires us to send metadata for it to play audio.
-			 * We create a fake one here to get it going. Red5 should do this automatically
-			 * but for Red5 0.91, doesn't yet. (ralam Sept 24, 2010).
-			 */
-			IoBuffer mBuffer = IoBuffer.allocate(1024);
-			mBuffer.setAutoExpand(true);
-
-			mBuffer.clear();	        
-		    mBuffer.put(fakeMetadata);         
-		    mBuffer.flip();
-
-	        Notify notifyData = new Notify(mBuffer);
-	        notifyData.setTimestamp((int)timestamp );
-			audioBroadcastStream.dispatchEvent(notifyData);
-			notifyData.release();
-			sentMetadata = true;
-		}		
-	}
-	
-	private void pushAudio(byte[] audio, long timestamp) {
-		
-		sendFakeMetadata(timestamp);
-	
-        IoBuffer buffer = IoBuffer.allocate(1024);
-        buffer.setAutoExpand(true);
-
-        buffer.clear();
-
-        buffer.put((byte) transcoder.getCodecId()); 
-        byte[] copy = new byte[audio.length];
-	    System.arraycopy(audio, 0, copy, 0, audio.length );
-        
-        buffer.put(copy);        
-        buffer.flip();
-
-        AudioData audioData = new AudioData(buffer);
-        audioData.setTimestamp((int)timestamp );
-		audioBroadcastStream.dispatchEvent(audioData);
-		audioData.release();
-    }
-}
+	
+	private void processAudioData() {
+		while (processAudioData) {
+			try {
+				AudioByteData abd = audioDataQ.take();
+				if (abd.status())
+					break;
+				transcoder.transcode(abd, this);
+			} catch (InterruptedException e) {
+				// TODO Auto-generated catch block
+				e.printStackTrace();
+			}        		
+		}	
+	}
+	
+	@Override
+	public void onStoppedReceiving() {
+		if (observer != null) observer.onStreamStopped();
+	}
+
+	@Override
+	public void onAudioDataReceived(AudioByteData audioData) {
+		try {
+			audioDataQ.put(audioData);
+		} catch (InterruptedException e) {
+			// TODO Auto-generated catch block
+			e.printStackTrace();
+		}
+	}
+	
+	@Override
+	public void handleTranscodedAudioData(byte[] audioData, long timestamp) {
+		if (audioData != null) {
+			pushAudio(audioData, timestamp);
+		} else {
+			log.warn("Transcoded audio is null. Discarding.");
+		}
+	}
+	
+	private void sendFakeMetadata(long timestamp) {
+		if (!sentMetadata) {
+			/*
+			 * Flash Player 10.1 requires us to send metadata for it to play audio.
+			 * We create a fake one here to get it going. Red5 should do this automatically
+			 * but for Red5 0.91, doesn't yet. (ralam Sept 24, 2010).
+			 */
+			IoBuffer mBuffer = IoBuffer.allocate(1024);
+			mBuffer.setAutoExpand(true);
+
+			mBuffer.clear();	        
+		    mBuffer.put(fakeMetadata);         
+		    mBuffer.flip();
+
+	        Notify notifyData = new Notify(mBuffer);
+	        notifyData.setTimestamp((int)timestamp );
+			audioBroadcastStream.dispatchEvent(notifyData);
+			notifyData.release();
+			sentMetadata = true;
+		}		
+	}
+	
+	private void pushAudio(byte[] audio, long timestamp) {
+		
+		sendFakeMetadata(timestamp);
+	
+        IoBuffer buffer = IoBuffer.allocate(1024);
+        buffer.setAutoExpand(true);
+
+        buffer.clear();
+
+        buffer.put((byte) transcoder.getCodecId()); 
+        byte[] copy = new byte[audio.length];
+	    System.arraycopy(audio, 0, copy, 0, audio.length );
+        
+        buffer.put(copy);        
+        buffer.flip();
+
+        AudioData audioData = new AudioData(buffer);
+        audioData.setTimestamp((int)timestamp );
+		audioBroadcastStream.dispatchEvent(audioData);
+		audioData.release();
+    }
+}