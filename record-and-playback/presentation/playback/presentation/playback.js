--- conflicted
+++ resolved
@@ -292,7 +292,6 @@
 
 }, false);
 
-<<<<<<< HEAD
 var secondsToWait = 0;
 
 function addTime(time){
@@ -314,6 +313,4 @@
   secondsToWait -= 1;
   $('#countdown').html(secondsToWait);
   window.setTimeout("Tick()", 1000);
-}
-=======
->>>>>>> d3ff17ab
+}