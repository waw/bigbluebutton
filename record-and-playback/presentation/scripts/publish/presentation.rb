# Set encoding to utf-8
# encoding: UTF-8

#
# BigBlueButton open source conferencing system - http://www.bigbluebutton.org/
#
# Copyright (c) 2012 BigBlueButton Inc. and by respective authors (see below).
#
# This program is free software; you can redistribute it and/or modify it under the
# terms of the GNU Lesser General Public License as published by the Free Software
# Foundation; either version 3.0 of the License, or (at your option) any later
# version.
#
# BigBlueButton is distributed in the hope that it will be useful, but WITHOUT ANY
# WARRANTY; without even the implied warranty of MERCHANTABILITY or FITNESS FOR A
# PARTICULAR PURPOSE. See the GNU Lesser General Public License for more details.
#
# You should have received a copy of the GNU Lesser General Public License along
# with BigBlueButton; if not, see <http://www.gnu.org/licenses/>.
#

performance_start = Time.now

require '../../core/lib/recordandplayback'
require 'rubygems'
require 'trollop'
require 'yaml'
require 'builder'
require 'fastimage' # require fastimage to get the image size of the slides (gem install fastimage)

# used to convert the colours to hex
class String
  def convert_base(from, to)
    self.to_i(from).to_s(to)
  end
end

def processPanAndZooms
	#Create panzooms.xml
	BigBlueButton.logger.info("Creating panzooms.xml")
	$panzooms_xml = Nokogiri::XML::Builder.new do |xml|
		$xml = xml
		$xml.recording('id' => 'panzoom_events') do
			h_ratio_prev = nil
			w_ratio_prev = nil
			x_prev = nil
			y_prev = nil
			timestamp_orig_prev = nil
			timestamp_prev = nil
			last_time = nil
			if $panzoom_events.empty?
				BigBlueButton.logger.info("No panzoom events; old recording?")
				BigBlueButton.logger.info("Synthesizing a panzoom event")
				if !$slides_events.empty?
					timestamp_orig = $slides_events.first[:timestamp].to_f
					# make sure this is scheduled *after* the slide is shown. Dunno if needed.
					timestamp_orig += 1000
					timestamp = ( translateTimestamp(timestamp_orig) / 1000 ).round(1)
					$xml.event(:timestamp => timestamp, :orig => timestamp_orig) do
						$xml.viewBox "0 0 #{$vbox_width} #{$vbox_height}"
					end
					timestamp_orig_prev = timestamp_orig
					timestamp_prev = timestamp
					h_ratio_prev = 100
					w_ratio_prev = 100
					x_prev = 0
					y_prev = 0
				else
					BigBlueButton.logger.info("Couldn't find any slides! panzooms will be empty.")
				end
			else
				last_time = $panzoom_events.last[:timestamp].to_f
			end
			$panzoom_events.each do |panZoomEvent|
				# Get variables
				timestamp_orig = panZoomEvent[:timestamp].to_f

				timestamp = ( translateTimestamp(timestamp_orig) / 1000 ).round(1)
				h_ratio = panZoomEvent.xpath(".//heightRatio")[0].text()
				w_ratio = panZoomEvent.xpath(".//widthRatio")[0].text()
				x = panZoomEvent.xpath(".//xOffset")[0].text()
				y = panZoomEvent.xpath(".//yOffset")[0].text()
				
				if(timestamp_prev == timestamp)
					if(timestamp_orig == last_time)
						if(h_ratio && w_ratio && x && y)
							$xml.event(:timestamp => timestamp, :orig => timestamp_orig) do
								$ss.each do |key,val|
									$val = val
									if key === timestamp
										$vbox_width = $val[0]
										$vbox_height = $val[1]
									end
								end
								$xml.viewBox "#{($vbox_width-((1-((x.to_f.abs)*$magic_mystery_number/100.0))*$vbox_width))} #{($vbox_height-((1-((y.to_f.abs)*$magic_mystery_number/100.0))*$vbox_height)).round(2)} #{((w_ratio.to_f/100.0)*$vbox_width).round(1)} #{((h_ratio.to_f/100.0)*$vbox_height).round(1)}"
							end
						end
					end
					# do nothing because playback can't react that fast
				else
					if(h_ratio_prev && w_ratio_prev && x_prev && y_prev)
						$xml.event(:timestamp => timestamp_prev, :orig => timestamp_orig_prev) do
							$ss.each do |key,val|
								$val = val
								if key === timestamp_prev
									$vbox_width = $val[0]
									$vbox_height = $val[1]
								end
							end
							$xml.viewBox "#{($vbox_width-((1-((x_prev.to_f.abs)*$magic_mystery_number/100.0))*$vbox_width))} #{($vbox_height-((1-((y_prev.to_f.abs)*$magic_mystery_number/100.0))*$vbox_height)).round(2)} #{((w_ratio_prev.to_f/100.0)*$vbox_width).round(1)} #{((h_ratio_prev.to_f/100.0)*$vbox_height).round(1)}"
						end
					end
				end
				timestamp_prev = timestamp
				timestamp_orig_prev = timestamp_orig
				h_ratio_prev = h_ratio
				w_ratio_prev = w_ratio
				x_prev = x
				y_prev = y
			end
			$xml.event(:timestamp => timestamp_prev, :orig => timestamp_orig_prev) do
	                        $ss.each do |key,val|
        		                $val = val
                        		if key === timestamp_prev
                                        $vbox_width = $val[0]
                                        $vbox_height = $val[1]
                                end
                          end
                          $xml.viewBox "#{($vbox_width-((1-((x_prev.to_f.abs)*$magic_mystery_number/100.0))*$vbox_width))} #{($vbox_height-((1-((y_prev.to_f.abs)*$magic_mystery_number/100.0))*$vbox_height)).round(2)} #{((w_ratio_prev.to_f/100.0)*$vbox_width).round(1)} #{((h_ratio_prev.to_f/100.0)*$vbox_height).round(1)}"
                        end

		end
	end
	BigBlueButton.logger.info("Finished creating panzooms.xml")
end

def processCursorEvents
	BigBlueButton.logger.info("Processing cursor events")
	$cursor_xml = Nokogiri::XML::Builder.new do |xml|
		$xml = xml
		$xml.recording('id' => 'cursor_events') do
			x_prev = nil
			y_prev = nil
			timestamp_orig_prev = nil
			timestamp_prev = nil
			if(!$cursor_events.empty?)
				last_time = $cursor_events.last[:timestamp].to_f
				$cursor_events.each do |cursorEvent|
					timestamp_orig = cursorEvent[:timestamp].to_f
					timestamp = ( translateTimestamp(timestamp_orig) / 1000 ).round(1)
				
					x = cursorEvent.xpath(".//xOffset")[0].text()
					y = cursorEvent.xpath(".//yOffset")[0].text()
					if(timestamp_prev == timestamp)
				
					else
						if(x_prev && y_prev)							
							$ss.each do |key,val|
								$val = val
								if key === timestamp_prev
									$vbox_width = $val[0]/2 # because the image size is twice as big as the viewbox
									$vbox_height = $val[1]/2 # because the image size is twice as big as the viewbox
								end
							end
							xPoint = ($vbox_width.to_f*x.to_f).round(1)
							yPoint = ($vbox_height.to_f*y.to_f).round(1)								
							if xPoint < 800 and yPoint < 600 and xPoint > 0 and yPoint > 0
								$xml.event(:timestamp => timestamp_prev, :orig => timestamp_orig_prev) do
									$xml.cursor "#{xPoint} #{yPoint}"
								end
							end
						end
					end
					timestamp_prev = timestamp
					timestamp_orig_prev = timestamp_orig
					x_prev = x
					y_prev = y
				end
			end
		end
	end
	BigBlueButton.logger.info("Finished processing cursor events")
end

def processClearEvents
	# process all the cleared pages events.
	$clear_page_events.each do |clearEvent|
		clearTime = ( translateTimestamp(clearEvent[:timestamp]) / 1000 ).round(1)
		$pageCleared = clearEvent.xpath(".//pageNumber")[0].text()
		slideFolder = clearEvent.xpath(".//presentation")[0].text()
		#$clearPageTimes[clearTime] = [$pageCleared, $canvas_number, "presentation/#{slideFolder}/slide-#{$pageCleared.to_i+1}.png", nil]
		$clearPageTimes[($prev_clear_time..clearTime)] = [$pageCleared, $canvas_number, "presentation/#{slideFolder}/slide-#{$pageCleared}.png", nil]
		$prev_clear_time = clearTime
		$canvas_number+=1
	end
end

def processUndoEvents
	# Processing the undo events, creating/filling a hashmap called "undos".
	BigBlueButton.logger.info("Process undo events.")
	$undo_events.each do |undo|
		closest_shape = nil # Initialize as nil to prime the loop.
		t = undo[:timestamp].to_f
		$shape_events.each do |shape|
			# The undo cannot be for a shape that hasn't been drawn yet.
			if shape[:timestamp].to_f < t
				# It must be the closest shape drawn that hasn't already been undone.
				if (closest_shape == nil) || (shape[:timestamp].to_f > closest_shape[:timestamp].to_f)
					# It cannot be an undo for another shape already.
					if !($undos.has_key? shape)
						# Must be part of this presentation of course
						if shape.xpath(".//pageNumber")[0].text() == undo.xpath(".//pageNumber")[0].text()
							# Must be a shape in this page too.
							if shape.xpath(".//presentation")[0].text() == undo.xpath(".//presentation")[0].text()
								if ((shape.xpath(".//type")[0].text() == "rectangle") || (shape.xpath(".//type")[0].text() == "ellipse"))
									shape_already_processed = false
									if($undos.length == 0)
										shape_already_processed = false
									else
										$undos.each do |u, v|
											if shape.xpath(".//dataPoints")[0].text().split(",")[0] == u.xpath(".//dataPoints")[0].text().split(",")[0]
												if shape.xpath(".//dataPoints")[0].text().split(",")[1] == u.xpath(".//dataPoints")[0].text().split(",")[1]
													shape_already_processed = true
												end
											end
										end
									end
									if !(shape_already_processed)
										closest_shape = shape
									end
								else
									closest_shape = shape
								end
							end
						end
					end
				end
			end
		end
		if(closest_shape != nil)
			$undos[closest_shape] = ( translateTimestamp(undo[:timestamp]) / 1000 ).round(1)
		end
	end

	$undos_temp = {}
	$undos.each do |un, val|
		$undos_temp[( translateTimestamp(un[:timestamp]) / 1000 ).round(1)] = val
	end
	$undos = $undos_temp
	BigBlueButton.logger.info("Undos: #{$undos}")
end

def processClearImages
	BigBlueButton.logger.info("Put image numbers in clearPageTimes")
	$slides_compiled.each do |key, val|
		$clearPageTimes.each do |cpt, pgCanvasUrl|
			# check if the src of the slide matches the url of the clear event
			if key[0] == pgCanvasUrl[2]
				# put the image number into the $clearPageTimes
				pgCanvasUrl[3] = "image#{val[2].to_i}"
			end
		end
	end
end

def storePencilShape
	$pencil_count = $pencil_count + 1 # always update the line count!
	$global_shape_count += 1
	$xml.g(:class => :shape, :id=>"draw#{$global_shape_count}", :timestamp => $shapeCreationTime, :undo => $shapeUndoTime, :shape =>"line#{$pencil_count}", :style => "stroke:\##{$colour_hex}; stroke-width:#{$shapeThickness}; visibility:hidden; stroke-linecap: round; ") do
		for i in (0...($shapeDataPoints.length/2)-1) do
			$xml.line(:x1 => (($shapeDataPoints[i*2].to_f)/100)*$vbox_width, :y1 => (($shapeDataPoints[(i*2)+1].to_f)/100)*$vbox_height, :x2 => (($shapeDataPoints[(i*2)+2].to_f)/100)*$vbox_width, :y2 => (($shapeDataPoints[(i*2)+3].to_f)/100)*$vbox_height)
		end
	end
end

def storeLineShape
	if(($originalOriginX == (($shapeDataPoints[0].to_f)/100)*$vbox_width) && ($originalOriginY == (($shapeDataPoints[1].to_f)/100)*$vbox_height))
		# do not update the line count
	else
		$line_count = $line_count + 1
	end
	$global_shape_count += 1
	$xml.g(:class => :shape, :id => "draw#{$global_shape_count}", :timestamp => $shapeCreationTime, :undo => $shapeUndoTime, :shape => "line#{$line_count}", :style => "stroke:\##{$colour_hex}; stroke-width:#{$shapeThickness}; visibility:hidden; fill:none") do

		$originX = (($shapeDataPoints[0].to_f)/100)*$vbox_width
		$originY = (($shapeDataPoints[1].to_f)/100)*$vbox_height
		endPointX = (($shapeDataPoints[2].to_f)/100)*$vbox_width
		endPointY = (($shapeDataPoints[3].to_f)/100)*$vbox_height

		$originalOriginX = $originX
		$originalOriginY = $originY

		$xml.line(:x1 => $originX, :y1 => $originY, :x2 => endPointX, :y2 => endPointY )
		$prev_time = $shapeCreationTime
	end
end

def storeRectShape
	if(($originalOriginX == (($shapeDataPoints[0].to_f)/100)*$vbox_width) && ($originalOriginY == (($shapeDataPoints[1].to_f)/100)*$vbox_height))
		# do not update the rectangle count
	else
		$rectangle_count = $rectangle_count + 1
	end
	$global_shape_count += 1
	$xml.g(:class => :shape, :id => "draw#{$global_shape_count}", :timestamp => $shapeCreationTime, :undo => $shapeUndoTime, :shape => "rect#{$rectangle_count}", :style => "stroke:\##{$colour_hex}; stroke-width:#{$shapeThickness}; visibility:hidden; fill:none") do
		$originX = (($shapeDataPoints[0].to_f)/100)*$vbox_width
		$originY = (($shapeDataPoints[1].to_f)/100)*$vbox_height
		$originalOriginX = $originX
		$originalOriginY = $originY
		rectWidth = (($shapeDataPoints[2].to_f - $shapeDataPoints[0].to_f)/100)*$vbox_width
		rectHeight = (($shapeDataPoints[3].to_f - $shapeDataPoints[1].to_f)/100)*$vbox_height

		# Cannot have a negative height or width so we adjust
		if(rectHeight < 0)
			$originY = $originY + rectHeight
			rectHeight = rectHeight.abs
		end
		if(rectWidth < 0)
			$originX = $originX + rectWidth
			rectWidth = rectWidth.abs
		end
		if $is_square == "true"
			#width of the square as reference
			$xml.rect(:x => $originX, :y => $originY, :width => rectWidth, :height => rectWidth)
		else
			$xml.rect(:x => $originX, :y => $originY, :width => rectWidth, :height => rectHeight)
		end
		$prev_time = $shapeCreationTime
	end
end

def storeTriangleShape
	if(($originalOriginX == (($shapeDataPoints[0].to_f)/100)*$vbox_width) && ($originalOriginY == (($shapeDataPoints[1].to_f)/100)*$vbox_height))
		# do not update the triangle count
	else
		$triangle_count = $triangle_count + 1
	end
	$global_shape_count += 1
	$xml.g(:class => :shape, :id => "draw#{$global_shape_count}", :timestamp => $shapeCreationTime, :undo => $shapeUndoTime, :shape => "triangle#{$triangle_count}", :style => "stroke:\##{$colour_hex}; stroke-width:#{$shapeThickness}; visibility:hidden; fill:none") do

		$originX = (($shapeDataPoints[0].to_f)/100)*$vbox_width
		$originY = (($shapeDataPoints[1].to_f)/100)*$vbox_height

		#3 points (p0, p1 and p2) to draw a triangle

		base = (($shapeDataPoints[2].to_f - $shapeDataPoints[0].to_f)/100)*$vbox_width

		x0 = $originX + (base.to_f / 2.0)
		x1 = $originX
		x2 = $originX + base.to_f

		height = (($shapeDataPoints[3].to_f - $shapeDataPoints[1].to_f)/100)*$vbox_height

		y0 = $originY
		y1 = $originY + height
		y2 = y1

		p0 = "#{x0},#{y0}"
		p1 = "#{x1},#{y1}"
		p2 = "#{x2},#{y2}"

		$originalOriginX = $originX
		$originalOriginY = $originY

		$xml.polyline(:points => "#{p0} #{p1} #{p2} #{p0}")
		$prev_time = $shapeCreationTime
	end
end

def storeEllipseShape
	if(($originalOriginX == (($shapeDataPoints[0].to_f)/100)*$vbox_width) && ($originalOriginY == (($shapeDataPoints[1].to_f)/100)*$vbox_height))
		# do not update the rectangle count
	else
		$ellipse_count = $ellipse_count + 1
	end # end (($originalOriginX == (($shapeDataPoints[0].to_f)/100)*$vbox_width) && ($originalOriginY == (($shapeDataPoints[1].to_f)/100)*$vbox_height))
	$global_shape_count += 1
	$xml.g(:class => :shape, :id => "draw#{$global_shape_count}", :timestamp => $shapeCreationTime, :undo => $shapeUndoTime, :shape => "ellipse#{$ellipse_count}", :style =>"stroke:\##{$colour_hex}; stroke-width:#{$shapeThickness}; visibility:hidden; fill:none") do
		$originX = (($shapeDataPoints[0].to_f)/100)*$vbox_width
		$originY = (($shapeDataPoints[1].to_f)/100)*$vbox_height
		$originalOriginX = $originX
		$originalOriginY = $originY
		ellipseWidth = (($shapeDataPoints[2].to_f - $shapeDataPoints[0].to_f)/100)*$vbox_width
		ellipseHeight = (($shapeDataPoints[3].to_f - $shapeDataPoints[1].to_f)/100)*$vbox_height
		if(ellipseHeight < 0)
			$originY = $originY + ellipseHeight
			ellipseHeight = ellipseHeight.abs
		end
		if(ellipseWidth < 0)
			$originX = $originX + ellipseWidth
			ellipseWidth = ellipseWidth.abs
		end
		if $is_circle == "true"
			#Use width as reference
			$xml.circle(:cx => $originX+(ellipseWidth/2), :cy => $originY+(ellipseWidth/2), :r => ellipseWidth/2)
		else
			$xml.ellipse(:cx => $originX+(ellipseWidth/2), :cy => $originY+(ellipseHeight/2), :rx => ellipseWidth/2, :ry => ellipseHeight/2)
		end
		$prev_time = $shapeCreationTime
	end # end xml.g
end

def storeTextShape
	$originX = (($shapeDataPoints[0].to_f)/100)*$vbox_width
	$originY = (($shapeDataPoints[1].to_f)/100)*$vbox_height
	if(($originalOriginX == $originX) && ($originalOriginY == $originY))
		# do not update the text count
	else
		$text_count = $text_count + 1
	end
	font_size_factor = 1.7
	width_extra_percent = -0.7
	height_extra_percent = 1
	width = ( ($textBoxWidth.to_f + width_extra_percent) / 100.0) * $vbox_width
	height = ( ($textBoxHeight.to_f + height_extra_percent ) / 100.0) * $vbox_height
	y_gap = -30.0
	x_gap = 5.0
	$textFontSize_pixels = $textFontSize.to_f * font_size_factor
	$global_shape_count += 1
	$xml.g(:class => :shape, :id => "draw#{$global_shape_count}", :timestamp => $shapeCreationTime, :undo => $shapeUndoTime, :shape => "text#{$text_count}", :style => "word-wrap: break-word; visibility:hidden; font-family: #{$textFontType}; font-size: #{$textFontSize_pixels}px;") do
		$xml.switch do
			$xml.foreignObject(  :color => "##{$colour_hex}", :width => width, :height => height, :x => "#{((($shapeDataPoints[0].to_f)/100)*$vbox_width) + x_gap}", :y => "#{((($shapeDataPoints[1].to_f)/100) *$vbox_height )  + y_gap.to_f }") do
				$xml.p( :xmlns => "http://www.w3.org/1999/xhtml" ) do
					$xml.text($textValue)
				end
			end
		end
		$prev_time = $shapeCreationTime
	end # end xml.g
	$originalOriginX = $originX
	$originalOriginY = $originY
end

#
# Calculate the offsets based on the start and stop recording events, so it's easier
# to translate the timestamps later based on these offsets
#
def calculateRecordEventsOffset
	accumulated_duration = 0
	previous_stop_recording = $meeting_start.to_f
	$rec_events.each do |event|
<<<<<<< HEAD
		event[:offset] = event[:start_timestamp] - accumulated_duration;
=======
		event[:offset] = event[:start_timestamp] - accumulated_duration
>>>>>>> 8c890240
		event[:duration] = event[:stop_timestamp] - event[:start_timestamp]
		event[:accumulated_duration] = accumulated_duration

		previous_stop_recording = event[:stop_timestamp]
		accumulated_duration += event[:duration]
	end
end

#
# Translated an arbitrary Unix timestamp to the recording timestamp. This is the 
# function that others will call
#
def translateTimestamp(timestamp)
	new_timestamp = translateTimestamp_helper(timestamp.to_f).to_f
	BigBlueButton.logger.info("Translating #{timestamp}, old value=#{timestamp.to_f-$meeting_start.to_f}, new value=#{new_timestamp}")
	new_timestamp
end

#
# Translated an arbitrary Unix timestamp to the recording timestamp
#
def translateTimestamp_helper(timestamp)
	$rec_events.each do |event|
		# if the timestamp comes before the start recording event, then the timestamp is translated to the moment it starts recording
		if timestamp <= event[:start_timestamp]
			return event[:start_timestamp] - event[:offset]
		# if the timestamp is during the recording period, it is just translated to the new one using the offset
		elsif timestamp > event[:start_timestamp] and timestamp <= event[:stop_timestamp]
			return timestamp - event[:offset]
		end
	end
	# if the timestamp comes after the last stop recording event, then the timestamp is translated to the last stop recording event timestamp
	return timestamp - $rec_events.last()[:offset] + $rec_events.last()[:duration]
end
#
# Given an event timestamp, says whether it occurs during a recording period or not.
#
def occursDuringRecording(timestamp)
	$rec_events.each do |event|
		if timestamp >= event[:start_timestamp] and timestamp <= event[:stop_timestamp]
			return true
		end
	end
	return false
end

def preprocessSlideEvents
	new_slides_events = []
	$slides_events.each do |slide_event|
		new_slide_event = slide_event.clone
		$rec_events.each do |rec_event|
			if new_slide_event[:timestamp] <= rec_event[:start_timestamp]
				new_slide_event[:timestamp] = rec_event[:start_timestamp]
				if not new_slides_events.empty? and new_slides_events.last()[:timestamp] == rec_event[:start_timestamp]
					new_slides_events.pop()
				end
				new_slides_events << new_slide_event
				break
			elsif new_slide_event[:timestamp] > rec_event[:start_timestamp] and new_slide_event[:timestamp] <= rec_event[:stop_timestamp]
				new_slides_events << new_slide_event
			end
		end
	end
	return new_slides_events
end

def processSlideEvents
	BigBlueButton.logger.info("Slide events processing")
	# For each slide (there is only one image per slide)
	$slides_events.each do |node|
		eventname = node['eventname']
		if eventname == "SharePresentationEvent"
			$presentation_name = node.xpath(".//presentationName")[0].text()
		else
			slide_timestamp =  node[:timestamp]
			slide_start = ( translateTimestamp(slide_timestamp) / 1000 ).round(1)
			slide_number = node.xpath(".//slide")[0].text()
			slide_src = "presentation/#{$presentation_name}/slide-#{slide_number.to_i + 1}.png"
                        txt_file_path = "presentation/#{$presentation_name}/textfiles/slide-#{slide_number.to_i + 1}.txt"
                        slide_text = File.exist?("#{$process_dir}/#{txt_file_path}") ? txt_file_path : nil
			image_url = "#{$process_dir}/#{slide_src}"
			slide_size = FastImage.size(image_url)
			current_index = $slides_events.index(node)
			if(current_index + 1 < $slides_events.length)
				slide_end = ( translateTimestamp($slides_events[current_index + 1][:timestamp]) / 1000 ).round(1)
			else
				slide_end = ( translateTimestamp($meeting_end) / 1000 ).round(1)
			end

			if slide_start == slide_end
				BigBlueButton.logger.info("#{slide_src} is never displayed (slide_start = slide_end), so it won't be included in the svg")
				next
			end

			BigBlueButton.logger.info("Processing slide image")
			# Is this a new image or one previously viewed?
			if($slides_compiled[[slide_src, slide_size[1], slide_size[0]]] == nil)
				# If it is, add it to the list with all the data.
				$slides_compiled[[slide_src, slide_size[1], slide_size[0]]] = [[slide_start], [slide_end], $global_slide_count, slide_text]
				$global_slide_count = $global_slide_count + 1
			elsif
				# If not, append new in and out times to the old entry
				$slides_compiled[[slide_src, slide_size[1], slide_size[0]]][0] << slide_start
				$slides_compiled[[slide_src, slide_size[1], slide_size[0]]][1] << slide_end
			end

			$ss[(slide_start..slide_end)] = slide_size # store the size of the slide at that range of time
			puts "#{slide_src} : #{slide_start} -> #{slide_end}"
		end
	end
end

def processShapesAndClears
	# Create shapes.svg file from the events.xml
	BigBlueButton.logger.info("Creating shapes.svg")
	$shapes_svg = Nokogiri::XML::Builder.new do |xml|
		$xml = xml
		
		processClearEvents()
		processUndoEvents()
		
		# Put in the last clear events numbers (previous clear to the end of the slideshow)
		endPresentationTime = ( translateTimestamp($end_time) / 1000 ).round(1)
		$clearPageTimes[($prev_clear_time..endPresentationTime)] = [$pageCleared, $canvas_number, nil, nil]
		
		# Put the headers on the svg xml file.
		$xml.doc.create_internal_subset('svg', "-//W3C//DTD SVG 1.1//EN", "http://www.w3.org/Graphics/SVG/1.1/DTD/svg11.dtd")
		$xml.svg(:id => :svgfile, :style => 'position:absolute; height:600px; width:800px;', :xmlns => 'http://www.w3.org/2000/svg', 'xmlns:xlink' => 'http://www.w3.org/1999/xlink', :version => '1.1', :viewBox => :'0 0 800 600') do

			# This is for the first image. It is a placeholder for an image that doesn't exist.
			$xml.image(:id => :image0, :in => 0, :out => $first_slide_start, :src => "logo.png", :width => 800)
			$xml.g(:class => :canvas, :id => :canvas0, :image => :image0, :display => :none)
			$presentation_name = ""
			
			processSlideEvents()
			processClearImages()

			BigBlueButton.logger.info("Printing out the gathered images")
			# Print out the gathered/detected images. 
			$slides_compiled.each do |key, val|
				$val = val
				$xml.image(:id => "image#{$val[2].to_i}", :in => $val[0].join(' '), :out => $val[1].join(' '), 'xlink:href' => key[0], :height => key[1], :width => key[2], :visibility => :hidden, :text => $val[3], :x => 0)
				$canvas_number+=1
				$xml.g(:class => :canvas, :id => "canvas#{$val[2].to_i}", :image => "image#{$val[2].to_i}", :display => :none) do
					
					BigBlueButton.logger.info("Processing shapes within the image #{$val[2].to_i}")
					# Select and print the shapes within the current image
					$shape_events.each do |shape|
						$shapeTimestamp = shape[:timestamp].to_f
						$shapeCreationTime = ( translateTimestamp($shapeTimestamp) / 1000 ).round(1)
						shapePageNumber = shape.xpath(".//pageNumber")[0].text().to_i
						in_this_image = false

						# Checks to see if the current shape is to be drawn in this particular image
						if (shapePageNumber.to_i == $val[2].to_i)
							in_this_image = true
						end

						if(in_this_image)
                                                        # Get variables
                                                        BigBlueButton.logger.info shape.to_xml(:indent => 2)
                                                        $shapeType = shape.xpath(".//type")[0].text()
                                                        $pageNumber = shape.xpath(".//pageNumber")[0].text()
                                                        $shapeDataPoints = shape.xpath(".//dataPoints")[0].text().split(",")

                                                        if($shapeType == "text")
                                                                $textValue = shape.xpath(".//text")[0].text()
                                                                $textFontType = "Arial"
                                                                $textFontSize = shape.xpath(".//fontSize")[0].text()
                                                                colour = shape.xpath(".//fontColor")[0].text()
                                                        else
                                                                $shapeThickness = shape.xpath(".//thickness")[0].text()
                                                                colour = shape.xpath(".//color")[0].text()
                                                        end
							
							# figure out undo time
							BigBlueButton.logger.info("Figuring out undo time")
							if($undos.has_key? ( translateTimestamp(shape[:timestamp]) / 1000 ).round(1))
								$shapeUndoTime = $undos[( translateTimestamp(shape[:timestamp]) / 1000 ).round(1)]
							else						
								$shapeUndoTime = -1
							end
							
							clear_time = -1
							$clearPageTimes.each do |clearTimeInstance, pageAndCanvasNumbers|
								$clearTimeInstance = clearTimeInstance
								$pageAndCanvasNumbers = pageAndCanvasNumbers
								if(($clearTimeInstance.last > $shapeCreationTime) && ($pageAndCanvasNumbers[3] == "image#{$val[2].to_i}"))
									if((clear_time > $clearTimeInstance.last) || (clear_time == -1))
										clear_time = $clearTimeInstance.last
									end
								end
							end
							
							if($shapeUndoTime == -1)
								if(clear_time == -1)
									$shapeUndoTime = -1 # nothing changes
								elsif(clear_time != -1)
									$shapeUndoTime = clear_time
								end
							elsif($shapeUndoTime != -1)
								if(clear_time == -1)
									$shapeUndoTime = $shapeUndoTime #nothing changes
								elsif (clear_time != -1)
									if(clear_time < $shapeUndoTime)
										$shapeUndoTime = clear_time
									else
										$shapeUndoTime = $shapeUndoTime # nothing changes
									end
								end
							end
							
							# Process colours
							$colour_hex = colour.to_i.to_s(16) # convert from base 10 to base 16 (hex)
							$colour_hex='0'*(6-$colour_hex.length) + $colour_hex # pad the number with 0's to give it a length of 6
								
							# resolve the current image height and width
							$ss.each do |t,size|
								if t === $shapeCreationTime
									$vbox_width = size[0]
									$vbox_height = size[1]
								end
							end
							
							# Process the pencil shapes.
							if $shapeType.eql? "pencil"
								storePencilShape()

							# Process the line shapes.
							elsif $shapeType.eql? "line"
								storeLineShape()

							# Process the rectangle shapes
							elsif $shapeType.eql? "rectangle"
								square = shape.xpath(".//square")
								if square.length > 0
									$is_square = square[0].text()
								else
									$is_square = 'false'
								end
								storeRectShape()

							# Process the triangle shapes
							elsif $shapeType.eql? "triangle"
								storeTriangleShape()

							# Process the ellipse shapes
							elsif $shapeType.eql? "ellipse"
								circle = shape.xpath(".//circle")
								if circle.length > 0
									$is_circle = circle[0].text()
								else
									$is_circle = 'false'
								end
								storeEllipseShape()
							
							elsif $shapeType.eql? "text"
								$textBoxWidth = shape.xpath(".//textBoxWidth")[0].text()
								$textBoxHeight = shape.xpath(".//textBoxHeight")[0].text()
								storeTextShape()
							end # end if pencil (and other shapes)
						end # end if(in_this_image)
					end # end shape_events.each do |shape|
				end
			end
		end
	end
end

def processChatMessages
	BigBlueButton.logger.info("Processing chat events")
	# Create slides.xml and chat.
	$slides_doc = Nokogiri::XML::Builder.new do |xml|
		$xml = xml
		$xml.popcorn {
			# Process chat events.
			current_time = 0
			$rec_events.each do |re|
				$chat_events.each do |node|
					if (node[:timestamp].to_i >= re[:start_timestamp] and node[:timestamp].to_i <= re[:stop_timestamp])
						chat_timestamp =  node[:timestamp]
						chat_sender = node.xpath(".//sender")[0].text()
						chat_message =  BigBlueButton::Events.linkify(node.xpath(".//message")[0].text())
						chat_start = ( translateTimestamp(chat_timestamp) / 1000).to_i
						$xml.chattimeline(:in => chat_start, :direction => :down,  :name => chat_sender, :message => chat_message, :target => :chat )
					end
				end
				current_time += re[:stop_timestamp] - re[:start_timestamp]
			end
		}
	end
end

$vbox_width = 1600
$vbox_height = 1200
$magic_mystery_number = 2
$shapesold_svg_filename = 'shapes_old.svg'
$shapes_svg_filename = 'shapes.svg'
$panzooms_xml_filename = 'panzooms.xml'
$cursor_xml_filename = 'cursor.xml'

$originX = "NaN"
$originY = "NaN"
$originalOriginX = "NaN"
$originalOriginY = "NaN"

$rectangle_count = 0
$triangle_count = 0
$pencil_count = 0
$line_count = 0
$ellipse_count = 0
$text_count = 0
$global_shape_count = -1
$global_slide_count = 1
$global_page_count = 0
$canvas_number = 0
$prev_clear_time = 0
$pageCleared = "0"
$page_number = 0
$prev_canvas_time_start = 0 # initial start is 0 seconds. (beginning of video)

$prev_time = "NaN"

$ss = {}
$clearPageTimes = {}
$slides_compiled = {}
$slides_raw = {}
$undos = {}

opts = Trollop::options do
  opt :meeting_id, "Meeting id to archive", :default => '58f4a6b3-cd07-444d-8564-59116cb53974', :type => String
end

$meeting_id = opts[:meeting_id]
puts $meeting_id
match = /(.*)-(.*)/.match $meeting_id
$meeting_id = match[1]
$playback = match[2]

puts $meeting_id
puts $playback
if ($playback == "presentation")
	logger = Logger.new("/var/log/bigbluebutton/presentation/publish-#{$meeting_id}.log", 'daily' )
	BigBlueButton.logger = logger
	# This script lives in scripts/archive/steps while properties.yaml lives in scripts/
	bbb_props = YAML::load(File.open('../../core/scripts/bigbluebutton.yml'))
	simple_props = YAML::load(File.open('presentation.yml'))
	BigBlueButton.logger.info("Setting recording dir")
	recording_dir = bbb_props['recording_dir']
	BigBlueButton.logger.info("Setting process dir")
	$process_dir = "#{recording_dir}/process/presentation/#{$meeting_id}"
	BigBlueButton.logger.info("setting publish dir")
	publish_dir = simple_props['publish_dir']
	BigBlueButton.logger.info("setting playback host")
	playback_host = bbb_props['playback_host']
	BigBlueButton.logger.info("setting target dir")
	target_dir = "#{recording_dir}/publish/presentation/#{$meeting_id}"
	if not FileTest.directory?(target_dir)
		BigBlueButton.logger.info("Making dir target_dir")
		FileUtils.mkdir_p target_dir

		package_dir = "#{target_dir}/#{$meeting_id}"
		BigBlueButton.logger.info("Making dir package_dir")
		FileUtils.mkdir_p package_dir

		begin	
		
		if File.exist?("#{$process_dir}/webcams.webm")
			BigBlueButton.logger.info("Making video dir")
			video_dir = "#{package_dir}/video"
			FileUtils.mkdir_p video_dir
			BigBlueButton.logger.info("Made video dir - copying: #{$process_dir}/webcams.webm to -> #{video_dir}")
			FileUtils.cp("#{$process_dir}/webcams.webm", video_dir)
			BigBlueButton.logger.info("Copied .webm file")
		else
			audio_dir = "#{package_dir}/audio"
			BigBlueButton.logger.info("Making audio dir")
			FileUtils.mkdir_p audio_dir
			BigBlueButton.logger.info("Made audio dir - copying: #{$process_dir}/audio.webm to -> #{audio_dir}")
			FileUtils.cp("#{$process_dir}/audio.webm", audio_dir)
			BigBlueButton.logger.info("Copied audio.webm file - copying: #{$process_dir}/audio.ogg to -> #{audio_dir}")
			FileUtils.cp("#{$process_dir}/audio.ogg", audio_dir)
			BigBlueButton.logger.info("Copied audio.ogg file")
		end

		BigBlueButton.logger.info("Copying files to package dir")
		FileUtils.cp_r("#{$process_dir}/presentation", package_dir)
		BigBlueButton.logger.info("Copied files to package dir")

		processing_time = File.read("#{$process_dir}/processing_time")

		BigBlueButton.logger.info("Creating metadata.xml")
		# Create metadata.xml
		b = Builder::XmlMarkup.new(:indent => 2)

		metaxml = b.recording {
			b.id($meeting_id)
			b.state("available")
			b.published(true)
			# Date Format for recordings: Thu Mar 04 14:05:56 UTC 2010
			b.start_time(BigBlueButton::Events.first_event_timestamp("#{$process_dir}/events.xml"))
			b.end_time(BigBlueButton::Events.last_event_timestamp("#{$process_dir}/events.xml"))
			b.playback {
				b.format("presentation")
				b.link("http://#{playback_host}/playback/presentation/playback.html?meetingId=#{$meeting_id}")
				b.processing_time("#{processing_time}")
			}
			b.meta {
				BigBlueButton::Events.get_meeting_metadata("#{$process_dir}/events.xml").each { |k,v| b.method_missing(k,v) }
			}
		}
		metadata_xml = File.new("#{package_dir}/metadata.xml","w")
		metadata_xml.write(metaxml)
		metadata_xml.close
		BigBlueButton.logger.info("Generating xml for slides and chat")
	
		#Create slides.xml
		# presentation_url = "/slides/" + $meeting_id + "/presentation"
		@doc = Nokogiri::XML(File.open("#{$process_dir}/events.xml"))

		$meeting_start = @doc.xpath("//event[@eventname='ParticipantJoinEvent']")[0][:timestamp]
		$meeting_end = @doc.xpath("//event[@eventname='EndAndKickAllEvent']").last()[:timestamp]

		# Gathering all the events from the events.xml
		$slides_events = @doc.xpath("//event[@eventname='GotoSlideEvent' or @eventname='SharePresentationEvent']")
		$chat_events = @doc.xpath("//event[@eventname='PublicChatEvent']")
		$shape_events = @doc.xpath("//event[@eventname='AddShapeEvent' or @eventname='ModifyTextEvent']") # for the creation of shapes
		$panzoom_events = @doc.xpath("//event[@eventname='ResizeAndMoveSlideEvent']") # for the action of panning and/or zooming
		$cursor_events = @doc.xpath("//event[@eventname='CursorMoveEvent']")
		$clear_page_events = @doc.xpath("//event[@eventname='ClearPageEvent']") # for clearing the svg image
		$undo_events = @doc.xpath("//event[@eventname='UndoShapeEvent']") # for undoing shapes.
		$join_time = @doc.xpath("//event[@eventname='ParticipantJoinEvent']")[0][:timestamp].to_f
		$end_time = @doc.xpath("//event[@eventname='EndAndKickAllEvent']")[0][:timestamp].to_f
		$rec_events = BigBlueButton::Events.match_start_and_stop_rec_events(
				BigBlueButton::Events.get_start_and_stop_rec_events("#{$process_dir}/events.xml"))

		calculateRecordEventsOffset()
		
		first_presentation_start_node = @doc.xpath("//event[@eventname='SharePresentationEvent']")
		first_presentation_start = $meeting_end
		if not first_presentation_start_node.empty?
			first_presentation_start = first_presentation_start_node[0][:timestamp]
		end
		$first_slide_start = ( translateTimestamp(first_presentation_start) / 1000 ).round(1)
		
		processChatMessages()
		
		processShapesAndClears()
		
		processPanAndZooms()
		
		processCursorEvents()
		
		# Write slides.xml to file
		File.open("#{package_dir}/slides_new.xml", 'w') { |f| f.puts $slides_doc.to_xml }
		# Write shapes.svg to file
		File.open("#{package_dir}/#{$shapes_svg_filename}", 'w') { |f| f.puts $shapes_svg.to_xml.gsub(%r"\s*\<g.*/\>", "") } #.gsub(%r"\s*\<g.*\>\s*\</g\>", "") }
		
		# Write panzooms.xml to file
		File.open("#{package_dir}/#{$panzooms_xml_filename}", 'w') { |f| f.puts $panzooms_xml.to_xml }
	
		# Write panzooms.xml to file
		File.open("#{package_dir}/#{$cursor_xml_filename}", 'w') { |f| f.puts $cursor_xml.to_xml }

	        BigBlueButton.logger.info("Publishing slides")
		# Now publish this recording files by copying them into the publish folder.
		if not FileTest.directory?(publish_dir)
			FileUtils.mkdir_p publish_dir
		end
		FileUtils.cp_r(package_dir, publish_dir) # Copy all the files.
		BigBlueButton.logger.info("Finished publishing script presentation.rb successfully.")

                BigBlueButton.logger.info("Removing processed files.")
		FileUtils.rm_r(Dir.glob("#{$process_dir}/*"))

		BigBlueButton.logger.info("Removing published files.")
		FileUtils.rm_r(Dir.glob("#{target_dir}/*"))
                rescue  Exception => e
                        BigBlueButton.logger.error(e.message)
			e.backtrace.each do |traceline|
				BigBlueButton.logger.error(traceline)
			end
			exit 1
		end
	else
		BigBlueButton.logger.info("#{target_dir} is already there")
	end
end



<|MERGE_RESOLUTION|>--- conflicted
+++ resolved
@@ -438,11 +438,7 @@
 	accumulated_duration = 0
 	previous_stop_recording = $meeting_start.to_f
 	$rec_events.each do |event|
-<<<<<<< HEAD
-		event[:offset] = event[:start_timestamp] - accumulated_duration;
-=======
 		event[:offset] = event[:start_timestamp] - accumulated_duration
->>>>>>> 8c890240
 		event[:duration] = event[:stop_timestamp] - event[:start_timestamp]
 		event[:accumulated_duration] = accumulated_duration
 
@@ -596,7 +592,7 @@
 						shapePageNumber = shape.xpath(".//pageNumber")[0].text().to_i
 						in_this_image = false
 
-						# Checks to see if the current shape is to be drawn in this particular image
+						# Check if the current shape is to be drawn in this particular image
 						if (shapePageNumber.to_i == $val[2].to_i)
 							in_this_image = true
 						end
