# Set encoding to utf-8
# encoding: UTF-8

#
# BigBlueButton open source conferencing system - http://www.bigbluebutton.org/
#
# Copyright (c) 2012 BigBlueButton Inc. and by respective authors (see below).
#
# This program is free software; you can redistribute it and/or modify it under the
# terms of the GNU Lesser General Public License as published by the Free Software
# Foundation; either version 3.0 of the License, or (at your option) any later
# version.
#
# BigBlueButton is distributed in the hope that it will be useful, but WITHOUT ANY
# WARRANTY; without even the implied warranty of MERCHANTABILITY or FITNESS FOR A
# PARTICULAR PURPOSE. See the GNU Lesser General Public License for more details.
#
# You should have received a copy of the GNU Lesser General Public License along
# with BigBlueButton; if not, see <http://www.gnu.org/licenses/>.
#

performance_start = Time.now

require '../../core/lib/recordandplayback'
require 'rubygems'
require 'trollop'
require 'yaml'
require 'builder'
require 'fastimage' # require fastimage to get the image size of the slides (gem install fastimage)

# used to convert the colours to hex
class String
  def convert_base(from, to)
    self.to_i(from).to_s(to)
  end
end

def processPanAndZooms
	#Create panzooms.xml
	BigBlueButton.logger.info("Creating panzooms.xml")
	$panzooms_xml = Nokogiri::XML::Builder.new do |xml|
		$xml = xml
		$xml.recording('id' => 'panzoom_events') do
			h_ratio_prev = nil
			w_ratio_prev = nil
			x_prev = nil
			y_prev = nil
			timestamp_orig_prev = nil
			timestamp_prev = nil
			last_time = nil
			if $panzoom_events.empty?
				BigBlueButton.logger.info("No panzoom events; old recording?")
				BigBlueButton.logger.info("Synthesizing a panzoom event")
				if !$slides_events.empty?
					timestamp_orig = $slides_events.first[:timestamp].to_f
					# make sure this is scheduled *after* the slide is shown. Dunno if needed.
					timestamp_orig += 1000
					timestamp = ( translateTimestamp(timestamp_orig) / 1000 ).round(1)
					$xml.event(:timestamp => timestamp, :orig => timestamp_orig) do
						$xml.viewBox "0 0 #{$vbox_width} #{$vbox_height}"
					end
					timestamp_orig_prev = timestamp_orig
					timestamp_prev = timestamp
					h_ratio_prev = 100
					w_ratio_prev = 100
					x_prev = 0
					y_prev = 0
				else
					BigBlueButton.logger.info("Couldn't find any slides! panzooms will be empty.")
				end
			else
				last_time = $panzoom_events.last[:timestamp].to_f
			end
			$panzoom_events.each do |panZoomEvent|
				# Get variables
				timestamp_orig = panZoomEvent[:timestamp].to_f

				timestamp = ( translateTimestamp(timestamp_orig) / 1000 ).round(1)
				h_ratio = panZoomEvent.xpath(".//heightRatio")[0].text()
				w_ratio = panZoomEvent.xpath(".//widthRatio")[0].text()
				x = panZoomEvent.xpath(".//xOffset")[0].text()
				y = panZoomEvent.xpath(".//yOffset")[0].text()
				
				if(timestamp_prev == timestamp)
					if(timestamp_orig == last_time)
						if(h_ratio && w_ratio && x && y)
							$xml.event(:timestamp => timestamp, :orig => timestamp_orig) do
								$ss.each do |key,val|
									$val = val
									if key === timestamp
										$vbox_width = $val[0]
										$vbox_height = $val[1]
									end
								end
								$xml.viewBox "#{($vbox_width-((1-((x.to_f.abs)*$magic_mystery_number/100.0))*$vbox_width))} #{($vbox_height-((1-((y.to_f.abs)*$magic_mystery_number/100.0))*$vbox_height)).round(2)} #{((w_ratio.to_f/100.0)*$vbox_width).round(1)} #{((h_ratio.to_f/100.0)*$vbox_height).round(1)}"
							end
						end
					end
					# do nothing because playback can't react that fast
				else
					if(h_ratio_prev && w_ratio_prev && x_prev && y_prev)
						$xml.event(:timestamp => timestamp_prev, :orig => timestamp_orig_prev) do
							$ss.each do |key,val|
								$val = val
								if key === timestamp_prev
									$vbox_width = $val[0]
									$vbox_height = $val[1]
								end
							end
							$xml.viewBox "#{($vbox_width-((1-((x_prev.to_f.abs)*$magic_mystery_number/100.0))*$vbox_width))} #{($vbox_height-((1-((y_prev.to_f.abs)*$magic_mystery_number/100.0))*$vbox_height)).round(2)} #{((w_ratio_prev.to_f/100.0)*$vbox_width).round(1)} #{((h_ratio_prev.to_f/100.0)*$vbox_height).round(1)}"
						end
					end
				end
				timestamp_prev = timestamp
				timestamp_orig_prev = timestamp_orig
				h_ratio_prev = h_ratio
				w_ratio_prev = w_ratio
				x_prev = x
				y_prev = y
			end
			$xml.event(:timestamp => timestamp_prev, :orig => timestamp_orig_prev) do
	                        $ss.each do |key,val|
        		                $val = val
                        		if key === timestamp_prev
                                        $vbox_width = $val[0]
                                        $vbox_height = $val[1]
                                end
                          end
                          $xml.viewBox "#{($vbox_width-((1-((x_prev.to_f.abs)*$magic_mystery_number/100.0))*$vbox_width))} #{($vbox_height-((1-((y_prev.to_f.abs)*$magic_mystery_number/100.0))*$vbox_height)).round(2)} #{((w_ratio_prev.to_f/100.0)*$vbox_width).round(1)} #{((h_ratio_prev.to_f/100.0)*$vbox_height).round(1)}"
                        end

		end
	end
	BigBlueButton.logger.info("Finished creating panzooms.xml")
end

def processCursorEvents
	BigBlueButton.logger.info("Processing cursor events")
	$cursor_xml = Nokogiri::XML::Builder.new do |xml|
		$xml = xml
		$xml.recording('id' => 'cursor_events') do
			x_prev = nil
			y_prev = nil
			timestamp_orig_prev = nil
			timestamp_prev = nil
			if(!$cursor_events.empty?)
				last_time = $cursor_events.last[:timestamp].to_f
				$cursor_events.each do |cursorEvent|
					timestamp_orig = cursorEvent[:timestamp].to_f
					timestamp = ( translateTimestamp(timestamp_orig) / 1000 ).round(1)
				
					x = cursorEvent.xpath(".//xOffset")[0].text()
					y = cursorEvent.xpath(".//yOffset")[0].text()
					if(timestamp_prev == timestamp)
				
					else
						if(x_prev && y_prev)							
							$ss.each do |key,val|
								$val = val
								if key === timestamp_prev
									$vbox_width = $val[0]/2 # because the image size is twice as big as the viewbox
									$vbox_height = $val[1]/2 # because the image size is twice as big as the viewbox
								end
							end
							xPoint = ($vbox_width.to_f*x.to_f).round(1)
							yPoint = ($vbox_height.to_f*y.to_f).round(1)								
							if xPoint < 800 and yPoint < 600 and xPoint > 0 and yPoint > 0
								$xml.event(:timestamp => timestamp_prev, :orig => timestamp_orig_prev) do
									$xml.cursor "#{xPoint} #{yPoint}"
								end
							end
						end
					end
					timestamp_prev = timestamp
					timestamp_orig_prev = timestamp_orig
					x_prev = x
					y_prev = y
				end
			end
		end
	end
	BigBlueButton.logger.info("Finished processing cursor events")
end

def processClearEvents
	# process all the cleared pages events.
	$clear_page_events.each do |clearEvent|
		clearTime = ( translateTimestamp(clearEvent[:timestamp]) / 1000 ).round(1)
		$pageCleared = clearEvent.xpath(".//pageNumber")[0].text()
		slideFolder = clearEvent.xpath(".//presentation")[0].text()
		#$clearPageTimes[clearTime] = [$pageCleared, $canvas_number, "presentation/#{slideFolder}/slide-#{$pageCleared.to_i+1}.png", nil]
		$clearPageTimes[($prev_clear_time..clearTime)] = [$pageCleared, $canvas_number, "presentation/#{slideFolder}/slide-#{$pageCleared}.png", nil]
		$prev_clear_time = clearTime
		$canvas_number+=1
	end
end

def processUndoEvents
	# Processing the undo events, creating/filling a hashmap called "undos".
	BigBlueButton.logger.info("Process undo events.")
	$undo_events.each do |undo|
		closest_shape = nil # Initialize as nil to prime the loop.
		t = undo[:timestamp].to_f
		$shape_events.each do |shape|
			# The undo cannot be for a shape that hasn't been drawn yet.
			if shape[:timestamp].to_f < t
				# It must be the closest shape drawn that hasn't already been undone.
				if (closest_shape == nil) || (shape[:timestamp].to_f > closest_shape[:timestamp].to_f)
					# It cannot be an undo for another shape already.
					if !($undos.has_key? shape)
						# Must be part of this presentation of course
						if shape.xpath(".//pageNumber")[0].text() == undo.xpath(".//pageNumber")[0].text()
							# Must be a shape in this page too.
							if shape.xpath(".//presentation")[0].text() == undo.xpath(".//presentation")[0].text()
								if ((shape.xpath(".//type")[0].text() == "rectangle") || (shape.xpath(".//type")[0].text() == "ellipse"))
									shape_already_processed = false
									if($undos.length == 0)
										shape_already_processed = false
									else
										$undos.each do |u, v|
											if shape.xpath(".//dataPoints")[0].text().split(",")[0] == u.xpath(".//dataPoints")[0].text().split(",")[0]
												if shape.xpath(".//dataPoints")[0].text().split(",")[1] == u.xpath(".//dataPoints")[0].text().split(",")[1]
													shape_already_processed = true
												end
											end
										end
									end
									if !(shape_already_processed)
										closest_shape = shape
									end
								else
									closest_shape = shape
								end
							end
						end
					end
				end
			end
		end
		if(closest_shape != nil)
			$undos[closest_shape] = ( translateTimestamp(undo[:timestamp]) / 1000 ).round(1)
		end
	end

	$undos_temp = {}
	$undos.each do |un, val|
		$undos_temp[( translateTimestamp(un[:timestamp]) / 1000 ).round(1)] = val
	end
	$undos = $undos_temp
	BigBlueButton.logger.info("Undos: #{$undos}")
end

def processClearImages
	BigBlueButton.logger.info("Put image numbers in clearPageTimes")
	$slides_compiled.each do |key, val|
		$clearPageTimes.each do |cpt, pgCanvasUrl|
			# check if the src of the slide matches the url of the clear event
			if key[0] == pgCanvasUrl[2]
				# put the image number into the $clearPageTimes
				pgCanvasUrl[3] = "image#{val[2].to_i}"
			end
		end
	end
end

def storePencilShape
	$pencil_count = $pencil_count + 1 # always update the line count!
	$global_shape_count += 1
	$xml.g(:class => :shape, :id=>"draw#{$global_shape_count}", :timestamp => $shapeCreationTime, :undo => $shapeUndoTime, :shape =>"line#{$pencil_count}", :style => "stroke:\##{$colour_hex}; stroke-width:#{$shapeThickness}; visibility:hidden; stroke-linecap: round; ") do
		for i in (0...($shapeDataPoints.length/2)-1) do
			$xml.line(:x1 => (($shapeDataPoints[i*2].to_f)/100)*$vbox_width, :y1 => (($shapeDataPoints[(i*2)+1].to_f)/100)*$vbox_height, :x2 => (($shapeDataPoints[(i*2)+2].to_f)/100)*$vbox_width, :y2 => (($shapeDataPoints[(i*2)+3].to_f)/100)*$vbox_height)
		end
	end
end

def storeLineShape
<<<<<<< HEAD
        if($shapeCreationTime != $prev_time)
                if(($originalOriginX == (($shapeDataPoints[0].to_f)/100)*$vbox_width) && ($originalOriginY == (($shapeDataPoints[1].to_f)/100)*$vbox_height))
                        # do not update the line count
                else
                        $line_count = $line_count + 1
                end
                $global_shape_count += 1
                $xml.g(:class => :shape, :id => "draw#{$global_shape_count}", :timestamp => $shapeCreationTime, :undo => $shapeUndoTime, :shape => "line#{$line_count}", :style => "stroke:\##{$colour_hex}; stroke-width:#{$shapeThickness}; visibility:hidden; fill:none") do
=======
	if(($originalOriginX == (($shapeDataPoints[0].to_f)/100)*$vbox_width) && ($originalOriginY == (($shapeDataPoints[1].to_f)/100)*$vbox_height))
		# do not update the line count
	else
		$line_count = $line_count + 1
	end
	$global_shape_count += 1
	$xml.g(:class => :shape, :id => "draw#{$global_shape_count}", :timestamp => $shapeCreationTime, :undo => $shapeUndoTime, :shape => "line#{$line_count}", :style => "stroke:\##{$colour_hex}; stroke-width:#{$shapeThickness}; visibility:hidden; fill:none") do
>>>>>>> 99b17e6f

		$originX = (($shapeDataPoints[0].to_f)/100)*$vbox_width
		$originY = (($shapeDataPoints[1].to_f)/100)*$vbox_height
		endPointX = (($shapeDataPoints[2].to_f)/100)*$vbox_width
		endPointY = (($shapeDataPoints[3].to_f)/100)*$vbox_height

		$originalOriginX = $originX
		$originalOriginY = $originY

		$xml.line(:x1 => $originX, :y1 => $originY, :x2 => endPointX, :y2 => endPointY )
		$prev_time = $shapeCreationTime
	end
end

def storeRectShape
	if(($originalOriginX == (($shapeDataPoints[0].to_f)/100)*$vbox_width) && ($originalOriginY == (($shapeDataPoints[1].to_f)/100)*$vbox_height))
		# do not update the rectangle count
	else
		$rectangle_count = $rectangle_count + 1
	end
	$global_shape_count += 1
	$xml.g(:class => :shape, :id => "draw#{$global_shape_count}", :timestamp => $shapeCreationTime, :undo => $shapeUndoTime, :shape => "rect#{$rectangle_count}", :style => "stroke:\##{$colour_hex}; stroke-width:#{$shapeThickness}; visibility:hidden; fill:none") do
		$originX = (($shapeDataPoints[0].to_f)/100)*$vbox_width
		$originY = (($shapeDataPoints[1].to_f)/100)*$vbox_height
		$originalOriginX = $originX
		$originalOriginY = $originY
		rectWidth = (($shapeDataPoints[2].to_f - $shapeDataPoints[0].to_f)/100)*$vbox_width
		rectHeight = (($shapeDataPoints[3].to_f - $shapeDataPoints[1].to_f)/100)*$vbox_height

		# Cannot have a negative height or width so we adjust
		if(rectHeight < 0)
			$originY = $originY + rectHeight
			rectHeight = rectHeight.abs
		end
		if(rectWidth < 0)
			$originX = $originX + rectWidth
			rectWidth = rectWidth.abs
		end
		if $is_square == "true"
			#width of the square as reference
			$xml.rect(:x => $originX, :y => $originY, :width => rectWidth, :height => rectWidth)
		else
			$xml.rect(:x => $originX, :y => $originY, :width => rectWidth, :height => rectHeight)
		end
		$prev_time = $shapeCreationTime
	end
end

def storeTriangleShape
<<<<<<< HEAD
        if($shapeCreationTime != $prev_time)
                if(($originalOriginX == (($shapeDataPoints[0].to_f)/100)*$vbox_width) && ($originalOriginY == (($shapeDataPoints[1].to_f)/100)*$vbox_height))
                        # do not update the triangle count
                else
                        $triangle_count = $triangle_count + 1
                end
                $global_shape_count += 1
                $xml.g(:class => :shape, :id => "draw#{$global_shape_count}", :timestamp => $shapeCreationTime, :undo => $shapeUndoTime, :shape => "triangle#{$triangle_count}", :style => "stroke:\##{$colour_hex}; stroke-width:#{$shapeThickness}; visibility:hidden; fill:none") do
=======
	if(($originalOriginX == (($shapeDataPoints[0].to_f)/100)*$vbox_width) && ($originalOriginY == (($shapeDataPoints[1].to_f)/100)*$vbox_height))
		# do not update the triangle count
	else
		$triangle_count = $triangle_count + 1
	end
	$global_shape_count += 1
	$xml.g(:class => :shape, :id => "draw#{$global_shape_count}", :timestamp => $shapeCreationTime, :undo => $shapeUndoTime, :shape => "triangle#{$triangle_count}", :style => "stroke:\##{$colour_hex}; stroke-width:#{$shapeThickness}; visibility:hidden; fill:none") do
>>>>>>> 99b17e6f

		$originX = (($shapeDataPoints[0].to_f)/100)*$vbox_width
		$originY = (($shapeDataPoints[1].to_f)/100)*$vbox_height

		#3 points (p0, p1 and p2) to draw a triangle

		base = (($shapeDataPoints[2].to_f - $shapeDataPoints[0].to_f)/100)*$vbox_width

		x0 = $originX + (base.to_f / 2.0)
		x1 = $originX
		x2 = $originX + base.to_f

		height = (($shapeDataPoints[3].to_f - $shapeDataPoints[1].to_f)/100)*$vbox_height

		y0 = $originY
		y1 = $originY + height
		y2 = y1

		p0 = "#{x0},#{y0}"
		p1 = "#{x1},#{y1}"
		p2 = "#{x2},#{y2}"

		$originalOriginX = $originX
		$originalOriginY = $originY

		$xml.polyline(:points => "#{p0} #{p1} #{p2} #{p0}")
		$prev_time = $shapeCreationTime
	end
end

def storeEllipseShape
	if(($originalOriginX == (($shapeDataPoints[0].to_f)/100)*$vbox_width) && ($originalOriginY == (($shapeDataPoints[1].to_f)/100)*$vbox_height))
		# do not update the rectangle count
	else
		$ellipse_count = $ellipse_count + 1
	end # end (($originalOriginX == (($shapeDataPoints[0].to_f)/100)*$vbox_width) && ($originalOriginY == (($shapeDataPoints[1].to_f)/100)*$vbox_height))
	$global_shape_count += 1
	$xml.g(:class => :shape, :id => "draw#{$global_shape_count}", :timestamp => $shapeCreationTime, :undo => $shapeUndoTime, :shape => "ellipse#{$ellipse_count}", :style =>"stroke:\##{$colour_hex}; stroke-width:#{$shapeThickness}; visibility:hidden; fill:none") do
		$originX = (($shapeDataPoints[0].to_f)/100)*$vbox_width
		$originY = (($shapeDataPoints[1].to_f)/100)*$vbox_height
		$originalOriginX = $originX
		$originalOriginY = $originY
		ellipseWidth = (($shapeDataPoints[2].to_f - $shapeDataPoints[0].to_f)/100)*$vbox_width
		ellipseHeight = (($shapeDataPoints[3].to_f - $shapeDataPoints[1].to_f)/100)*$vbox_height
		if(ellipseHeight < 0)
			$originY = $originY + ellipseHeight
			ellipseHeight = ellipseHeight.abs
		end
		if(ellipseWidth < 0)
			$originX = $originX + ellipseWidth
			ellipseWidth = ellipseWidth.abs
		end
		if $is_circle == "true"
			#Use width as reference
			$xml.circle(:cx => $originX+(ellipseWidth/2), :cy => $originY+(ellipseWidth/2), :r => ellipseWidth/2)
		else
			$xml.ellipse(:cx => $originX+(ellipseWidth/2), :cy => $originY+(ellipseHeight/2), :rx => ellipseWidth/2, :ry => ellipseHeight/2)
		end
		$prev_time = $shapeCreationTime
	end # end xml.g
end

def storeTextShape	
	$originX = (($shapeDataPoints[0].to_f)/100)*$vbox_width
	$originY = (($shapeDataPoints[1].to_f)/100)*$vbox_height
	if(($originalOriginX == $originX) && ($originalOriginY == $originY))
		# do not update the text count
	else
		$text_count = $text_count + 1
	end
	font_size_factor = 1.7
	width_extra_percent = -0.7
	height_extra_percent = 1
	width = ( ($textBoxWidth.to_f + width_extra_percent) / 100.0) * $vbox_width
	height = ( ($textBoxHeight.to_f + height_extra_percent ) / 100.0) * $vbox_height
	y_gap = -30.0 		
	x_gap = 5.0
	$textFontSize_pixels = $textFontSize.to_f * font_size_factor				
	$global_shape_count += 1
	$xml.g(:class => :shape, :id => "draw#{$global_shape_count}", :timestamp => $shapeCreationTime, :undo => $shapeUndoTime, :shape => "text#{$text_count}", :style => "word-wrap: break-word; visibility:hidden; font-family: #{$textFontType}; font-size: #{$textFontSize_pixels}px;") do
		$xml.switch do 
			$xml.foreignObject(  :color => "##{$colour_hex}", :width => width, :height => height, :x => "#{((($shapeDataPoints[0].to_f)/100)*$vbox_width) + x_gap}", :y => "#{((($shapeDataPoints[1].to_f)/100) *$vbox_height )  + y_gap.to_f }") do
				$xml.p( :xmlns => "http://www.w3.org/1999/xhtml" ) do
					$xml.text($textValue)
				end
			end
		end
		$prev_time = $shapeCreationTime
	end # end xml.g		
	$originalOriginX = $originX
        $originalOriginY = $originY
end

#
# Calculate the offsets based on the start and stop recording events, so it's easier
# to translate the timestamps later based on these offsets
#
def calculateRecordEventsOffset
	accumulated_duration = 0
	accumulated_gap = 0
	previous_stop_recording = $meeting_start.to_f
	$rec_events.each do |event|
		event[:offset] = event[:start_timestamp] - accumulated_gap;
		event[:duration] = event[:stop_timestamp] - event[:start_timestamp]
		event[:accumulated_duration] = accumulated_duration

		accumulated_gap += (event[:start_timestamp] - previous_stop_recording)
		previous_stop_recording = event[:stop_timestamp]
		accumulated_duration += event[:duration]
	end
end

#
# Translated an arbitrary Unix timestamp to the recording timestamp. This is the 
# function that others will call
#
def translateTimestamp(timestamp)
	new_timestamp = translateTimestamp_helper(timestamp.to_f).to_f
	BigBlueButton.logger.info("Translating #{timestamp}, old value=#{timestamp.to_f-$meeting_start.to_f}, new value=#{new_timestamp}")
	new_timestamp
end

#
# Translated an arbitrary Unix timestamp to the recording timestamp
#
def translateTimestamp_helper(timestamp)
	$rec_events.each do |event|
		# if the timestamp comes before the start recording event, then the timestamp is translated to the moment it starts recording
		if timestamp <= event[:start_timestamp]
			return event[:start_timestamp] - event[:offset]
		# if the timestamp is during the recording period, it is just translated to the new one using the offset
		elsif timestamp > event[:start_timestamp] and timestamp <= event[:stop_timestamp]
			return timestamp - event[:offset]
		end
	end
	# if the timestamp comes after the last stop recording event, then the timestamp is translated to the last stop recording event timestamp
	return timestamp - $rec_events.last()[:offset] + $rec_events.last()[:duration]
end


#
# Given an event timestamp, says whether it occurs during a recording period or not.
#
def occursDuringRecording(timestamp)
	$rec_events.each do |event|
		if timestamp >= event[:start_timestamp] and timestamp <= event[:stop_timestamp]
			return true
		end
	end
	return false
end


def preprocessSlideEvents
	new_slides_events = []
	$slides_events.each do |slide_event|
		new_slide_event = slide_event.clone
		$rec_events.each do |rec_event|
			if new_slide_event[:timestamp] <= rec_event[:start_timestamp]
				new_slide_event[:timestamp] = rec_event[:start_timestamp]
				if not new_slides_events.empty? and new_slides_events.last()[:timestamp] == rec_event[:start_timestamp]
					new_slides_events.pop()
				end
				new_slides_events << new_slide_event
				break
			elsif new_slide_event[:timestamp] > rec_event[:start_timestamp] and new_slide_event[:timestamp] <= rec_event[:stop_timestamp]
				new_slides_events << new_slide_event
			end
		end
	end
	return new_slides_events
end

def processSlideEvents
	BigBlueButton.logger.info("Slide events processing")
	# For each slide (there is only one image per slide)
	$slides_events.each do |node|
		eventname = node['eventname']
		if eventname == "SharePresentationEvent"
			$presentation_name = node.xpath(".//presentationName")[0].text()
		else
			slide_timestamp =  node[:timestamp]
			original_start_time = ( slide_timestamp.to_f / 1000 ).round(1)
			slide_start = ( translateTimestamp(slide_timestamp) / 1000 ).round(1)
			slide_number = node.xpath(".//slide")[0].text()
			slide_src = "presentation/#{$presentation_name}/slide-#{slide_number.to_i + 1}.png"
                        txt_file_path = "presentation/#{$presentation_name}/textfiles/slide-#{slide_number.to_i + 1}.txt"
                        slide_text = File.exist?("#{$process_dir}/#{txt_file_path}") ? txt_file_path : nil
			image_url = "#{$process_dir}/#{slide_src}"
			slide_size = FastImage.size(image_url)
			current_index = $slides_events.index(node)
			if(current_index + 1 < $slides_events.length)
				original_stop_time = ( $slides_events[current_index + 1][:timestamp].to_f / 1000 ).round(1)
				slide_end = ( translateTimestamp($slides_events[current_index + 1][:timestamp]) / 1000 ).round(1)
			else
				original_stop_time = ( $meeting_end.to_f / 1000 ).round(1)
				slide_end = ( translateTimestamp($meeting_end) / 1000 ).round(1)
			end

			# Keep original time information
			if($slides_raw[[slide_src, slide_size[1], slide_size[0]]] == nil)
				$slides_raw[[slide_src, slide_size[1], slide_size[0]]] = [[original_start_time],
											  [original_stop_time]]
			elsif
				$slides_raw[[slide_src, slide_size[1], slide_size[0]]][0] << original_start_time
				$slides_raw[[slide_src, slide_size[1], slide_size[0]]][1] << original_stop_time
			end


			if slide_start == slide_end
				BigBlueButton.logger.info("#{slide_src} is never displayed (slide_start = slide_end), so it won't be included in the svg")
				next
			end

			BigBlueButton.logger.info("Processing slide image")
			# Is this a new image or one previously viewed?
			if($slides_compiled[[slide_src, slide_size[1], slide_size[0]]] == nil)
				# If it is, add it to the list with all the data.
				$slides_compiled[[slide_src, slide_size[1], slide_size[0]]] = [[slide_start], [slide_end], $global_slide_count, slide_text]
				$global_slide_count = $global_slide_count + 1
			elsif
				# If not, append new in and out times to the old entry
				$slides_compiled[[slide_src, slide_size[1], slide_size[0]]][0] << slide_start
				$slides_compiled[[slide_src, slide_size[1], slide_size[0]]][1] << slide_end
			end

			$ss[(slide_start..slide_end)] = slide_size # store the size of the slide at that range of time
			puts "#{slide_src} : #{slide_start} -> #{slide_end}"
		end
	end
end

def processShapesAndClears
	# Create shapes.svg file from the events.xml
	BigBlueButton.logger.info("Creating shapes.svg")
	$shapes_svg = Nokogiri::XML::Builder.new do |xml|
		$xml = xml
		
		processClearEvents()
		processUndoEvents()
		
		# Put in the last clear events numbers (previous clear to the end of the slideshow)
		endPresentationTime = ( translateTimestamp($end_time) / 1000 ).round(1)
		$clearPageTimes[($prev_clear_time..endPresentationTime)] = [$pageCleared, $canvas_number, nil, nil]
		
		# Put the headers on the svg xml file.
		$xml.doc.create_internal_subset('svg', "-//W3C//DTD SVG 1.1//EN", "http://www.w3.org/Graphics/SVG/1.1/DTD/svg11.dtd")
		$xml.svg(:id => :svgfile, :style => 'position:absolute; height:600px; width:800px;', :xmlns => 'http://www.w3.org/2000/svg', 'xmlns:xlink' => 'http://www.w3.org/1999/xlink', :version => '1.1', :viewBox => :'0 0 800 600') do

			# This is for the first image. It is a placeholder for an image that doesn't exist.
			$xml.image(:id => :image0, :in => 0, :out => $first_slide_start, :src => "logo.png", :width => 800)
			$xml.g(:class => :canvas, :id => :canvas0, :image => :image0, :display => :none)
			$presentation_name = ""
			
			processSlideEvents()
			processClearImages()

			BigBlueButton.logger.info("Printing out the gathered images")
			# Print out the gathered/detected images. 
			$slides_compiled.each do |key, val|
				$val = val
				$xml.image(:id => "image#{$val[2].to_i}", :in => $val[0].join(' '), :out => $val[1].join(' '), 'xlink:href' => key[0], :height => key[1], :width => key[2], :visibility => :hidden, :text => $val[3], :x => 0)
				$canvas_number+=1
				$xml.g(:class => :canvas, :id => "canvas#{$val[2].to_i}", :image => "image#{$val[2].to_i}", :display => :none) do
					
					BigBlueButton.logger.info("Processing shapes within the image #{$val[2].to_i}")
					# Select and print the shapes within the current image
					$shape_events.each do |shape|
						$shapeTimestamp = shape[:timestamp].to_f
						$shapeCreationTime = ( translateTimestamp($shapeTimestamp) / 1000 ).round(1)
						originalShapeCreationTime = ( $shapeTimestamp.to_f / 1000 ).round(1)
						in_this_image = false
						index = 0
						numOfTimes = $slides_raw[key][0].length

						# Checks to see if the current shapes are to be drawn in this particular image
						while((in_this_image == false) && (index < numOfTimes)) do

							# Was the shape originally drawn in this image
							if (originalShapeCreationTime >= $slides_raw[key][0][index] and
							    originalShapeCreationTime <= $slides_raw[key][1][index])

								# Was the shape drawn during a non recordin period
								if (not($shapeCreationTime >= $val[0][index] and
									$shapeCreationTime <= $val[1][index]))

									# Set creation time to in time of image
									$shapeCreationTime = $val[0][index]
								end
								in_this_image = true
							end

							index+=1
						end
						
						if(in_this_image)
                                                        # Get variables
                                                        BigBlueButton.logger.info shape.to_xml(:indent => 2)
                                                        $shapeType = shape.xpath(".//type")[0].text()
                                                        $pageNumber = shape.xpath(".//pageNumber")[0].text()
                                                        $shapeDataPoints = shape.xpath(".//dataPoints")[0].text().split(",")

                                                        if($shapeType == "text")
                                                                $textValue = shape.xpath(".//text")[0].text()
                                                                $textFontType = "Arial"
                                                                $textFontSize = shape.xpath(".//fontSize")[0].text()
                                                                colour = shape.xpath(".//fontColor")[0].text()
                                                        else
                                                                $shapeThickness = shape.xpath(".//thickness")[0].text()
                                                                colour = shape.xpath(".//color")[0].text()
                                                        end
							
							# figure out undo time
							BigBlueButton.logger.info("Figuring out undo time")
							if($undos.has_key? ( translateTimestamp(shape[:timestamp]) / 1000 ).round(1))
								$shapeUndoTime = $undos[( translateTimestamp(shape[:timestamp]) / 1000 ).round(1)]
							else						
								$shapeUndoTime = -1
							end
							
							clear_time = -1
							$clearPageTimes.each do |clearTimeInstance, pageAndCanvasNumbers|
								$clearTimeInstance = clearTimeInstance
								$pageAndCanvasNumbers = pageAndCanvasNumbers
								if(($clearTimeInstance.last > $shapeCreationTime) && ($pageAndCanvasNumbers[3] == "image#{$val[2].to_i}"))
									if((clear_time > $clearTimeInstance.last) || (clear_time == -1))
										clear_time = $clearTimeInstance.last
									end
								end
							end
							
							if($shapeUndoTime == -1)
								if(clear_time == -1)
									$shapeUndoTime = -1 # nothing changes
								elsif(clear_time != -1)
									$shapeUndoTime = clear_time
								end
							elsif($shapeUndoTime != -1)
								if(clear_time == -1)
									$shapeUndoTime = $shapeUndoTime #nothing changes
								elsif (clear_time != -1)
									if(clear_time < $shapeUndoTime)
										$shapeUndoTime = clear_time
									else
										$shapeUndoTime = $shapeUndoTime # nothing changes
									end
								end
							end
							
							# Process colours
							$colour_hex = colour.to_i.to_s(16) # convert from base 10 to base 16 (hex)
							$colour_hex='0'*(6-$colour_hex.length) + $colour_hex # pad the number with 0's to give it a length of 6
								
							# resolve the current image height and width
							$ss.each do |t,size|
								if t === $shapeCreationTime
									$vbox_width = size[0]
									$vbox_height = size[1]
								end
							end
							
							# Process the pencil shapes.
							if $shapeType.eql? "pencil"
								storePencilShape()

							# Process the line shapes.
							elsif $shapeType.eql? "line"
								storeLineShape()

							# Process the rectangle shapes
							elsif $shapeType.eql? "rectangle"
								square = shape.xpath(".//square")
								if square.length > 0
									$is_square = square[0].text()
								else
									$is_square = 'false'
								end
								storeRectShape()

							# Process the triangle shapes
							elsif $shapeType.eql? "triangle"
								storeTriangleShape()

							# Process the ellipse shapes
							elsif $shapeType.eql? "ellipse"
								circle = shape.xpath(".//circle")
								if circle.length > 0
									$is_circle = circle[0].text()
								else
									$is_circle = 'false'
								end
								storeEllipseShape()
							
							elsif $shapeType.eql? "text"
								$textBoxWidth = shape.xpath(".//textBoxWidth")[0].text()
								$textBoxHeight = shape.xpath(".//textBoxHeight")[0].text()
								storeTextShape()
							end # end if pencil (and other shapes)
						end # end if(in_this_image)
					end # end shape_events.each do |shape|
				end
			end
		end
	end
end

def processChatMessages
	BigBlueButton.logger.info("Processing chat events")
	# Create slides.xml and chat.
	$slides_doc = Nokogiri::XML::Builder.new do |xml|
		$xml = xml
		$xml.popcorn {
			# Process chat events.
			current_time = 0
			$rec_events.each do |re|
				$chat_events.each do |node|
					if (node[:timestamp].to_i >= re[:start_timestamp] and node[:timestamp].to_i <= re[:stop_timestamp])
						chat_timestamp =  node[:timestamp]
						chat_sender = node.xpath(".//sender")[0].text()
						chat_message =  BigBlueButton::Events.linkify(node.xpath(".//message")[0].text())
						chat_start = ( translateTimestamp(chat_timestamp) / 1000).to_i
						$xml.chattimeline(:in => chat_start, :direction => :down,  :name => chat_sender, :message => chat_message, :target => :chat )
					end
				end
				current_time += re[:stop_timestamp] - re[:start_timestamp]
			end
		}
	end
end

$vbox_width = 1600
$vbox_height = 1200
$magic_mystery_number = 2
$shapesold_svg_filename = 'shapes_old.svg'
$shapes_svg_filename = 'shapes.svg'
$panzooms_xml_filename = 'panzooms.xml'
$cursor_xml_filename = 'cursor.xml'

$originX = "NaN"
$originY = "NaN"
$originalOriginX = "NaN"
$originalOriginY = "NaN"

$rectangle_count = 0
$triangle_count = 0
$pencil_count = 0
$line_count = 0
$ellipse_count = 0
$text_count = 0
$global_shape_count = -1
$global_slide_count = 1
$global_page_count = 0
$canvas_number = 0
$prev_clear_time = 0
$pageCleared = "0"
$page_number = 0
$prev_canvas_time_start = 0 # initial start is 0 seconds. (beginning of video)

$prev_time = "NaN"

$ss = {}
$clearPageTimes = {}
$slides_compiled = {}
$slides_raw = {}
$undos = {}

opts = Trollop::options do
  opt :meeting_id, "Meeting id to archive", :default => '58f4a6b3-cd07-444d-8564-59116cb53974', :type => String
end

$meeting_id = opts[:meeting_id]
puts $meeting_id
match = /(.*)-(.*)/.match $meeting_id
$meeting_id = match[1]
$playback = match[2]

puts $meeting_id
puts $playback
if ($playback == "presentation")
	logger = Logger.new("/var/log/bigbluebutton/presentation/publish-#{$meeting_id}.log", 'daily' )
	BigBlueButton.logger = logger
	# This script lives in scripts/archive/steps while properties.yaml lives in scripts/
	bbb_props = YAML::load(File.open('../../core/scripts/bigbluebutton.yml'))
	simple_props = YAML::load(File.open('presentation.yml'))
	BigBlueButton.logger.info("Setting recording dir")
	recording_dir = bbb_props['recording_dir']
	BigBlueButton.logger.info("Setting process dir")
	$process_dir = "#{recording_dir}/process/presentation/#{$meeting_id}"
	BigBlueButton.logger.info("setting publish dir")
	publish_dir = simple_props['publish_dir']
	BigBlueButton.logger.info("setting playback host")
	playback_host = bbb_props['playback_host']
	BigBlueButton.logger.info("setting target dir")
	target_dir = "#{recording_dir}/publish/presentation/#{$meeting_id}"
	if not FileTest.directory?(target_dir)
		BigBlueButton.logger.info("Making dir target_dir")
		FileUtils.mkdir_p target_dir

		package_dir = "#{target_dir}/#{$meeting_id}"
		BigBlueButton.logger.info("Making dir package_dir")
		FileUtils.mkdir_p package_dir

		begin	
		
		if File.exist?("#{$process_dir}/webcams.webm")
			BigBlueButton.logger.info("Making video dir")
			video_dir = "#{package_dir}/video"
			FileUtils.mkdir_p video_dir
			BigBlueButton.logger.info("Made video dir - copying: #{$process_dir}/webcams.webm to -> #{video_dir}")
			FileUtils.cp("#{$process_dir}/webcams.webm", video_dir)
			BigBlueButton.logger.info("Copied .webm file")
		else
			audio_dir = "#{package_dir}/audio"
			BigBlueButton.logger.info("Making audio dir")
			FileUtils.mkdir_p audio_dir
			BigBlueButton.logger.info("Made audio dir - copying: #{$process_dir}/audio.webm to -> #{audio_dir}")
			FileUtils.cp("#{$process_dir}/audio.webm", audio_dir)
			BigBlueButton.logger.info("Copied audio.webm file - copying: #{$process_dir}/audio.ogg to -> #{audio_dir}")
			FileUtils.cp("#{$process_dir}/audio.ogg", audio_dir)
			BigBlueButton.logger.info("Copied audio.ogg file")
		end

		BigBlueButton.logger.info("Copying files to package dir")
		FileUtils.cp_r("#{$process_dir}/presentation", package_dir)
		BigBlueButton.logger.info("Copied files to package dir")

		processing_time = File.read("#{$process_dir}/processing_time")

		BigBlueButton.logger.info("Creating metadata.xml")
		# Create metadata.xml
		b = Builder::XmlMarkup.new(:indent => 2)

		metaxml = b.recording {
			b.id($meeting_id)
			b.state("available")
			b.published(true)
			# Date Format for recordings: Thu Mar 04 14:05:56 UTC 2010
			b.start_time(BigBlueButton::Events.first_event_timestamp("#{$process_dir}/events.xml"))
			b.end_time(BigBlueButton::Events.last_event_timestamp("#{$process_dir}/events.xml"))
			b.playback {
				b.format("presentation")
				b.link("http://#{playback_host}/playback/presentation/playback.html?meetingId=#{$meeting_id}")
				b.processing_time("#{processing_time}")
			}
			b.meta {
				BigBlueButton::Events.get_meeting_metadata("#{$process_dir}/events.xml").each { |k,v| b.method_missing(k,v) }
			}
		}
		metadata_xml = File.new("#{package_dir}/metadata.xml","w")
		metadata_xml.write(metaxml)
		metadata_xml.close
		BigBlueButton.logger.info("Generating xml for slides and chat")
	
		#Create slides.xml
		# presentation_url = "/slides/" + $meeting_id + "/presentation"
		@doc = Nokogiri::XML(File.open("#{$process_dir}/events.xml"))

		$meeting_start = @doc.xpath("//event[@eventname='ParticipantJoinEvent']")[0][:timestamp]
		$meeting_end = @doc.xpath("//event[@eventname='EndAndKickAllEvent']").last()[:timestamp]

		# Gathering all the events from the events.xml
		$slides_events = @doc.xpath("//event[@eventname='GotoSlideEvent' or @eventname='SharePresentationEvent']")
		$chat_events = @doc.xpath("//event[@eventname='PublicChatEvent']")
		$shape_events = @doc.xpath("//event[@eventname='AddShapeEvent' or @eventname='ModifyTextEvent']") # for the creation of shapes
		$panzoom_events = @doc.xpath("//event[@eventname='ResizeAndMoveSlideEvent']") # for the action of panning and/or zooming
		$cursor_events = @doc.xpath("//event[@eventname='CursorMoveEvent']")
		$clear_page_events = @doc.xpath("//event[@eventname='ClearPageEvent']") # for clearing the svg image
		$undo_events = @doc.xpath("//event[@eventname='UndoShapeEvent']") # for undoing shapes.
		$join_time = @doc.xpath("//event[@eventname='ParticipantJoinEvent']")[0][:timestamp].to_f
		$end_time = @doc.xpath("//event[@eventname='EndAndKickAllEvent']")[0][:timestamp].to_f
		$rec_events = BigBlueButton::Events.match_start_and_stop_rec_events(
				BigBlueButton::Events.get_start_and_stop_rec_events("#{$process_dir}/events.xml"))

		calculateRecordEventsOffset()
		
		first_presentation_start_node = @doc.xpath("//event[@eventname='SharePresentationEvent']")
		first_presentation_start = $meeting_end
		if not first_presentation_start_node.empty?
			first_presentation_start = first_presentation_start_node[0][:timestamp]
		end
		$first_slide_start = ( translateTimestamp(first_presentation_start) / 1000 ).round(1)
		
		processChatMessages()
		
		processShapesAndClears()
		
		processPanAndZooms()
		
		processCursorEvents()
		
		# Write slides.xml to file
		File.open("#{package_dir}/slides_new.xml", 'w') { |f| f.puts $slides_doc.to_xml }
		# Write shapes.svg to file
		File.open("#{package_dir}/#{$shapes_svg_filename}", 'w') { |f| f.puts $shapes_svg.to_xml.gsub(%r"\s*\<g.*/\>", "") } #.gsub(%r"\s*\<g.*\>\s*\</g\>", "") }
		
		# Write panzooms.xml to file
		File.open("#{package_dir}/#{$panzooms_xml_filename}", 'w') { |f| f.puts $panzooms_xml.to_xml }
	
		# Write panzooms.xml to file
		File.open("#{package_dir}/#{$cursor_xml_filename}", 'w') { |f| f.puts $cursor_xml.to_xml }

	        BigBlueButton.logger.info("Publishing slides")
		# Now publish this recording files by copying them into the publish folder.
		if not FileTest.directory?(publish_dir)
			FileUtils.mkdir_p publish_dir
		end
		FileUtils.cp_r(package_dir, publish_dir) # Copy all the files.
		BigBlueButton.logger.info("Finished publishing script presentation.rb successfully.")

                BigBlueButton.logger.info("Removing processed files.")
		FileUtils.rm_r(Dir.glob("#{$process_dir}/*"))

		BigBlueButton.logger.info("Removing published files.")
		FileUtils.rm_r(Dir.glob("#{target_dir}/*"))
                rescue  Exception => e
                        BigBlueButton.logger.error(e.message)
			e.backtrace.each do |traceline|
				BigBlueButton.logger.error(traceline)
			end
			exit 1
		end
	else
		BigBlueButton.logger.info("#{target_dir} is already there")
	end
end



<|MERGE_RESOLUTION|>--- conflicted
+++ resolved
@@ -274,16 +274,6 @@
 end
 
 def storeLineShape
-<<<<<<< HEAD
-        if($shapeCreationTime != $prev_time)
-                if(($originalOriginX == (($shapeDataPoints[0].to_f)/100)*$vbox_width) && ($originalOriginY == (($shapeDataPoints[1].to_f)/100)*$vbox_height))
-                        # do not update the line count
-                else
-                        $line_count = $line_count + 1
-                end
-                $global_shape_count += 1
-                $xml.g(:class => :shape, :id => "draw#{$global_shape_count}", :timestamp => $shapeCreationTime, :undo => $shapeUndoTime, :shape => "line#{$line_count}", :style => "stroke:\##{$colour_hex}; stroke-width:#{$shapeThickness}; visibility:hidden; fill:none") do
-=======
 	if(($originalOriginX == (($shapeDataPoints[0].to_f)/100)*$vbox_width) && ($originalOriginY == (($shapeDataPoints[1].to_f)/100)*$vbox_height))
 		# do not update the line count
 	else
@@ -291,7 +281,6 @@
 	end
 	$global_shape_count += 1
 	$xml.g(:class => :shape, :id => "draw#{$global_shape_count}", :timestamp => $shapeCreationTime, :undo => $shapeUndoTime, :shape => "line#{$line_count}", :style => "stroke:\##{$colour_hex}; stroke-width:#{$shapeThickness}; visibility:hidden; fill:none") do
->>>>>>> 99b17e6f
 
 		$originX = (($shapeDataPoints[0].to_f)/100)*$vbox_width
 		$originY = (($shapeDataPoints[1].to_f)/100)*$vbox_height
@@ -341,16 +330,6 @@
 end
 
 def storeTriangleShape
-<<<<<<< HEAD
-        if($shapeCreationTime != $prev_time)
-                if(($originalOriginX == (($shapeDataPoints[0].to_f)/100)*$vbox_width) && ($originalOriginY == (($shapeDataPoints[1].to_f)/100)*$vbox_height))
-                        # do not update the triangle count
-                else
-                        $triangle_count = $triangle_count + 1
-                end
-                $global_shape_count += 1
-                $xml.g(:class => :shape, :id => "draw#{$global_shape_count}", :timestamp => $shapeCreationTime, :undo => $shapeUndoTime, :shape => "triangle#{$triangle_count}", :style => "stroke:\##{$colour_hex}; stroke-width:#{$shapeThickness}; visibility:hidden; fill:none") do
-=======
 	if(($originalOriginX == (($shapeDataPoints[0].to_f)/100)*$vbox_width) && ($originalOriginY == (($shapeDataPoints[1].to_f)/100)*$vbox_height))
 		# do not update the triangle count
 	else
@@ -358,7 +337,6 @@
 	end
 	$global_shape_count += 1
 	$xml.g(:class => :shape, :id => "draw#{$global_shape_count}", :timestamp => $shapeCreationTime, :undo => $shapeUndoTime, :shape => "triangle#{$triangle_count}", :style => "stroke:\##{$colour_hex}; stroke-width:#{$shapeThickness}; visibility:hidden; fill:none") do
->>>>>>> 99b17e6f
 
 		$originX = (($shapeDataPoints[0].to_f)/100)*$vbox_width
 		$originY = (($shapeDataPoints[1].to_f)/100)*$vbox_height
@@ -421,7 +399,7 @@
 	end # end xml.g
 end
 
-def storeTextShape	
+def storeTextShape
 	$originX = (($shapeDataPoints[0].to_f)/100)*$vbox_width
 	$originY = (($shapeDataPoints[1].to_f)/100)*$vbox_height
 	if(($originalOriginX == $originX) && ($originalOriginY == $originY))
@@ -434,12 +412,12 @@
 	height_extra_percent = 1
 	width = ( ($textBoxWidth.to_f + width_extra_percent) / 100.0) * $vbox_width
 	height = ( ($textBoxHeight.to_f + height_extra_percent ) / 100.0) * $vbox_height
-	y_gap = -30.0 		
+	y_gap = -30.0
 	x_gap = 5.0
-	$textFontSize_pixels = $textFontSize.to_f * font_size_factor				
+	$textFontSize_pixels = $textFontSize.to_f * font_size_factor
 	$global_shape_count += 1
 	$xml.g(:class => :shape, :id => "draw#{$global_shape_count}", :timestamp => $shapeCreationTime, :undo => $shapeUndoTime, :shape => "text#{$text_count}", :style => "word-wrap: break-word; visibility:hidden; font-family: #{$textFontType}; font-size: #{$textFontSize_pixels}px;") do
-		$xml.switch do 
+		$xml.switch do
 			$xml.foreignObject(  :color => "##{$colour_hex}", :width => width, :height => height, :x => "#{((($shapeDataPoints[0].to_f)/100)*$vbox_width) + x_gap}", :y => "#{((($shapeDataPoints[1].to_f)/100) *$vbox_height )  + y_gap.to_f }") do
 				$xml.p( :xmlns => "http://www.w3.org/1999/xhtml" ) do
 					$xml.text($textValue)
@@ -447,9 +425,9 @@
 			end
 		end
 		$prev_time = $shapeCreationTime
-	end # end xml.g		
+	end # end xml.g
 	$originalOriginX = $originX
-        $originalOriginY = $originY
+	$originalOriginY = $originY
 end
 
 #
@@ -497,8 +475,6 @@
 	# if the timestamp comes after the last stop recording event, then the timestamp is translated to the last stop recording event timestamp
 	return timestamp - $rec_events.last()[:offset] + $rec_events.last()[:duration]
 end
-
-
 #
 # Given an event timestamp, says whether it occurs during a recording period or not.
 #
@@ -510,7 +486,6 @@
 	end
 	return false
 end
-
 
 def preprocessSlideEvents
 	new_slides_events = []
@@ -566,8 +541,6 @@
 				$slides_raw[[slide_src, slide_size[1], slide_size[0]]][0] << original_start_time
 				$slides_raw[[slide_src, slide_size[1], slide_size[0]]][1] << original_stop_time
 			end
-
-
 			if slide_start == slide_end
 				BigBlueButton.logger.info("#{slide_src} is never displayed (slide_start = slide_end), so it won't be included in the svg")
 				next
@@ -636,7 +609,6 @@
 
 						# Checks to see if the current shapes are to be drawn in this particular image
 						while((in_this_image == false) && (index < numOfTimes)) do
-
 							# Was the shape originally drawn in this image
 							if (originalShapeCreationTime >= $slides_raw[key][0][index] and
 							    originalShapeCreationTime <= $slides_raw[key][1][index])
@@ -650,7 +622,6 @@
 								end
 								in_this_image = true
 							end
-
 							index+=1
 						end
 						
