--- conflicted
+++ resolved
@@ -45,16 +45,12 @@
 	import org.bigbluebutton.main.model.users.BBBUser;
 	import org.bigbluebutton.main.model.users.events.ConnectionFailedEvent;
 	import org.bigbluebutton.main.model.users.events.RoleChangeEvent;
-<<<<<<< HEAD
-	import org.bigbluebutton.modules.users.services.MessageSender;
+	import org.bigbluebutton.modules.users.services.MessageSender;
 	import org.bigbluebutton.util.i18n.ResourceUtil;
 	import flash.external.ExternalInterface;
-	import org.bigbluebutton.main.model.users.BBBUser;
-=======
+	import org.bigbluebutton.main.model.users.BBBUser;
 	import org.bigbluebutton.main.views.LockSettings;
 	import org.bigbluebutton.modules.deskshare.events.StopSharingButtonEvent;
-	import org.bigbluebutton.util.i18n.ResourceUtil;
->>>>>>> 99866d43
 
 	public class UsersSOService {
 		public static const NAME:String = "ViewersSOService";
@@ -97,13 +93,8 @@
 			_participantsSO.addEventListener(AsyncErrorEvent.ASYNC_ERROR, asyncErrorHandler);
 			_participantsSO.client = this;
 			_participantsSO.connect(_connectionManager.connection);
-<<<<<<< HEAD
-      LogUtil.debug("In UserSOService:join - Setting my userid to [" + userid + "]");
-      
-=======
 	      LogUtil.debug("In UserSOService:join - Setting my userid to [" + userid + "]");
 	      UserManager.getInstance().getConference().setMyUserid(userid);
->>>>>>> 99866d43
 			queryForParticipants();					
 			queryForRecordingStatus();
 			
@@ -232,17 +223,10 @@
 
 			LogUtil.info("Joined as [" + user.userID + "," + user.name + "," + user.role + "]");
 			UserManager.getInstance().getConference().addUser(user);
-<<<<<<< HEAD
-			participantStatusChange(user.userID, "hasStream", joinedUser.hasStream);
-			participantStatusChange(user.userID, "presenter", joinedUser.presenter);
-			participantStatusChange(user.userID, "raiseHand", joinedUser.raiseHand);
-=======
 			participantStatusChange(user.userID, "hasStream", joinedUser.status.hasStream);
 			participantStatusChange(user.userID, "presenter", joinedUser.status.presenter);
 			participantStatusChange(user.userID, "raiseHand", joinedUser.status.raiseHand);
 			participantStatusChange(user.userID, "locked", joinedUser.status.locked);
->>>>>>> 99866d43
-			
 
 			var joinEvent:UserJoinedEvent = new UserJoinedEvent(UserJoinedEvent.JOINED);
 			joinEvent.userID = user.userID;
