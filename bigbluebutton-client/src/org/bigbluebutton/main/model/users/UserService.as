--- conflicted
+++ resolved
@@ -1,238 +1,234 @@
-/**
-* BigBlueButton open source conferencing system - http://www.bigbluebutton.org/
-* 
-* Copyright (c) 2012 BigBlueButton Inc. and by respective authors (see below).
-*
-* This program is free software; you can redistribute it and/or modify it under the
-* terms of the GNU Lesser General Public License as published by the Free Software
-* Foundation; either version 3.0 of the License, or (at your option) any later
-* version.
-* 
-* BigBlueButton is distributed in the hope that it will be useful, but WITHOUT ANY
-* WARRANTY; without even the implied warranty of MERCHANTABILITY or FITNESS FOR A
-* PARTICULAR PURPOSE. See the GNU Lesser General Public License for more details.
-*
-* You should have received a copy of the GNU Lesser General Public License along
-* with BigBlueButton; if not, see <http://www.gnu.org/licenses/>.
-*
-*/
-package org.bigbluebutton.main.model.users
-{
-	import com.asfusion.mate.events.Dispatcher;
-	
-	import flash.net.NetConnection;
-	import flash.events.TimerEvent;
-	import flash.external.ExternalInterface;
-	import flash.net.NetConnection;
-	import flash.utils.Timer;
-	import mx.collections.ArrayCollection;
-	
-	import org.bigbluebutton.common.LogUtil;
-	import org.bigbluebutton.core.BBB;
-	import org.bigbluebutton.core.managers.ConfigManager;
-	import org.bigbluebutton.core.managers.UserConfigManager;
-	import org.bigbluebutton.core.managers.UserManager;
-	import org.bigbluebutton.core.model.Config;
-	import org.bigbluebutton.main.events.BBBEvent;
-	import org.bigbluebutton.main.events.SuccessfulLoginEvent;
-	import org.bigbluebutton.main.events.UserServicesEvent;
-	import org.bigbluebutton.main.model.ConferenceParameters;
-	import org.bigbluebutton.main.model.users.events.BroadcastStartedEvent;
-	import org.bigbluebutton.main.model.users.events.BroadcastStoppedEvent;
-	import org.bigbluebutton.main.model.users.events.ConferenceCreatedEvent;
-	import org.bigbluebutton.main.model.users.events.KickUserEvent;
-	import org.bigbluebutton.main.model.users.events.LowerHandEvent;
-	import org.bigbluebutton.main.model.users.events.RaiseHandEvent;
-	import org.bigbluebutton.main.model.users.events.RoleChangeEvent;
-	import org.bigbluebutton.main.model.users.events.UsersConnectionEvent;
-	import org.bigbluebutton.modules.users.services.MessageReceiver;
-	import org.bigbluebutton.modules.users.services.MessageSender;
-
-	public class UserService {
-		private var joinService:JoinService;
-		private var _userSOService:UsersSOService;
-		private var _conferenceParameters:ConferenceParameters;		
-		private var applicationURI:String;
-		private var hostURI:String;		
-		private var connection:NetConnection;
-		private var dispatcher:Dispatcher;
-		
-    private var msgReceiver:MessageReceiver = new MessageReceiver();
-    private var sender:MessageSender = new MessageSender();
-    
-		public function UserService() {
-			dispatcher = new Dispatcher();
-		}
-		
-		public function startService(e:UserServicesEvent):void {
-			applicationURI = e.applicationURI;
-			hostURI = e.hostURI;
-			BBB.initConnectionManager().isTunnelling = e.isTunnelling;
-      
-			joinService = new JoinService();
-			joinService.addJoinResultListener(joinListener);
-			joinService.load(e.hostURI);
-		}
-		
-		private function joinListener(success:Boolean, result:Object):void {
-			if (success) {
-				var config:Config = BBB.initConfigManager().config;
-				
-				UserManager.getInstance().getConference().setMyName(result.username);
-				UserManager.getInstance().getConference().setMyRole(result.role);
-				UserManager.getInstance().getConference().setMyRoom(result.room);
-				UserManager.getInstance().getConference().setMyAuthToken(result.authToken);
-				UserManager.getInstance().getConference().setMyCustomData(result.customdata);
-<<<<<<< HEAD
-        UserManager.getInstance().getConference().setDefaultLayout(result.defaultLayout);
-        
-        UserManager.getInstance().getConference().externalMeetingID = result.externMeetingID;
-        UserManager.getInstance().getConference().meetingName = result.conferenceName;
-        UserManager.getInstance().getConference().internalMeetingID = result.room;
-        UserManager.getInstance().getConference().externalUserID = result.externUserID;
-        UserManager.getInstance().getConference().avatarURL = result.avatarURL;
-		UserManager.getInstance().getConference().voiceBridge = result.voicebridge;
-		UserManager.getInstance().getConference().dialNumber = result.dialnumber;
-    UserManager.getInstance().getConference().setMyUserid(result.internalUserId);
-=======
-				UserManager.getInstance().getConference().setDefaultLayout(result.defaultLayout);
->>>>>>> 99866d43
-        
-				UserManager.getInstance().getConference().externalMeetingID = result.externMeetingID;
-				UserManager.getInstance().getConference().meetingName = result.conferenceName;
-				UserManager.getInstance().getConference().internalMeetingID = result.room;
-				UserManager.getInstance().getConference().externalUserID = result.externUserID;
-				UserManager.getInstance().getConference().avatarURL = result.avatarURL;
-				UserManager.getInstance().getConference().voiceBridge = result.voicebridge;
-				UserManager.getInstance().getConference().dialNumber = result.dialnumber;
-				UserManager.getInstance().getConference().record = (result.record != "false");
-				
-				_conferenceParameters = new ConferenceParameters();
-				_conferenceParameters.meetingName = result.conferenceName;
-				_conferenceParameters.externMeetingID = result.externMeetingID;
-				_conferenceParameters.conference = result.conference;
-				_conferenceParameters.username = result.username;
-				_conferenceParameters.role = result.role;
-				_conferenceParameters.room = result.room;
-				_conferenceParameters.webvoiceconf = result.webvoiceconf;
-				_conferenceParameters.voicebridge = result.voicebridge;
-				_conferenceParameters.welcome = result.welcome;
-				_conferenceParameters.meetingID = result.meetingID;
-				_conferenceParameters.externUserID = result.externUserID;
-				_conferenceParameters.internalUserID = result.internalUserId;
-				_conferenceParameters.logoutUrl = result.logoutUrl;
-				_conferenceParameters.record = (result.record != "false");
-				
-				var muteOnStart:Boolean;
-				try {
-					muteOnStart = (config.meeting.@muteOnStart.toUpperCase() == "TRUE");
-				} catch(e:Error) {
-					muteOnStart = false;
-				}
-				
-				var lockOnStart:Boolean;
-				try {
-					lockOnStart = (config.meeting.@lockOnStart.toUpperCase() == "TRUE");
-				} catch(e:Error) {
-					lockOnStart = false;
-				}
-				
-				_conferenceParameters.muteOnStart = muteOnStart;
-				_conferenceParameters.lockOnStart = lockOnStart;
-				_conferenceParameters.lockSettings = UserManager.getInstance().getConference().getLockSettings().toMap();
-				
-                // assign the meeting name to the document title
-                ExternalInterface.call("setTitle", _conferenceParameters.meetingName);
-                
-				/**
-				 * Temporarily store the parameters in global BBB so we get easy access to it.
-				 */
-				var ucm:UserConfigManager = BBB.initUserConfigManager();
-				ucm.setConferenceParameters(_conferenceParameters);
-				var e:ConferenceCreatedEvent = new ConferenceCreatedEvent(ConferenceCreatedEvent.CONFERENCE_CREATED_EVENT);
-				e.conference = UserManager.getInstance().getConference();
-				dispatcher.dispatchEvent(e);
-				
-				connect();
-			}
-		}
-		
-		private function connect():void{
-			_userSOService = new UsersSOService(applicationURI);
-			_userSOService.connect(_conferenceParameters);	
-		}
-		
-		public function userLoggedIn(e:UsersConnectionEvent):void{
-      LogUtil.debug("In UserService:userLoggedIn - Setting my userid to [" + e.userid + "]");
-			UserManager.getInstance().getConference().setMyUserid(e.userid);
-			_conferenceParameters.connection = e.connection;
-			_conferenceParameters.userid = e.userid;
-			
-      sender.queryForParticipants();
-      
-	//		_userSOService.join(e.userid, _conferenceParameters.room);
-			
-
-			var loadCommand:SuccessfulLoginEvent = new SuccessfulLoginEvent(SuccessfulLoginEvent.USER_LOGGED_IN);
-			loadCommand.conferenceParameters = _conferenceParameters;
-			dispatcher.dispatchEvent(loadCommand);		
-		}
-		
-		public function logoutUser():void {
-			_userSOService.disconnect(true);
-		}
-		
-		public function disconnectTest():void{
-			_userSOService.disconnect(false);
-		}
-				
-		public function isModerator():Boolean {
-			return UserManager.getInstance().getConference().amIModerator();
-		}
-		
-		public function get participants():ArrayCollection {
-			return UserManager.getInstance().getConference().users;
-		}
-				
-		public function addStream(e:BroadcastStartedEvent):void {
-      sender.addStream(e.userid, e.stream);
-		}
-		
-		public function removeStream(e:BroadcastStoppedEvent):void {			
-      sender.removeStream(e.userid, e.stream);
-		}
-		
-		public function raiseHand(e:RaiseHandEvent):void {
-      sender.raiseHand(UserManager.getInstance().getConference().getMyUserId(), e.raised);
-		}
-		
-		public function lowerHand(e:LowerHandEvent):void {
-			if (this.isModerator()) sender.raiseHand(e.userid, false);
-		}
-		
-		public function kickUser(e:KickUserEvent):void{
-			if (this.isModerator()) sender.kickUser(e.userid);
-		}
-		
-		/**
-		 * Assign a new presenter 
-		 * @param e
-		 * 
-		 */		
-		public function assignPresenter(e:RoleChangeEvent):void{
-			var assignTo:String = e.userid;
-			var name:String = e.username;
-      sender.assignPresenter(assignTo, name, 1);
-		}
-
-		public function changeRecordingStatus(e:BBBEvent):void {
-			trace("UserService::changeRecordingStatus")
-			if (this.isModerator() && !e.payload.remote) {
-				_userSOService.changeRecordingStatus(
-						UserManager.getInstance().getConference().getMyUserId(), 
-						e.payload.recording
-				);
-			}
-		}
-	}
-}
+/**
+* BigBlueButton open source conferencing system - http://www.bigbluebutton.org/
+* 
+* Copyright (c) 2012 BigBlueButton Inc. and by respective authors (see below).
+*
+* This program is free software; you can redistribute it and/or modify it under the
+* terms of the GNU Lesser General Public License as published by the Free Software
+* Foundation; either version 3.0 of the License, or (at your option) any later
+* version.
+* 
+* BigBlueButton is distributed in the hope that it will be useful, but WITHOUT ANY
+* WARRANTY; without even the implied warranty of MERCHANTABILITY or FITNESS FOR A
+* PARTICULAR PURPOSE. See the GNU Lesser General Public License for more details.
+*
+* You should have received a copy of the GNU Lesser General Public License along
+* with BigBlueButton; if not, see <http://www.gnu.org/licenses/>.
+*
+*/
+package org.bigbluebutton.main.model.users
+{
+	import com.asfusion.mate.events.Dispatcher;
+	
+	import flash.net.NetConnection;
+	import flash.events.TimerEvent;
+	import flash.external.ExternalInterface;
+	import flash.net.NetConnection;
+	import flash.utils.Timer;
+	import mx.collections.ArrayCollection;
+	
+	import org.bigbluebutton.common.LogUtil;
+	import org.bigbluebutton.core.BBB;
+	import org.bigbluebutton.core.managers.ConfigManager;
+	import org.bigbluebutton.core.managers.UserConfigManager;
+	import org.bigbluebutton.core.managers.UserManager;
+	import org.bigbluebutton.core.model.Config;
+	import org.bigbluebutton.main.events.BBBEvent;
+	import org.bigbluebutton.main.events.SuccessfulLoginEvent;
+	import org.bigbluebutton.main.events.UserServicesEvent;
+	import org.bigbluebutton.main.model.ConferenceParameters;
+	import org.bigbluebutton.main.model.users.events.BroadcastStartedEvent;
+	import org.bigbluebutton.main.model.users.events.BroadcastStoppedEvent;
+	import org.bigbluebutton.main.model.users.events.ConferenceCreatedEvent;
+	import org.bigbluebutton.main.model.users.events.KickUserEvent;
+	import org.bigbluebutton.main.model.users.events.LowerHandEvent;
+	import org.bigbluebutton.main.model.users.events.RaiseHandEvent;
+	import org.bigbluebutton.main.model.users.events.RoleChangeEvent;
+	import org.bigbluebutton.main.model.users.events.UsersConnectionEvent;
+	import org.bigbluebutton.modules.users.services.MessageReceiver;
+	import org.bigbluebutton.modules.users.services.MessageSender;
+
+	public class UserService {
+		private var joinService:JoinService;
+		private var _userSOService:UsersSOService;
+		private var _conferenceParameters:ConferenceParameters;		
+		private var applicationURI:String;
+		private var hostURI:String;		
+		private var connection:NetConnection;
+		private var dispatcher:Dispatcher;
+		
+    private var msgReceiver:MessageReceiver = new MessageReceiver();
+    private var sender:MessageSender = new MessageSender();
+    
+		public function UserService() {
+			dispatcher = new Dispatcher();
+		}
+		
+		public function startService(e:UserServicesEvent):void {
+			applicationURI = e.applicationURI;
+			hostURI = e.hostURI;
+			BBB.initConnectionManager().isTunnelling = e.isTunnelling;
+      
+			joinService = new JoinService();
+			joinService.addJoinResultListener(joinListener);
+			joinService.load(e.hostURI);
+		}
+		
+		private function joinListener(success:Boolean, result:Object):void {
+			if (success) {
+				var config:Config = BBB.initConfigManager().config;
+				
+				UserManager.getInstance().getConference().setMyName(result.username);
+				UserManager.getInstance().getConference().setMyRole(result.role);
+				UserManager.getInstance().getConference().setMyRoom(result.room);
+				UserManager.getInstance().getConference().setMyAuthToken(result.authToken);
+				UserManager.getInstance().getConference().setMyCustomData(result.customdata);
+        UserManager.getInstance().getConference().setDefaultLayout(result.defaultLayout);
+        
+        UserManager.getInstance().getConference().externalMeetingID = result.externMeetingID;
+        UserManager.getInstance().getConference().meetingName = result.conferenceName;
+        UserManager.getInstance().getConference().internalMeetingID = result.room;
+        UserManager.getInstance().getConference().externalUserID = result.externUserID;
+        UserManager.getInstance().getConference().avatarURL = result.avatarURL;
+		UserManager.getInstance().getConference().voiceBridge = result.voicebridge;
+		UserManager.getInstance().getConference().dialNumber = result.dialnumber;
+    UserManager.getInstance().getConference().setMyUserid(result.internalUserId);
+        
+				UserManager.getInstance().getConference().externalMeetingID = result.externMeetingID;
+				UserManager.getInstance().getConference().meetingName = result.conferenceName;
+				UserManager.getInstance().getConference().internalMeetingID = result.room;
+				UserManager.getInstance().getConference().externalUserID = result.externUserID;
+				UserManager.getInstance().getConference().avatarURL = result.avatarURL;
+				UserManager.getInstance().getConference().voiceBridge = result.voicebridge;
+				UserManager.getInstance().getConference().dialNumber = result.dialnumber;
+				UserManager.getInstance().getConference().record = (result.record != "false");
+				
+				_conferenceParameters = new ConferenceParameters();
+				_conferenceParameters.meetingName = result.conferenceName;
+				_conferenceParameters.externMeetingID = result.externMeetingID;
+				_conferenceParameters.conference = result.conference;
+				_conferenceParameters.username = result.username;
+				_conferenceParameters.role = result.role;
+				_conferenceParameters.room = result.room;
+				_conferenceParameters.webvoiceconf = result.webvoiceconf;
+				_conferenceParameters.voicebridge = result.voicebridge;
+				_conferenceParameters.welcome = result.welcome;
+				_conferenceParameters.meetingID = result.meetingID;
+				_conferenceParameters.externUserID = result.externUserID;
+				_conferenceParameters.internalUserID = result.internalUserId;
+				_conferenceParameters.logoutUrl = result.logoutUrl;
+				_conferenceParameters.record = (result.record != "false");
+				
+				var muteOnStart:Boolean;
+				try {
+					muteOnStart = (config.meeting.@muteOnStart.toUpperCase() == "TRUE");
+				} catch(e:Error) {
+					muteOnStart = false;
+				}
+				
+				var lockOnStart:Boolean;
+				try {
+					lockOnStart = (config.meeting.@lockOnStart.toUpperCase() == "TRUE");
+				} catch(e:Error) {
+					lockOnStart = false;
+				}
+				
+				_conferenceParameters.muteOnStart = muteOnStart;
+				_conferenceParameters.lockOnStart = lockOnStart;
+				_conferenceParameters.lockSettings = UserManager.getInstance().getConference().getLockSettings().toMap();
+				
+                // assign the meeting name to the document title
+                ExternalInterface.call("setTitle", _conferenceParameters.meetingName);
+                
+				/**
+				 * Temporarily store the parameters in global BBB so we get easy access to it.
+				 */
+				var ucm:UserConfigManager = BBB.initUserConfigManager();
+				ucm.setConferenceParameters(_conferenceParameters);
+				var e:ConferenceCreatedEvent = new ConferenceCreatedEvent(ConferenceCreatedEvent.CONFERENCE_CREATED_EVENT);
+				e.conference = UserManager.getInstance().getConference();
+				dispatcher.dispatchEvent(e);
+				
+				connect();
+			}
+		}
+		
+		private function connect():void{
+			_userSOService = new UsersSOService(applicationURI);
+			_userSOService.connect(_conferenceParameters);	
+		}
+		
+		public function userLoggedIn(e:UsersConnectionEvent):void{
+      LogUtil.debug("In UserService:userLoggedIn - Setting my userid to [" + e.userid + "]");
+			UserManager.getInstance().getConference().setMyUserid(e.userid);
+			_conferenceParameters.connection = e.connection;
+			_conferenceParameters.userid = e.userid;
+			
+      sender.queryForParticipants();
+      
+	//		_userSOService.join(e.userid, _conferenceParameters.room);
+			
+
+			var loadCommand:SuccessfulLoginEvent = new SuccessfulLoginEvent(SuccessfulLoginEvent.USER_LOGGED_IN);
+			loadCommand.conferenceParameters = _conferenceParameters;
+			dispatcher.dispatchEvent(loadCommand);		
+		}
+		
+		public function logoutUser():void {
+			_userSOService.disconnect(true);
+		}
+		
+		public function disconnectTest():void{
+			_userSOService.disconnect(false);
+		}
+				
+		public function isModerator():Boolean {
+			return UserManager.getInstance().getConference().amIModerator();
+		}
+		
+		public function get participants():ArrayCollection {
+			return UserManager.getInstance().getConference().users;
+		}
+				
+		public function addStream(e:BroadcastStartedEvent):void {
+      sender.addStream(e.userid, e.stream);
+		}
+		
+		public function removeStream(e:BroadcastStoppedEvent):void {			
+      sender.removeStream(e.userid, e.stream);
+		}
+		
+		public function raiseHand(e:RaiseHandEvent):void {
+      sender.raiseHand(UserManager.getInstance().getConference().getMyUserId(), e.raised);
+		}
+		
+		public function lowerHand(e:LowerHandEvent):void {
+			if (this.isModerator()) sender.raiseHand(e.userid, false);
+		}
+		
+		public function kickUser(e:KickUserEvent):void{
+			if (this.isModerator()) sender.kickUser(e.userid);
+		}
+		
+		/**
+		 * Assign a new presenter 
+		 * @param e
+		 * 
+		 */		
+		public function assignPresenter(e:RoleChangeEvent):void{
+			var assignTo:String = e.userid;
+			var name:String = e.username;
+      sender.assignPresenter(assignTo, name, 1);
+		}
+
+		public function changeRecordingStatus(e:BBBEvent):void {
+			trace("UserService::changeRecordingStatus")
+			if (this.isModerator() && !e.payload.remote) {
+				_userSOService.changeRecordingStatus(
+						UserManager.getInstance().getConference().getMyUserId(), 
+						e.payload.recording
+				);
+			}
+		}
+	}
+}