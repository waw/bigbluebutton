--- conflicted
+++ resolved
@@ -26,16 +26,6 @@
 	import org.bigbluebutton.core.vo.CameraSettingsVO;
 	
 	public class Conference {		
-<<<<<<< HEAD
-		public var meetingName:String;
-		public var externalMeetingID:String;
-	    public var internalMeetingID:String;
-		public var externalUserID:String;
-	    public var avatarURL:String;
-	    
-	    private var _myCamSettings:CameraSettingsVO = new CameraSettingsVO();
-		
-=======
     public var meetingName:String;
     public var externalMeetingID:String;
     public var internalMeetingID:String;
@@ -46,7 +36,6 @@
     
     private var _myCamSettings:CameraSettingsVO = new CameraSettingsVO();
     
->>>>>>> 798007de
 		[Bindable] private var me:BBBUser = null;		
 		[Bindable] public var users:ArrayCollection = null;			
 		private var sort:Sort;
