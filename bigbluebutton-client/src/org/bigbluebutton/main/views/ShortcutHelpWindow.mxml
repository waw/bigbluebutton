<?xml version="1.0" encoding="utf-8"?>

<!--

BigBlueButton open source conferencing system - http://www.bigbluebutton.org/

Copyright (c) 2012 BigBlueButton Inc. and by respective authors (see below).

This program is free software; you can redistribute it and/or modify it under the
terms of the GNU Lesser General Public License as published by the Free Software
Foundation; either version 3.0 of the License, or (at your option) any later
version.

BigBlueButton is distributed in the hope that it will be useful, but WITHOUT ANY
WARRANTY; without even the implied warranty of MERCHANTABILITY or FITNESS FOR A
PARTICULAR PURPOSE. See the GNU Lesser General Public License for more details.

You should have received a copy of the GNU Lesser General Public License along
with BigBlueButton; if not, see <http://www.gnu.org/licenses/>.

-->

<MDIWindow xmlns="flexlib.mdi.containers.*" 
	       xmlns:mx="http://www.adobe.com/2006/mxml" 
	       showCloseButton="true"
		   initialize="init()"
	       creationComplete="onCreationComplete()"
		   xmlns:mate="http://mate.asfusion.com/" 
		   title="{ResourceUtil.getInstance().getString('bbb.shortcuthelp.title')}" >
		   
	<mate:Listener type="{LocaleChangeEvent.LOCALE_CHANGED}" method="localeChanged" />
	
	<mx:Script>
		<![CDATA[
			import flash.events.Event;
			
			import flexlib.controls.textClasses.StringBoundaries;
			
			import mx.collections.ArrayCollection;
			import mx.collections.ArrayList;
			
			import org.bigbluebutton.common.LogUtil;
			import org.bigbluebutton.common.events.LocaleChangeEvent;
			import org.bigbluebutton.main.events.ShortcutEvent;
			import org.bigbluebutton.main.model.ShortcutOptions;
			import org.bigbluebutton.util.i18n.ResourceUtil;
			
			//private var options:ShortcutOptions;			
			private var genKeys:ArrayList;
			private var presKeys:ArrayList;
			private var chatKeys:ArrayList;
			private var userKeys:ArrayList;
			private var pollKeys:ArrayList;
			private var pollVoteKeys:ArrayList;
			
<<<<<<< HEAD
			// genResource is populated dynamically in populategenResource()
			private var genResource:Array;
=======
			private var genResource:Array = ['bbb.shortcutkey.general.minimize', 'bbb.shortcutkey.general.maximize', 'bbb.shortcutkey.flash.exit', 
											 'bbb.shortcutkey.focus.users', 'bbb.shortcutkey.focus.video', 'bbb.shortcutkey.focus.presentation',  
											 'bbb.shortcutkey.focus.chat', 'bbb.shortcutkey.focus.pollingCreate', 'bbb.shortcutkey.focus.pollingStats', 
											 'bbb.shortcutkey.focus.voting', 'bbb.shortcutkey.share.microphone', 'bbb.shortcutkey.share.desktop',
											 'bbb.shortcutkey.share.webcam', 'bbb.shortcutkey.polling.buttonClick', 'bbb.shortcutkey.shortcutWindow', 
											 'bbb.shortcutkey.logout', 'bbb.shortcutkey.raiseHand', 'bbb.shortcutkey.users.muteme',
											 'bbb.shortcutkey.users.muteAllButPres', 'bbb.shortcutkey.chat.chatinput'];
>>>>>>> 2eca78d6
											 
			private var presResource:Array = ['bbb.shortcutkey.present.focusslide', /*'bbb.shortcutkey.whiteboard.undo',*/ 'bbb.shortcutkey.present.upload',  
											  'bbb.shortcutkey.present.previous', 'bbb.shortcutkey.present.select', 'bbb.shortcutkey.present.next', 	
											  'bbb.shortcutkey.present.fitWidth', 'bbb.shortcutkey.present.fitPage'];
			
			private var chatResource:Array = ['bbb.shortcutkey.chat.focusTabs', 'bbb.shortcutkey.chat.focusBox', /*'bbb.shortcutkey.chat.changeColour',*/ 
											  'bbb.shortcutkey.chat.sendMessage', 'bbb.shortcutkey.chat.explanation', 'bbb.shortcutkey.chat.chatbox.gofirst',  
											  'bbb.shortcutkey.chat.chatbox.goback', 'bbb.shortcutkey.chat.chatbox.repeat', 'bbb.shortcutkey.chat.chatbox.advance', 
											  'bbb.shortcutkey.chat.chatbox.golatest',  'bbb.shortcutkey.chat.chatbox.goread'];
			
			private var userResource:Array = ['bbb.shortcutkey.users.focusUsers', 'bbb.shortcutkey.users.makePresenter', 'bbb.shortcutkey.users.mute', 
											  /*'bbb.shortcutkey.users.kick',*/ 'bbb.shortcutkey.users.muteall'];
			
			private var pollResource:Array = ['bbb.shortcutkey.polling.focusTitle', 'bbb.shortcutkey.polling.focusQuestion', 'bbb.shortcutkey.polling.focusAnswers', 
											  'bbb.shortcutkey.polling.focusMultipleCB', 'bbb.shortcutkey.polling.focusWebPollCB', 'bbb.shortcutkey.polling.previewClick', 
											  'bbb.shortcutkey.polling.cancelClick', 'bbb.shortcutkey.polling.modify', 'bbb.shortcutkey.polling.publish', 
											  'bbb.shortcutkey.polling.save', 'bbb.shortcutkey.pollStats.explanation', 'bbb.shortcutkey.polling.focusWebPoll', 
											  'bbb.shortcutkey.polling.focusData', 'bbb.shortcutkey.polling.refresh', 'bbb.shortcutkey.polling.stopPoll', 
											  'bbb.shortcutkey.polling.repostPoll', 'bbb.shortcutkey.polling.closeStatsWindow'];
			
			private var pollVoteResource:Array = ['bbb.shortcutkey.polling.focusVoteQuestion', 'bbb.shortcutkey.polling.vote'];
			
			[Bindable]
			private var shownKeys:ArrayCollection;
			
			[Bindable]
			private var baseIndex:int = 100;
			
			private var modifier:String;
			private var globalModifier:String;
			
			private function init():void {
				modifier = ExternalInterface.call("determineModifier");
				globalModifier = ExternalInterface.call("determineGlobalModifier");
				populategenResource()
			}
			
			private function onCreationComplete():void {
				localeChanged();
				titleBarOverlay.tabIndex = baseIndex;
				
				minimizeBtn.tabIndex = baseIndex + 1;
				maximizeRestoreBtn.tabIndex = baseIndex + 2;
				closeBtn.tabIndex = baseIndex + 3;
			}
			
			private function populategenResource():void{
				genResource = new Array();
				
				// Module-independent keys
				genResource.push('bbb.shortcutkey.general.minimize');
				genResource.push('bbb.shortcutkey.general.maximize');
				genResource.push('bbb.shortcutkey.flash.exit');
				genResource.push('bbb.shortcutkey.shortcutWindow');
				genResource.push('bbb.shortcutkey.logout');
				
				if ShortcutOptions.usersActive{
					genResource.push('bbb.shortcutkey.focus.users');
					genResource.push('bbb.shortcutkey.raiseHand');
					genResource.push('bbb.shortcutkey.users.muteme');
					genResource.push('bbb.shortcutkey.users.muteAllButPres');
				}
				if ShortcutOptions.videoDockActive{
					genResource.push('bbb.shortcutkey.focus.video');
				}
				if ShortcutOptions.presentationActive{
					genResource.push('bbb.shortcutkey.focus.presentation');
				}
				if ShortcutOptions.chatActive{
					genResource.push('bbb.shortcutkey.focus.chat');
					genResource.push('bbb.shortcutkey.chat.chatinput');
				}
				if ShortcutOptions.pollingActive{
					genResource.push();
				}
				if ShortcutOptions.webcamActive{
					genResource.push('bbb.shortcutkey.share.webcam');
				}
				if ShortcutOptions.deskshareActive{
					genResource.push('bbb.shortcutkey.share.desktop');
				}
				if ShortcutOptions.audioActive{
					genResource.push('bbb.shortcutkey.share.microphone');
				}
			}
			
			private function reloadKeys():void {
				genKeys = loadKeys(genResource, true);
				presKeys = loadKeys(presResource);
				chatKeys = loadKeys(chatResource);
				userKeys = loadKeys(userResource);
				pollKeys = loadKeys(pollResource);
				pollVoteKeys = loadKeys(pollVoteResource);
				
				changeArray();
			}
			
			private function changeArray():void {
				shownKeys = new ArrayCollection();
				switch(categories.selectedIndex) {
				case 0: //General
					shownKeys.addAll(genKeys);
					break;
				case 1: //Presentation
					shownKeys.addAll(presKeys);
					break;
				case 2: //Chat
					shownKeys.addAll(chatKeys);
					break;
				case 3: //Users
					shownKeys.addAll(userKeys);
					break;
				case 4: //Polling, Presenter
					shownKeys.addAll(pollKeys);
					break;
				case 5: //Polling, Viewer
					shownKeys.addAll(pollVoteKeys);
					break;
				}
			}
			
			private function loadKeys(resource:Array, global:Boolean=false):ArrayList {
				var keyList:ArrayList = new ArrayList();
				var keyCombo:String;
				var mod:String;
				
				if (global)
					mod = globalModifier;
				else
					mod = modifier;
				
				for (var i:int = 0; i < resource.length; i++) {
					keyCombo = ResourceUtil.getInstance().getString(resource[i]);
					var key:int = int(keyCombo);
					var convKey:String;
					
					// Special cases where the keycodes don't render a sensible character
					switch (key) {
						case 32 :
							convKey = "Space";
						  	break;
						case 189 :
						  	convKey = "Minus";
						  	break;
						case 187 :
						  	convKey = "Plus";
						  	break;
						default:
							convKey = String.fromCharCode(key);
							break;
					}
					
					if (keyCombo == "----"){
						keyList.addItem({shortcut:(ResourceUtil.getInstance().getString(resource[i] + '.function')), func:""});
					} else{
						keyList.addItem({shortcut:mod + convKey, func:(ResourceUtil.getInstance().getString(resource[i] + '.function'))});
					}
				}
				return keyList;
			}
			
			private function localeChanged(e:LocaleChangeEvent = null):void{
				reloadKeys();
				resourcesChanged();
			}
			
			override protected function resourcesChanged():void{
				super.resourcesChanged();				
				
				this.title = ResourceUtil.getInstance().getString('bbb.shortcuthelp.title');
				
				if (titleBarOverlay != null) {
					titleBarOverlay.accessibilityName = ResourceUtil.getInstance().getString('bbb.shortcuthelp.titleBar');
				}
				
				if (windowControls != null) {
					minimizeBtn.toolTip = ResourceUtil.getInstance().getString("bbb.window.minimizeBtn.toolTip");
					minimizeBtn.accessibilityName = ResourceUtil.getInstance().getString("bbb.shortcuthelp.minimizeBtn.accessibilityName");
					
					maximizeRestoreBtn.toolTip = ResourceUtil.getInstance().getString("bbb.window.maximizeRestoreBtn.toolTip");
					maximizeRestoreBtn.accessibilityName = ResourceUtil.getInstance().getString("bbb.shortcuthelp.maximizeRestoreBtn.accessibilityName");
					
					maximizeRestoreBtn.toolTip = ResourceUtil.getInstance().getString("bbb.window.closeBtn.toolTip");
					maximizeRestoreBtn.accessibilityName = ResourceUtil.getInstance().getString("bbb.shortcuthelp.closeBtn.accessibilityName");
				}
			}
			
			public function focusCategories():void { //actually focuses the datagrid instead
				focusManager.setFocus(keyList);
				keyList.drawFocus(true);
			}
		]]>
	</mx:Script>
	
	<mx:ComboBox id="categories" labelField="Please select an area for which to view shortcut keys: " 
				 editable="false" 
				 change="changeArray()"
				 tabIndex="{baseIndex + 10}">
		<mx:ArrayCollection>
        	<mx:String>{ResourceUtil.getInstance().getString("bbb.shortcuthelp.dropdown.general")}</mx:String>
         	<mx:String>{ResourceUtil.getInstance().getString("bbb.shortcuthelp.dropdown.presentation")}</mx:String>
         	<mx:String>{ResourceUtil.getInstance().getString("bbb.shortcuthelp.dropdown.chat")}</mx:String>
         	<mx:String>{ResourceUtil.getInstance().getString("bbb.shortcuthelp.dropdown.users")}</mx:String>
			<mx:String>{ResourceUtil.getInstance().getString("bbb.shortcuthelp.dropdown.polling")}</mx:String>
			<mx:String>{ResourceUtil.getInstance().getString("bbb.shortcuthelp.dropdown.polling2")}</mx:String>
      	</mx:ArrayCollection>
	</mx:ComboBox>
	<mx:DataGrid id="keyList" draggableColumns="false" dataProvider="{shownKeys}" width="100%" height="100%" tabIndex="{baseIndex + 15}" >
		<mx:columns>
			<mx:DataGridColumn dataField="shortcut" />
			<mx:DataGridColumn dataField="func" />
		</mx:columns>
	</mx:DataGrid>
</MDIWindow><|MERGE_RESOLUTION|>--- conflicted
+++ resolved
@@ -1,281 +1,280 @@
-<?xml version="1.0" encoding="utf-8"?>
-
-<!--
-
-BigBlueButton open source conferencing system - http://www.bigbluebutton.org/
-
-Copyright (c) 2012 BigBlueButton Inc. and by respective authors (see below).
-
-This program is free software; you can redistribute it and/or modify it under the
-terms of the GNU Lesser General Public License as published by the Free Software
-Foundation; either version 3.0 of the License, or (at your option) any later
-version.
-
-BigBlueButton is distributed in the hope that it will be useful, but WITHOUT ANY
-WARRANTY; without even the implied warranty of MERCHANTABILITY or FITNESS FOR A
-PARTICULAR PURPOSE. See the GNU Lesser General Public License for more details.
-
-You should have received a copy of the GNU Lesser General Public License along
-with BigBlueButton; if not, see <http://www.gnu.org/licenses/>.
-
--->
-
-<MDIWindow xmlns="flexlib.mdi.containers.*" 
-	       xmlns:mx="http://www.adobe.com/2006/mxml" 
-	       showCloseButton="true"
-		   initialize="init()"
-	       creationComplete="onCreationComplete()"
-		   xmlns:mate="http://mate.asfusion.com/" 
-		   title="{ResourceUtil.getInstance().getString('bbb.shortcuthelp.title')}" >
-		   
-	<mate:Listener type="{LocaleChangeEvent.LOCALE_CHANGED}" method="localeChanged" />
-	
-	<mx:Script>
-		<![CDATA[
-			import flash.events.Event;
+<?xml version="1.0" encoding="utf-8"?>
+
+<!--
+
+BigBlueButton open source conferencing system - http://www.bigbluebutton.org/
+
+Copyright (c) 2012 BigBlueButton Inc. and by respective authors (see below).
+
+This program is free software; you can redistribute it and/or modify it under the
+terms of the GNU Lesser General Public License as published by the Free Software
+Foundation; either version 3.0 of the License, or (at your option) any later
+version.
+
+BigBlueButton is distributed in the hope that it will be useful, but WITHOUT ANY
+WARRANTY; without even the implied warranty of MERCHANTABILITY or FITNESS FOR A
+PARTICULAR PURPOSE. See the GNU Lesser General Public License for more details.
+
+You should have received a copy of the GNU Lesser General Public License along
+with BigBlueButton; if not, see <http://www.gnu.org/licenses/>.
+
+-->
+
+<MDIWindow xmlns="flexlib.mdi.containers.*" 
+	       xmlns:mx="http://www.adobe.com/2006/mxml" 
+	       showCloseButton="true"
+		   initialize="init()"
+	       creationComplete="onCreationComplete()"
+		   xmlns:mate="http://mate.asfusion.com/" 
+		   title="{ResourceUtil.getInstance().getString('bbb.shortcuthelp.title')}" >
+		   
+	<mate:Listener type="{LocaleChangeEvent.LOCALE_CHANGED}" method="localeChanged" />
+	
+	<mx:Script>
+		<![CDATA[
+			import flash.events.Event;
+			
+			import flexlib.controls.textClasses.StringBoundaries;
+			
+			import mx.collections.ArrayCollection;
+			import mx.collections.ArrayList;
+			
+			import org.bigbluebutton.common.LogUtil;
+			import org.bigbluebutton.common.events.LocaleChangeEvent;
+			import org.bigbluebutton.main.events.ShortcutEvent;
+			import org.bigbluebutton.main.model.ShortcutOptions;
+			import org.bigbluebutton.util.i18n.ResourceUtil;
+			
+			//private var options:ShortcutOptions;			
+			private var genKeys:ArrayList;
+			private var presKeys:ArrayList;
+			private var chatKeys:ArrayList;
+			private var userKeys:ArrayList;
+			private var pollKeys:ArrayList;
+			private var pollVoteKeys:ArrayList;
 			
-			import flexlib.controls.textClasses.StringBoundaries;
-			
-			import mx.collections.ArrayCollection;
-			import mx.collections.ArrayList;
-			
-			import org.bigbluebutton.common.LogUtil;
-			import org.bigbluebutton.common.events.LocaleChangeEvent;
-			import org.bigbluebutton.main.events.ShortcutEvent;
-			import org.bigbluebutton.main.model.ShortcutOptions;
-			import org.bigbluebutton.util.i18n.ResourceUtil;
-			
-			//private var options:ShortcutOptions;			
-			private var genKeys:ArrayList;
-			private var presKeys:ArrayList;
-			private var chatKeys:ArrayList;
-			private var userKeys:ArrayList;
-			private var pollKeys:ArrayList;
-			private var pollVoteKeys:ArrayList;
-			
-<<<<<<< HEAD
-			// genResource is populated dynamically in populategenResource()
+			// genResource is populated dynamically in populategenResource()
 			private var genResource:Array;
-=======
-			private var genResource:Array = ['bbb.shortcutkey.general.minimize', 'bbb.shortcutkey.general.maximize', 'bbb.shortcutkey.flash.exit', 
-											 'bbb.shortcutkey.focus.users', 'bbb.shortcutkey.focus.video', 'bbb.shortcutkey.focus.presentation',  
-											 'bbb.shortcutkey.focus.chat', 'bbb.shortcutkey.focus.pollingCreate', 'bbb.shortcutkey.focus.pollingStats', 
-											 'bbb.shortcutkey.focus.voting', 'bbb.shortcutkey.share.microphone', 'bbb.shortcutkey.share.desktop',
-											 'bbb.shortcutkey.share.webcam', 'bbb.shortcutkey.polling.buttonClick', 'bbb.shortcutkey.shortcutWindow', 
-											 'bbb.shortcutkey.logout', 'bbb.shortcutkey.raiseHand', 'bbb.shortcutkey.users.muteme',
-											 'bbb.shortcutkey.users.muteAllButPres', 'bbb.shortcutkey.chat.chatinput'];
->>>>>>> 2eca78d6
-											 
-			private var presResource:Array = ['bbb.shortcutkey.present.focusslide', /*'bbb.shortcutkey.whiteboard.undo',*/ 'bbb.shortcutkey.present.upload',  
-											  'bbb.shortcutkey.present.previous', 'bbb.shortcutkey.present.select', 'bbb.shortcutkey.present.next', 	
-											  'bbb.shortcutkey.present.fitWidth', 'bbb.shortcutkey.present.fitPage'];
-			
-			private var chatResource:Array = ['bbb.shortcutkey.chat.focusTabs', 'bbb.shortcutkey.chat.focusBox', /*'bbb.shortcutkey.chat.changeColour',*/ 
-											  'bbb.shortcutkey.chat.sendMessage', 'bbb.shortcutkey.chat.explanation', 'bbb.shortcutkey.chat.chatbox.gofirst',  
-											  'bbb.shortcutkey.chat.chatbox.goback', 'bbb.shortcutkey.chat.chatbox.repeat', 'bbb.shortcutkey.chat.chatbox.advance', 
-											  'bbb.shortcutkey.chat.chatbox.golatest',  'bbb.shortcutkey.chat.chatbox.goread'];
-			
-			private var userResource:Array = ['bbb.shortcutkey.users.focusUsers', 'bbb.shortcutkey.users.makePresenter', 'bbb.shortcutkey.users.mute', 
-											  /*'bbb.shortcutkey.users.kick',*/ 'bbb.shortcutkey.users.muteall'];
-			
-			private var pollResource:Array = ['bbb.shortcutkey.polling.focusTitle', 'bbb.shortcutkey.polling.focusQuestion', 'bbb.shortcutkey.polling.focusAnswers', 
-											  'bbb.shortcutkey.polling.focusMultipleCB', 'bbb.shortcutkey.polling.focusWebPollCB', 'bbb.shortcutkey.polling.previewClick', 
-											  'bbb.shortcutkey.polling.cancelClick', 'bbb.shortcutkey.polling.modify', 'bbb.shortcutkey.polling.publish', 
-											  'bbb.shortcutkey.polling.save', 'bbb.shortcutkey.pollStats.explanation', 'bbb.shortcutkey.polling.focusWebPoll', 
-											  'bbb.shortcutkey.polling.focusData', 'bbb.shortcutkey.polling.refresh', 'bbb.shortcutkey.polling.stopPoll', 
-											  'bbb.shortcutkey.polling.repostPoll', 'bbb.shortcutkey.polling.closeStatsWindow'];
-			
-			private var pollVoteResource:Array = ['bbb.shortcutkey.polling.focusVoteQuestion', 'bbb.shortcutkey.polling.vote'];
-			
-			[Bindable]
-			private var shownKeys:ArrayCollection;
-			
-			[Bindable]
-			private var baseIndex:int = 100;
-			
-			private var modifier:String;
-			private var globalModifier:String;
-			
-			private function init():void {
-				modifier = ExternalInterface.call("determineModifier");
-				globalModifier = ExternalInterface.call("determineGlobalModifier");
-				populategenResource()
-			}
-			
+											 
+			private var presResource:Array = ['bbb.shortcutkey.present.focusslide', /*'bbb.shortcutkey.whiteboard.undo',*/ 'bbb.shortcutkey.present.upload',  
+											  'bbb.shortcutkey.present.previous', 'bbb.shortcutkey.present.select', 'bbb.shortcutkey.present.next', 	
+											  'bbb.shortcutkey.present.fitWidth', 'bbb.shortcutkey.present.fitPage'];
+			
+			private var chatResource:Array = ['bbb.shortcutkey.chat.focusTabs', 'bbb.shortcutkey.chat.focusBox', /*'bbb.shortcutkey.chat.changeColour',*/ 
+											  'bbb.shortcutkey.chat.sendMessage', 'bbb.shortcutkey.chat.explanation', 'bbb.shortcutkey.chat.chatbox.gofirst',  
+											  'bbb.shortcutkey.chat.chatbox.goback', 'bbb.shortcutkey.chat.chatbox.repeat', 'bbb.shortcutkey.chat.chatbox.advance', 
+											  'bbb.shortcutkey.chat.chatbox.golatest',  'bbb.shortcutkey.chat.chatbox.goread'];
+			
+			private var userResource:Array = ['bbb.shortcutkey.users.focusUsers', 'bbb.shortcutkey.users.makePresenter', 'bbb.shortcutkey.users.mute', 
+											  /*'bbb.shortcutkey.users.kick',*/ 'bbb.shortcutkey.users.muteall'];
+			
+			private var pollResource:Array = ['bbb.shortcutkey.polling.focusTitle', 'bbb.shortcutkey.polling.focusQuestion', 'bbb.shortcutkey.polling.focusAnswers', 
+											  'bbb.shortcutkey.polling.focusMultipleCB', 'bbb.shortcutkey.polling.focusWebPollCB', 'bbb.shortcutkey.polling.previewClick', 
+											  'bbb.shortcutkey.polling.cancelClick', 'bbb.shortcutkey.polling.modify', 'bbb.shortcutkey.polling.publish', 
+											  'bbb.shortcutkey.polling.save', 'bbb.shortcutkey.pollStats.explanation', 'bbb.shortcutkey.polling.focusWebPoll', 
+											  'bbb.shortcutkey.polling.focusData', 'bbb.shortcutkey.polling.refresh', 'bbb.shortcutkey.polling.stopPoll', 
+											  'bbb.shortcutkey.polling.repostPoll', 'bbb.shortcutkey.polling.closeStatsWindow'];
+			
+			private var pollVoteResource:Array = ['bbb.shortcutkey.polling.focusVoteQuestion', 'bbb.shortcutkey.polling.vote'];
+			
+			[Bindable]
+			private var shownKeys:ArrayCollection;
+			
+			[Bindable]
+			private var baseIndex:int = 100;
+			
+			private var modifier:String;
+			private var globalModifier:String;
+			
+			private function init():void {
+				modifier = ExternalInterface.call("determineModifier");
+				globalModifier = ExternalInterface.call("determineGlobalModifier");
+				populategenResource()
+			}
+			
 			private function onCreationComplete():void {
-				localeChanged();
-				titleBarOverlay.tabIndex = baseIndex;
-				
-				minimizeBtn.tabIndex = baseIndex + 1;
-				maximizeRestoreBtn.tabIndex = baseIndex + 2;
-				closeBtn.tabIndex = baseIndex + 3;
-			}
-			
-			private function populategenResource():void{
-				genResource = new Array();
-				
-				// Module-independent keys
-				genResource.push('bbb.shortcutkey.general.minimize');
-				genResource.push('bbb.shortcutkey.general.maximize');
-				genResource.push('bbb.shortcutkey.flash.exit');
-				genResource.push('bbb.shortcutkey.shortcutWindow');
-				genResource.push('bbb.shortcutkey.logout');
-				
-				if ShortcutOptions.usersActive{
-					genResource.push('bbb.shortcutkey.focus.users');
-					genResource.push('bbb.shortcutkey.raiseHand');
-					genResource.push('bbb.shortcutkey.users.muteme');
-					genResource.push('bbb.shortcutkey.users.muteAllButPres');
-				}
-				if ShortcutOptions.videoDockActive{
-					genResource.push('bbb.shortcutkey.focus.video');
-				}
-				if ShortcutOptions.presentationActive{
-					genResource.push('bbb.shortcutkey.focus.presentation');
-				}
-				if ShortcutOptions.chatActive{
-					genResource.push('bbb.shortcutkey.focus.chat');
-					genResource.push('bbb.shortcutkey.chat.chatinput');
-				}
-				if ShortcutOptions.pollingActive{
-					genResource.push();
-				}
-				if ShortcutOptions.webcamActive{
-					genResource.push('bbb.shortcutkey.share.webcam');
-				}
-				if ShortcutOptions.deskshareActive{
-					genResource.push('bbb.shortcutkey.share.desktop');
-				}
-				if ShortcutOptions.audioActive{
-					genResource.push('bbb.shortcutkey.share.microphone');
-				}
-			}
-			
-			private function reloadKeys():void {
-				genKeys = loadKeys(genResource, true);
-				presKeys = loadKeys(presResource);
-				chatKeys = loadKeys(chatResource);
+				localeChanged();
+				titleBarOverlay.tabIndex = baseIndex;
+				
+				minimizeBtn.tabIndex = baseIndex + 1;
+				maximizeRestoreBtn.tabIndex = baseIndex + 2;
+				closeBtn.tabIndex = baseIndex + 3;
+			}
+			
+			private function populategenResource():void{
+				genResource = new Array();
+				
+				/*
+					'bbb.shortcutkey.focus.pollingCreate', 'bbb.shortcutkey.focus.pollingStats', 
+					'bbb.shortcutkey.focus.voting', '
+					'bbb.shortcutkey.polling.buttonClick',  
+				*/
+				
+				// Module-independent keys
+				genResource.push('bbb.shortcutkey.general.minimize');
+				genResource.push('bbb.shortcutkey.general.maximize');
+				genResource.push('bbb.shortcutkey.flash.exit');
+				genResource.push('bbb.shortcutkey.shortcutWindow');
+				genResource.push('bbb.shortcutkey.logout');
+				
+				if ShortcutOptions.usersActive{
+					genResource.push('bbb.shortcutkey.focus.users');
+					genResource.push('bbb.shortcutkey.raiseHand');
+					genResource.push('bbb.shortcutkey.users.muteme');
+					genResource.push('bbb.shortcutkey.users.muteAllButPres');
+				}
+				if ShortcutOptions.videoDockActive{
+					genResource.push('bbb.shortcutkey.focus.video');
+				}
+				if ShortcutOptions.presentationActive{
+					genResource.push('bbb.shortcutkey.focus.presentation');
+				}
+				if ShortcutOptions.chatActive{
+					genResource.push('bbb.shortcutkey.focus.chat');
+					genResource.push('bbb.shortcutkey.chat.chatinput');
+				}
+				if ShortcutOptions.pollingActive{
+					genResource.push('bbb.shortcutkey.focus.pollingCreate'); 
+					genResource.push('bbb.shortcutkey.focus.pollingStats'); 
+					genResource.push('bbb.shortcutkey.focus.voting');
+					genResource.push('bbb.shortcutkey.polling.buttonClick');
+				}
+				if ShortcutOptions.webcamActive{
+					genResource.push('bbb.shortcutkey.share.webcam');
+				}
+				if ShortcutOptions.deskshareActive{
+					genResource.push('bbb.shortcutkey.share.desktop');
+				}
+				if ShortcutOptions.audioActive{
+					genResource.push('bbb.shortcutkey.share.microphone');
+				}
+			}
+			
+			private function reloadKeys():void {
+				genKeys = loadKeys(genResource, true);
+				presKeys = loadKeys(presResource);
+				chatKeys = loadKeys(chatResource);
 				userKeys = loadKeys(userResource);
-				pollKeys = loadKeys(pollResource);
-				pollVoteKeys = loadKeys(pollVoteResource);
-				
-				changeArray();
-			}
-			
-			private function changeArray():void {
-				shownKeys = new ArrayCollection();
-				switch(categories.selectedIndex) {
-				case 0: //General
-					shownKeys.addAll(genKeys);
-					break;
-				case 1: //Presentation
-					shownKeys.addAll(presKeys);
-					break;
-				case 2: //Chat
-					shownKeys.addAll(chatKeys);
-					break;
-				case 3: //Users
-					shownKeys.addAll(userKeys);
-					break;
-				case 4: //Polling, Presenter
-					shownKeys.addAll(pollKeys);
-					break;
-				case 5: //Polling, Viewer
-					shownKeys.addAll(pollVoteKeys);
-					break;
-				}
-			}
-			
-			private function loadKeys(resource:Array, global:Boolean=false):ArrayList {
-				var keyList:ArrayList = new ArrayList();
-				var keyCombo:String;
-				var mod:String;
-				
-				if (global)
-					mod = globalModifier;
-				else
-					mod = modifier;
-				
-				for (var i:int = 0; i < resource.length; i++) {
-					keyCombo = ResourceUtil.getInstance().getString(resource[i]);
-					var key:int = int(keyCombo);
-					var convKey:String;
-					
-					// Special cases where the keycodes don't render a sensible character
-					switch (key) {
-						case 32 :
-							convKey = "Space";
-						  	break;
-						case 189 :
-						  	convKey = "Minus";
-						  	break;
-						case 187 :
-						  	convKey = "Plus";
-						  	break;
-						default:
-							convKey = String.fromCharCode(key);
-							break;
-					}
-					
-					if (keyCombo == "----"){
-						keyList.addItem({shortcut:(ResourceUtil.getInstance().getString(resource[i] + '.function')), func:""});
-					} else{
-						keyList.addItem({shortcut:mod + convKey, func:(ResourceUtil.getInstance().getString(resource[i] + '.function'))});
-					}
-				}
-				return keyList;
-			}
-			
-			private function localeChanged(e:LocaleChangeEvent = null):void{
-				reloadKeys();
-				resourcesChanged();
-			}
-			
-			override protected function resourcesChanged():void{
-				super.resourcesChanged();				
-				
-				this.title = ResourceUtil.getInstance().getString('bbb.shortcuthelp.title');
-				
-				if (titleBarOverlay != null) {
-					titleBarOverlay.accessibilityName = ResourceUtil.getInstance().getString('bbb.shortcuthelp.titleBar');
-				}
-				
-				if (windowControls != null) {
-					minimizeBtn.toolTip = ResourceUtil.getInstance().getString("bbb.window.minimizeBtn.toolTip");
-					minimizeBtn.accessibilityName = ResourceUtil.getInstance().getString("bbb.shortcuthelp.minimizeBtn.accessibilityName");
-					
-					maximizeRestoreBtn.toolTip = ResourceUtil.getInstance().getString("bbb.window.maximizeRestoreBtn.toolTip");
-					maximizeRestoreBtn.accessibilityName = ResourceUtil.getInstance().getString("bbb.shortcuthelp.maximizeRestoreBtn.accessibilityName");
-					
-					maximizeRestoreBtn.toolTip = ResourceUtil.getInstance().getString("bbb.window.closeBtn.toolTip");
-					maximizeRestoreBtn.accessibilityName = ResourceUtil.getInstance().getString("bbb.shortcuthelp.closeBtn.accessibilityName");
-				}
-			}
-			
-			public function focusCategories():void { //actually focuses the datagrid instead
-				focusManager.setFocus(keyList);
-				keyList.drawFocus(true);
-			}
-		]]>
-	</mx:Script>
-	
-	<mx:ComboBox id="categories" labelField="Please select an area for which to view shortcut keys: " 
-				 editable="false" 
-				 change="changeArray()"
-				 tabIndex="{baseIndex + 10}">
-		<mx:ArrayCollection>
-        	<mx:String>{ResourceUtil.getInstance().getString("bbb.shortcuthelp.dropdown.general")}</mx:String>
-         	<mx:String>{ResourceUtil.getInstance().getString("bbb.shortcuthelp.dropdown.presentation")}</mx:String>
-         	<mx:String>{ResourceUtil.getInstance().getString("bbb.shortcuthelp.dropdown.chat")}</mx:String>
-         	<mx:String>{ResourceUtil.getInstance().getString("bbb.shortcuthelp.dropdown.users")}</mx:String>
-			<mx:String>{ResourceUtil.getInstance().getString("bbb.shortcuthelp.dropdown.polling")}</mx:String>
-			<mx:String>{ResourceUtil.getInstance().getString("bbb.shortcuthelp.dropdown.polling2")}</mx:String>
-      	</mx:ArrayCollection>
-	</mx:ComboBox>
-	<mx:DataGrid id="keyList" draggableColumns="false" dataProvider="{shownKeys}" width="100%" height="100%" tabIndex="{baseIndex + 15}" >
-		<mx:columns>
-			<mx:DataGridColumn dataField="shortcut" />
-			<mx:DataGridColumn dataField="func" />
-		</mx:columns>
-	</mx:DataGrid>
+				pollKeys = loadKeys(pollResource);
+				pollVoteKeys = loadKeys(pollVoteResource);
+				
+				changeArray();
+			}
+			
+			private function changeArray():void {
+				shownKeys = new ArrayCollection();
+				switch(categories.selectedIndex) {
+				case 0: //General
+					shownKeys.addAll(genKeys);
+					break;
+				case 1: //Presentation
+					shownKeys.addAll(presKeys);
+					break;
+				case 2: //Chat
+					shownKeys.addAll(chatKeys);
+					break;
+				case 3: //Users
+					shownKeys.addAll(userKeys);
+					break;
+				case 4: //Polling, Presenter
+					shownKeys.addAll(pollKeys);
+					break;
+				case 5: //Polling, Viewer
+					shownKeys.addAll(pollVoteKeys);
+					break;
+				}
+			}
+			
+			private function loadKeys(resource:Array, global:Boolean=false):ArrayList {
+				var keyList:ArrayList = new ArrayList();
+				var keyCombo:String;
+				var mod:String;
+				
+				if (global)
+					mod = globalModifier;
+				else
+					mod = modifier;
+				
+				for (var i:int = 0; i < resource.length; i++) {
+					keyCombo = ResourceUtil.getInstance().getString(resource[i]);
+					var key:int = int(keyCombo);
+					var convKey:String;
+					
+					// Special cases where the keycodes don't render a sensible character
+					switch (key) {
+						case 32 :
+							convKey = "Space";
+						  	break;
+						case 189 :
+						  	convKey = "Minus";
+						  	break;
+						case 187 :
+						  	convKey = "Plus";
+						  	break;
+						default:
+							convKey = String.fromCharCode(key);
+							break;
+					}
+					
+					if (keyCombo == "----"){
+						keyList.addItem({shortcut:(ResourceUtil.getInstance().getString(resource[i] + '.function')), func:""});
+					} else{
+						keyList.addItem({shortcut:mod + convKey, func:(ResourceUtil.getInstance().getString(resource[i] + '.function'))});
+					}
+				}
+				return keyList;
+			}
+			
+			private function localeChanged(e:LocaleChangeEvent = null):void{
+				reloadKeys();
+				resourcesChanged();
+			}
+			
+			override protected function resourcesChanged():void{
+				super.resourcesChanged();				
+				
+				this.title = ResourceUtil.getInstance().getString('bbb.shortcuthelp.title');
+				
+				if (titleBarOverlay != null) {
+					titleBarOverlay.accessibilityName = ResourceUtil.getInstance().getString('bbb.shortcuthelp.titleBar');
+				}
+				
+				if (windowControls != null) {
+					minimizeBtn.toolTip = ResourceUtil.getInstance().getString("bbb.window.minimizeBtn.toolTip");
+					minimizeBtn.accessibilityName = ResourceUtil.getInstance().getString("bbb.shortcuthelp.minimizeBtn.accessibilityName");
+					
+					maximizeRestoreBtn.toolTip = ResourceUtil.getInstance().getString("bbb.window.maximizeRestoreBtn.toolTip");
+					maximizeRestoreBtn.accessibilityName = ResourceUtil.getInstance().getString("bbb.shortcuthelp.maximizeRestoreBtn.accessibilityName");
+					
+					maximizeRestoreBtn.toolTip = ResourceUtil.getInstance().getString("bbb.window.closeBtn.toolTip");
+					maximizeRestoreBtn.accessibilityName = ResourceUtil.getInstance().getString("bbb.shortcuthelp.closeBtn.accessibilityName");
+				}
+			}
+			
+			public function focusCategories():void { //actually focuses the datagrid instead
+				focusManager.setFocus(keyList);
+				keyList.drawFocus(true);
+			}
+		]]>
+	</mx:Script>
+	
+	<mx:ComboBox id="categories" labelField="Please select an area for which to view shortcut keys: " 
+				 editable="false" 
+				 change="changeArray()"
+				 tabIndex="{baseIndex + 10}">
+		<mx:ArrayCollection>
+        	<mx:String>{ResourceUtil.getInstance().getString("bbb.shortcuthelp.dropdown.general")}</mx:String>
+         	<mx:String>{ResourceUtil.getInstance().getString("bbb.shortcuthelp.dropdown.presentation")}</mx:String>
+         	<mx:String>{ResourceUtil.getInstance().getString("bbb.shortcuthelp.dropdown.chat")}</mx:String>
+         	<mx:String>{ResourceUtil.getInstance().getString("bbb.shortcuthelp.dropdown.users")}</mx:String>
+			<mx:String>{ResourceUtil.getInstance().getString("bbb.shortcuthelp.dropdown.polling")}</mx:String>
+			<mx:String>{ResourceUtil.getInstance().getString("bbb.shortcuthelp.dropdown.polling2")}</mx:String>
+      	</mx:ArrayCollection>
+	</mx:ComboBox>
+	<mx:DataGrid id="keyList" draggableColumns="false" dataProvider="{shownKeys}" width="100%" height="100%" tabIndex="{baseIndex + 15}" >
+		<mx:columns>
+			<mx:DataGridColumn dataField="shortcut" />
+			<mx:DataGridColumn dataField="func" />
+		</mx:columns>
+	</mx:DataGrid>
 </MDIWindow>