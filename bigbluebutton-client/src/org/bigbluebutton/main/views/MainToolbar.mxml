--- conflicted
+++ resolved
@@ -192,7 +192,7 @@
 						
 			private function gotConfigParameters(e:ConfigEvent):void{
 				langSelector.visible = e.config.languageEnabled;
-				shortcutKeysBtn.visible = e.config.shorcutKeysEnabled;
+				shortcutKeysBtn.includeInLayout = shortcutKeysBtn.visible = e.config.shortcutKeysEnabled;
 				DEFAULT_HELP_URL = e.config.helpURL;
 			}
 			
@@ -239,12 +239,7 @@
 <!--
   <mx:Button label="DISCONNECT!" click="BBB.initConnectionManager().forceClose()" height="22" toolTip="Click to simulate disconnection" />
 -->
-<<<<<<< HEAD
-
-	<mx:Button label="{ResourceUtil.getInstance().getString('bbb.mainToolbar.shortcutBtn')}" styleName="shortcutButtonStyle"
-=======
 	<mx:Button id="shortcutKeysBtn" label="{ResourceUtil.getInstance().getString('bbb.mainToolbar.shortcutBtn')}" styleName="shortcutButtonStyle"
->>>>>>> b57044dc
              click="onShortcutButtonClick()" height="22" 
              toolTip="{ResourceUtil.getInstance().getString('bbb.mainToolbar.shortcutBtn.toolTip')}" 
              tabIndex="{baseIndex+numButtons+6}" />
