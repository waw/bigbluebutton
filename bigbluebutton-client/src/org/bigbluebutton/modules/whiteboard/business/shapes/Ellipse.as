--- conflicted
+++ resolved
@@ -35,14 +35,10 @@
             super(id, type, status);
         }
         
-<<<<<<< HEAD
-        override public function draw(a:Annotation, parentWidth:Number, parentHeight:Number):void {
-            LogUtil.debug("Drawing ELLIPSE");
-            LogUtil.debug("annotation: " + a);
-=======
+
         override public function draw(a:Annotation, parentWidth:Number, parentHeight:Number, zoom:Number):void {
 //            LogUtil.debug("Drawing ELLIPSE");
->>>>>>> e838eff9
+
             var ao:Object = a.annotation;
             
             
