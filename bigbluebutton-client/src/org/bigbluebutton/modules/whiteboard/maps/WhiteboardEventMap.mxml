--- conflicted
+++ resolved
@@ -1,146 +1,140 @@
-<?xml version="1.0" encoding="utf-8"?>
-
-<!--
-
-BigBlueButton open source conferencing system - http://www.bigbluebutton.org/
-
-Copyright (c) 2012 BigBlueButton Inc. and by respective authors (see below).
-
-This program is free software; you can redistribute it and/or modify it under the
-terms of the GNU Lesser General Public License as published by the Free Software
-Foundation; either version 3.0 of the License, or (at your option) any later
-version.
-
-BigBlueButton is distributed in the hope that it will be useful, but WITHOUT ANY
-WARRANTY; without even the implied warranty of MERCHANTABILITY or FITNESS FOR A
-PARTICULAR PURPOSE. See the GNU Lesser General Public License for more details.
-
-You should have received a copy of the GNU Lesser General Public License along
-with BigBlueButton; if not, see <http://www.gnu.org/licenses/>.
-
--->
-
-<EventMap xmlns:mx="http://www.adobe.com/2006/mxml" xmlns="http://mate.asfusion.com/" xmlns:mate="org.bigbluebutton.common.mate.*">
-	<mx:Script>
-		<![CDATA[
-      import org.bigbluebutton.main.events.ModuleStartedEvent;
-      import org.bigbluebutton.modules.present.events.AddOverlayCanvasEvent;
-      import org.bigbluebutton.modules.present.events.NavigationEvent;
-      import org.bigbluebutton.modules.present.events.PageLoadedEvent;
-      import org.bigbluebutton.modules.present.events.PresentationEvent;
-      import org.bigbluebutton.modules.present.events.UploadEvent;
-      import org.bigbluebutton.modules.present.events.WindowResizedEvent;
-      import org.bigbluebutton.modules.whiteboard.commands.GetWhiteboardShapesCommand;
-      import org.bigbluebutton.modules.whiteboard.events.PageEvent;
-      import org.bigbluebutton.modules.whiteboard.events.StartWhiteboardModuleEvent;
-      import org.bigbluebutton.modules.whiteboard.events.ToggleGridEvent;
-      import org.bigbluebutton.modules.whiteboard.events.WhiteboardButtonEvent;
-      import org.bigbluebutton.modules.whiteboard.events.WhiteboardDrawEvent;
-      import org.bigbluebutton.modules.whiteboard.events.WhiteboardPresenterEvent;
-      import org.bigbluebutton.modules.whiteboard.events.WhiteboardShapesEvent;
-      import org.bigbluebutton.modules.whiteboard.events.WhiteboardUpdate;
-      import org.bigbluebutton.modules.whiteboard.managers.WhiteboardManager;
-      import org.bigbluebutton.modules.whiteboard.models.WhiteboardModel;
-      import org.bigbluebutton.modules.whiteboard.services.MessageReceiver;
-      import org.bigbluebutton.modules.whiteboard.services.MessageSender;
-      import org.bigbluebutton.modules.whiteboard.services.WhiteboardService;
-      import org.bigbluebutton.modules.whiteboard.views.WhiteboardCanvas;
-			
-		]]>
-	</mx:Script>
-	
-	
-	<EventHandlers type="{WhiteboardPresenterEvent.MODIFY_ENABLED}" >
-		<MethodInvoker generator="{WhiteboardService}" method="modifyEnabled" arguments="{event}" />
-	</EventHandlers>
-		
-	<EventHandlers type="{PresentationEvent.PRESENTATION_LOADED}" >
-		<MethodInvoker generator="{WhiteboardService}" method="setActivePresentation" arguments="{event}" />
-	</EventHandlers>
-	
-	<EventHandlers type="{StartWhiteboardModuleEvent.START_HIGHLIGHTER_MODULE_EVENT}">
-		<MethodInvoker generator="{WhiteboardManager}" method="handleStartModuleEvent" />
-	</EventHandlers>
-
-    <EventHandlers type="{GetWhiteboardShapesCommand.GET_SHAPES}">
-        <MethodInvoker generator="{WhiteboardService}" method="getAnnotationHistory" arguments="{event}"/>
-    </EventHandlers>
-    
-	<EventHandlers type="{WhiteboardDrawEvent.CLEAR}" >
-		<MethodInvoker generator="{WhiteboardService}" method="clearBoard" />
-	</EventHandlers>
-	
-	<EventHandlers type="{WhiteboardDrawEvent.SEND_SHAPE}">
-		<MethodInvoker generator="{WhiteboardService}" method="sendShape" arguments="{event}" />
-	</EventHandlers>
-	
-	<EventHandlers type="{WhiteboardDrawEvent.SEND_TEXT}">
-		<MethodInvoker generator="{WhiteboardService}" method="sendText" arguments="{event}" />
-	</EventHandlers>
-	
-	<EventHandlers type="{WhiteboardDrawEvent.UNDO}" >
-		<MethodInvoker generator="{WhiteboardService}" method="undoGraphic" />
-	</EventHandlers>
-	
-	<EventHandlers type="{ToggleGridEvent.TOGGLE_GRID}" >
-		<MethodInvoker generator="{WhiteboardService}" method="toggleGrid" />
-	</EventHandlers>
-					
-	<EventHandlers type="{WhiteboardButtonEvent.WHITEBOARD_ADDED_TO_PRESENTATION}" >
-		<MethodInvoker generator="{WhiteboardManager}" method="positionToolbar" arguments="{event}" />
-	</EventHandlers>
-	
-    <EventHandlers type="{WhiteboardShapesEvent.SHAPES_EVENT}" >
-        <MethodInvoker generator="{WhiteboardManager}" method="receivedAnnotationsHistory" arguments="{event}"/>
-    </EventHandlers>
-  
-	<EventHandlers type="{WhiteboardUpdate.CLEAR_ANNOTATIONS}" >
-		<MethodInvoker generator="{WhiteboardManager}" method="clearAnnotations"/>
-	</EventHandlers>
-  
-	<EventHandlers type="{WhiteboardUpdate.BOARD_UPDATED}" >
-		<MethodInvoker generator="{WhiteboardManager}" method="drawGraphic" arguments="{event}"/>
-	</EventHandlers>
-  
-	<EventHandlers type="{WhiteboardUpdate.UNDO_ANNOTATION}" >
-		<MethodInvoker generator="{WhiteboardManager}" method="undoAnnotation" arguments="{event}" />
-	</EventHandlers>
-  
-	<EventHandlers type="{ToggleGridEvent.GRID_TOGGLED}" >
-		<MethodInvoker generator="{WhiteboardManager}" method="toggleGrid"  arguments="{event}" />
-	</EventHandlers>
-  
-<<<<<<< HEAD
-	<EventHandlers type="{WhiteboardUpdate.CHANGE_PAGE}" >
-		<MethodInvoker generator="{WhiteboardManager}" method="changePage"/>
-	</EventHandlers>
-=======
->>>>>>> 50418342
-	<EventHandlers type="{WhiteboardButtonEvent.ENABLE_WHITEBOARD}" >
-		<MethodInvoker generator="{WhiteboardManager}" method="enableWhiteboard" arguments="{event}" />
-	</EventHandlers>
-  
-	<EventHandlers type="{WhiteboardButtonEvent.DISABLE_WHITEBOARD}" >
-		<MethodInvoker generator="{WhiteboardManager}" method="disableWhiteboard" arguments="{event}" />
-	</EventHandlers>
-
-  <EventHandlers type="{PageLoadedEvent.PAGE_LOADED_EVENT}" >
-    <MethodInvoker generator="{WhiteboardManager}" method="handlePageChangedEvent" arguments="{event}" />
-  </EventHandlers>
-  
-    <Injectors target="{WhiteboardManager}">
-        <ObjectBuilder generator="{WhiteboardModel}" cache="global" constructorArguments="{scope.dispatcher}"/>
-        <PropertyInjector targetKey="whiteboardModel" source="{WhiteboardModel}"/>
-    </Injectors>	
-		
-	<Injectors target="{WhiteboardService}">
-		<PropertyInjector targetKey="receiver" source="{MessageReceiver}"/>
-		<PropertyInjector targetKey="sender" source="{MessageSender}"/>
-    <PropertyInjector targetKey="whiteboardModel" source="{WhiteboardModel}"/>
-	</Injectors>
-	
-	<Injectors target="{MessageReceiver}">
-		<ObjectBuilder generator="{WhiteboardModel}" cache="global" constructorArguments="{scope.dispatcher}"/>
-		<PropertyInjector targetKey="whiteboardModel" source="{WhiteboardModel}"/>
-	</Injectors>		
-</EventMap>
+<?xml version="1.0" encoding="utf-8"?>
+
+<!--
+
+BigBlueButton open source conferencing system - http://www.bigbluebutton.org/
+
+Copyright (c) 2012 BigBlueButton Inc. and by respective authors (see below).
+
+This program is free software; you can redistribute it and/or modify it under the
+terms of the GNU Lesser General Public License as published by the Free Software
+Foundation; either version 3.0 of the License, or (at your option) any later
+version.
+
+BigBlueButton is distributed in the hope that it will be useful, but WITHOUT ANY
+WARRANTY; without even the implied warranty of MERCHANTABILITY or FITNESS FOR A
+PARTICULAR PURPOSE. See the GNU Lesser General Public License for more details.
+
+You should have received a copy of the GNU Lesser General Public License along
+with BigBlueButton; if not, see <http://www.gnu.org/licenses/>.
+
+-->
+
+<EventMap xmlns:mx="http://www.adobe.com/2006/mxml" xmlns="http://mate.asfusion.com/" xmlns:mate="org.bigbluebutton.common.mate.*">
+	<mx:Script>
+		<![CDATA[
+      import org.bigbluebutton.main.events.ModuleStartedEvent;
+      import org.bigbluebutton.modules.present.events.AddOverlayCanvasEvent;
+      import org.bigbluebutton.modules.present.events.NavigationEvent;
+      import org.bigbluebutton.modules.present.events.PageLoadedEvent;
+      import org.bigbluebutton.modules.present.events.PresentationEvent;
+      import org.bigbluebutton.modules.present.events.UploadEvent;
+      import org.bigbluebutton.modules.present.events.WindowResizedEvent;
+      import org.bigbluebutton.modules.whiteboard.commands.GetWhiteboardShapesCommand;
+      import org.bigbluebutton.modules.whiteboard.events.PageEvent;
+      import org.bigbluebutton.modules.whiteboard.events.StartWhiteboardModuleEvent;
+      import org.bigbluebutton.modules.whiteboard.events.ToggleGridEvent;
+      import org.bigbluebutton.modules.whiteboard.events.WhiteboardButtonEvent;
+      import org.bigbluebutton.modules.whiteboard.events.WhiteboardDrawEvent;
+      import org.bigbluebutton.modules.whiteboard.events.WhiteboardPresenterEvent;
+      import org.bigbluebutton.modules.whiteboard.events.WhiteboardShapesEvent;
+      import org.bigbluebutton.modules.whiteboard.events.WhiteboardUpdate;
+      import org.bigbluebutton.modules.whiteboard.managers.WhiteboardManager;
+      import org.bigbluebutton.modules.whiteboard.models.WhiteboardModel;
+      import org.bigbluebutton.modules.whiteboard.services.MessageReceiver;
+      import org.bigbluebutton.modules.whiteboard.services.MessageSender;
+      import org.bigbluebutton.modules.whiteboard.services.WhiteboardService;
+      import org.bigbluebutton.modules.whiteboard.views.WhiteboardCanvas;
+			
+		]]>
+	</mx:Script>
+	
+	
+	<EventHandlers type="{WhiteboardPresenterEvent.MODIFY_ENABLED}" >
+		<MethodInvoker generator="{WhiteboardService}" method="modifyEnabled" arguments="{event}" />
+	</EventHandlers>
+		
+	<EventHandlers type="{PresentationEvent.PRESENTATION_LOADED}" >
+		<MethodInvoker generator="{WhiteboardService}" method="setActivePresentation" arguments="{event}" />
+	</EventHandlers>
+	
+	<EventHandlers type="{StartWhiteboardModuleEvent.START_HIGHLIGHTER_MODULE_EVENT}">
+		<MethodInvoker generator="{WhiteboardManager}" method="handleStartModuleEvent" />
+	</EventHandlers>
+
+    <EventHandlers type="{GetWhiteboardShapesCommand.GET_SHAPES}">
+        <MethodInvoker generator="{WhiteboardService}" method="getAnnotationHistory" arguments="{event}"/>
+    </EventHandlers>
+    
+	<EventHandlers type="{WhiteboardDrawEvent.CLEAR}" >
+		<MethodInvoker generator="{WhiteboardService}" method="clearBoard" />
+	</EventHandlers>
+	
+	<EventHandlers type="{WhiteboardDrawEvent.SEND_SHAPE}">
+		<MethodInvoker generator="{WhiteboardService}" method="sendShape" arguments="{event}" />
+	</EventHandlers>
+	
+	<EventHandlers type="{WhiteboardDrawEvent.SEND_TEXT}">
+		<MethodInvoker generator="{WhiteboardService}" method="sendText" arguments="{event}" />
+	</EventHandlers>
+	
+	<EventHandlers type="{WhiteboardDrawEvent.UNDO}" >
+		<MethodInvoker generator="{WhiteboardService}" method="undoGraphic" />
+	</EventHandlers>
+	
+	<EventHandlers type="{ToggleGridEvent.TOGGLE_GRID}" >
+		<MethodInvoker generator="{WhiteboardService}" method="toggleGrid" />
+	</EventHandlers>
+					
+	<EventHandlers type="{WhiteboardButtonEvent.WHITEBOARD_ADDED_TO_PRESENTATION}" >
+		<MethodInvoker generator="{WhiteboardManager}" method="positionToolbar" arguments="{event}" />
+	</EventHandlers>
+	
+    <EventHandlers type="{WhiteboardShapesEvent.SHAPES_EVENT}" >
+        <MethodInvoker generator="{WhiteboardManager}" method="receivedAnnotationsHistory" arguments="{event}"/>
+    </EventHandlers>
+  
+	<EventHandlers type="{WhiteboardUpdate.CLEAR_ANNOTATIONS}" >
+		<MethodInvoker generator="{WhiteboardManager}" method="clearAnnotations"/>
+	</EventHandlers>
+  
+	<EventHandlers type="{WhiteboardUpdate.BOARD_UPDATED}" >
+		<MethodInvoker generator="{WhiteboardManager}" method="drawGraphic" arguments="{event}"/>
+	</EventHandlers>
+  
+	<EventHandlers type="{WhiteboardUpdate.UNDO_ANNOTATION}" >
+		<MethodInvoker generator="{WhiteboardManager}" method="undoAnnotation" arguments="{event}" />
+	</EventHandlers>
+  
+	<EventHandlers type="{ToggleGridEvent.GRID_TOGGLED}" >
+		<MethodInvoker generator="{WhiteboardManager}" method="toggleGrid"  arguments="{event}" />
+	</EventHandlers>
+  
+	<EventHandlers type="{WhiteboardButtonEvent.ENABLE_WHITEBOARD}" >
+		<MethodInvoker generator="{WhiteboardManager}" method="enableWhiteboard" arguments="{event}" />
+	</EventHandlers>
+  
+	<EventHandlers type="{WhiteboardButtonEvent.DISABLE_WHITEBOARD}" >
+		<MethodInvoker generator="{WhiteboardManager}" method="disableWhiteboard" arguments="{event}" />
+	</EventHandlers>
+
+  <EventHandlers type="{PageLoadedEvent.PAGE_LOADED_EVENT}" >
+    <MethodInvoker generator="{WhiteboardManager}" method="handlePageChangedEvent" arguments="{event}" />
+  </EventHandlers>
+  
+    <Injectors target="{WhiteboardManager}">
+        <ObjectBuilder generator="{WhiteboardModel}" cache="global" constructorArguments="{scope.dispatcher}"/>
+        <PropertyInjector targetKey="whiteboardModel" source="{WhiteboardModel}"/>
+    </Injectors>	
+		
+	<Injectors target="{WhiteboardService}">
+		<PropertyInjector targetKey="receiver" source="{MessageReceiver}"/>
+		<PropertyInjector targetKey="sender" source="{MessageSender}"/>
+    <PropertyInjector targetKey="whiteboardModel" source="{WhiteboardModel}"/>
+	</Injectors>
+	
+	<Injectors target="{MessageReceiver}">
+		<ObjectBuilder generator="{WhiteboardModel}" cache="global" constructorArguments="{scope.dispatcher}"/>
+		<PropertyInjector targetKey="whiteboardModel" source="{WhiteboardModel}"/>
+	</Injectors>		
+</EventMap>