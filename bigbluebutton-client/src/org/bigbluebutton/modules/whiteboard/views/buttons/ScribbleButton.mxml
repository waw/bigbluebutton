<?xml version="1.0" encoding="utf-8"?>
<<<<<<< HEAD
<mx:Button xmlns:mx="http://www.adobe.com/2006/mxml"
=======
<!--

BigBlueButton open source conferencing system - http://www.bigbluebutton.org/

Copyright (c) 2012 BigBlueButton Inc. and by respective authors (see below).

This program is free software; you can redistribute it and/or modify it under the
terms of the GNU Lesser General Public License as published by the Free Software
Foundation; either version 3.0 of the License, or (at your option) any later
version.

BigBlueButton is distributed in the hope that it will be useful, but WITHOUT ANY
WARRANTY; without even the implied warranty of MERCHANTABILITY or FITNESS FOR A
PARTICULAR PURPOSE. See the GNU Lesser General Public License for more details.

You should have received a copy of the GNU Lesser General Public License along
with BigBlueButton; if not, see <http://www.gnu.org/licenses/>.

-->
<mx:Button xmlns:mx="http://www.adobe.com/2006/mxml"
>>>>>>> 9f14252f
           width="30" height="30"
           click="onClick()"  styleName="whiteboardScribbleButtonStyle"
		   toolTip="{ResourceUtil.getInstance().getString('bbb.highlighter.toolbar.pencil')}" 
		   toggle="true" selected="true"
		   accessibilityName="{ResourceUtil.getInstance().getString('bbb.highlighter.toolbar.pencil.accessibilityName')}">
	<mx:Script>
		<![CDATA[
            import org.bigbluebutton.common.Images;
            import org.bigbluebutton.modules.whiteboard.business.shapes.DrawObject;
            import org.bigbluebutton.modules.whiteboard.business.shapes.WhiteboardConstants;
            import org.bigbluebutton.modules.whiteboard.events.WhiteboardButtonEvent;
            import org.bigbluebutton.util.i18n.ResourceUtil;
						
            private function onClick():void {
                var event:WhiteboardButtonEvent = new WhiteboardButtonEvent(WhiteboardButtonEvent.WHITEBOARD_BUTTON_PRESSED);
                event.graphicType = WhiteboardConstants.TYPE_SHAPE;
                event.toolType = DrawObject.PENCIL;
                
                dispatchEvent(event);
            }
            
            public function setTool(gType:String, toolType:String):void {
                if(gType == WhiteboardConstants.TYPE_SHAPE && toolType == DrawObject.PENCIL) {
                    this.selected = true;
                } else {
                    this.selected = false;
                } 					
            }
			
		]]>
	</mx:Script>
</mx:Button>
<|MERGE_RESOLUTION|>--- conflicted
+++ resolved
@@ -1,57 +1,53 @@
-<?xml version="1.0" encoding="utf-8"?>
-<<<<<<< HEAD
+<?xml version="1.0" encoding="utf-8"?>
+<!--
+
+BigBlueButton open source conferencing system - http://www.bigbluebutton.org/
+
+Copyright (c) 2012 BigBlueButton Inc. and by respective authors (see below).
+
+This program is free software; you can redistribute it and/or modify it under the
+terms of the GNU Lesser General Public License as published by the Free Software
+Foundation; either version 3.0 of the License, or (at your option) any later
+version.
+
+BigBlueButton is distributed in the hope that it will be useful, but WITHOUT ANY
+WARRANTY; without even the implied warranty of MERCHANTABILITY or FITNESS FOR A
+PARTICULAR PURPOSE. See the GNU Lesser General Public License for more details.
+
+You should have received a copy of the GNU Lesser General Public License along
+with BigBlueButton; if not, see <http://www.gnu.org/licenses/>.
+
+-->
 <mx:Button xmlns:mx="http://www.adobe.com/2006/mxml"
-=======
-<!--
-
-BigBlueButton open source conferencing system - http://www.bigbluebutton.org/
-
-Copyright (c) 2012 BigBlueButton Inc. and by respective authors (see below).
-
-This program is free software; you can redistribute it and/or modify it under the
-terms of the GNU Lesser General Public License as published by the Free Software
-Foundation; either version 3.0 of the License, or (at your option) any later
-version.
-
-BigBlueButton is distributed in the hope that it will be useful, but WITHOUT ANY
-WARRANTY; without even the implied warranty of MERCHANTABILITY or FITNESS FOR A
-PARTICULAR PURPOSE. See the GNU Lesser General Public License for more details.
-
-You should have received a copy of the GNU Lesser General Public License along
-with BigBlueButton; if not, see <http://www.gnu.org/licenses/>.
-
--->
-<mx:Button xmlns:mx="http://www.adobe.com/2006/mxml"
->>>>>>> 9f14252f
-           width="30" height="30"
-           click="onClick()"  styleName="whiteboardScribbleButtonStyle"
-		   toolTip="{ResourceUtil.getInstance().getString('bbb.highlighter.toolbar.pencil')}" 
-		   toggle="true" selected="true"
+           width="30" height="30"
+           click="onClick()"  styleName="whiteboardScribbleButtonStyle"
+		   toolTip="{ResourceUtil.getInstance().getString('bbb.highlighter.toolbar.pencil')}" 
+		   toggle="true" selected="true"
 		   accessibilityName="{ResourceUtil.getInstance().getString('bbb.highlighter.toolbar.pencil.accessibilityName')}">
-	<mx:Script>
-		<![CDATA[
-            import org.bigbluebutton.common.Images;
-            import org.bigbluebutton.modules.whiteboard.business.shapes.DrawObject;
-            import org.bigbluebutton.modules.whiteboard.business.shapes.WhiteboardConstants;
-            import org.bigbluebutton.modules.whiteboard.events.WhiteboardButtonEvent;
-            import org.bigbluebutton.util.i18n.ResourceUtil;
-						
-            private function onClick():void {
-                var event:WhiteboardButtonEvent = new WhiteboardButtonEvent(WhiteboardButtonEvent.WHITEBOARD_BUTTON_PRESSED);
-                event.graphicType = WhiteboardConstants.TYPE_SHAPE;
-                event.toolType = DrawObject.PENCIL;
-                
-                dispatchEvent(event);
-            }
-            
-            public function setTool(gType:String, toolType:String):void {
-                if(gType == WhiteboardConstants.TYPE_SHAPE && toolType == DrawObject.PENCIL) {
-                    this.selected = true;
-                } else {
-                    this.selected = false;
-                } 					
-            }
-			
-		]]>
-	</mx:Script>
-</mx:Button>
+	<mx:Script>
+		<![CDATA[
+            import org.bigbluebutton.common.Images;
+            import org.bigbluebutton.modules.whiteboard.business.shapes.DrawObject;
+            import org.bigbluebutton.modules.whiteboard.business.shapes.WhiteboardConstants;
+            import org.bigbluebutton.modules.whiteboard.events.WhiteboardButtonEvent;
+            import org.bigbluebutton.util.i18n.ResourceUtil;
+						
+            private function onClick():void {
+                var event:WhiteboardButtonEvent = new WhiteboardButtonEvent(WhiteboardButtonEvent.WHITEBOARD_BUTTON_PRESSED);
+                event.graphicType = WhiteboardConstants.TYPE_SHAPE;
+                event.toolType = DrawObject.PENCIL;
+                
+                dispatchEvent(event);
+            }
+            
+            public function setTool(gType:String, toolType:String):void {
+                if(gType == WhiteboardConstants.TYPE_SHAPE && toolType == DrawObject.PENCIL) {
+                    this.selected = true;
+                } else {
+                    this.selected = false;
+                } 					
+            }
+			
+		]]>
+	</mx:Script>
+</mx:Button>