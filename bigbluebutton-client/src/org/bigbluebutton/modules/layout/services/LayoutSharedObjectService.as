/**
* BigBlueButton open source conferencing system - http://www.bigbluebutton.org/
* 
* Copyright (c) 2012 BigBlueButton Inc. and by respective authors (see below).
*
* This program is free software; you can redistribute it and/or modify it under the
* terms of the GNU Lesser General Public License as published by the Free Software
* Foundation; either version 3.0 of the License, or (at your option) any later
* version.
* 
* BigBlueButton is distributed in the hope that it will be useful, but WITHOUT ANY
* WARRANTY; without even the implied warranty of MERCHANTABILITY or FITNESS FOR A
* PARTICULAR PURPOSE. See the GNU Lesser General Public License for more details.
*
* You should have received a copy of the GNU Lesser General Public License along
* with BigBlueButton; if not, see <http://www.gnu.org/licenses/>.
*
*/
package org.bigbluebutton.modules.layout.services
{
	import com.asfusion.mate.events.Dispatcher;
	
	import flash.events.AsyncErrorEvent;
	import flash.events.IEventDispatcher;
	import flash.events.NetStatusEvent;
	import flash.events.SyncEvent;
	import flash.events.TimerEvent;
	import flash.net.NetConnection;
	import flash.net.Responder;
	import flash.net.SharedObject;
	import flash.utils.Timer;
	
	import mx.controls.Alert;
	
	import org.bigbluebutton.common.LogUtil;
	import org.bigbluebutton.core.EventConstants;
	import org.bigbluebutton.core.events.CoreEvent;
	import org.bigbluebutton.core.managers.UserManager;
	import org.bigbluebutton.main.events.ModuleLoadEvent;
	import org.bigbluebutton.modules.layout.events.ConnectionEvent;
	import org.bigbluebutton.modules.layout.events.LayoutEvent;
	import org.bigbluebutton.modules.layout.events.RedefineLayoutEvent;
	import org.bigbluebutton.modules.layout.model.LayoutDefinition;
<<<<<<< HEAD
	import org.bigbluebutton.util.i18n.ResourceUtil;

=======
	import org.bigbluebutton.util.i18n.ResourceUtil;
>>>>>>> e20b5838
	public class LayoutSharedObjectService
	{
		public static const NAME:String = "LayoutSharedObjectService";
		
		private var _layoutSO:SharedObject = null;
		private var _connection:NetConnection;
		private var _dispatcher:Dispatcher;
		private var _locked:Boolean = false;
		/*
		 * the application of the first layout should be delayed to avoid
		 * strange movements of the windows before set the correct position
		 */
		private var _applyFirstLayoutTimer:Timer = new Timer(750,1);
		
		public function LayoutSharedObjectService(connection:NetConnection)
		{
			_connection = connection;
			_dispatcher = new Dispatcher();
		}
						
	    public function join(uri:String):void
		{
			if (_layoutSO == null) {
				_layoutSO = SharedObject.getRemote("layoutSO", uri, false);
				_layoutSO.addEventListener(NetStatusEvent.NET_STATUS, netStatusHandler);
				_layoutSO.addEventListener(AsyncErrorEvent.ASYNC_ERROR, asyncErrorHandler);
				_layoutSO.addEventListener(SyncEvent.SYNC, sharedObjectSyncHandler);
				_layoutSO.client = this;
			}
			_layoutSO.connect(_connection);					
		}
		
	    public function leave():void 
	    {
    		_layoutSO.close();
	    }

		private function netStatusHandler(event:NetStatusEvent):void
		{
			var statusCode:String = event.info.code;
			var connEvent:ConnectionEvent = new ConnectionEvent(ConnectionEvent.CONNECT_EVENT);
			
			switch ( statusCode ) 
			{
				case "NetConnection.Connect.Success":
					connEvent.success = true;
					break;
				default:
					connEvent.success = false;
				   break;
			}
			_dispatcher.dispatchEvent(connEvent);
		}
		
		public function initLayout():void {
			var nc:NetConnection = _connection;
			nc.call(
				"layout.init",
				new Responder(
					function(result:Object):void {
						_applyFirstLayoutTimer.addEventListener(TimerEvent.TIMER, function(e:TimerEvent):void {
							onReceivedFirstLayout(result);
						});
						_applyFirstLayoutTimer.start();
					},
					function(status:Object):void {
						LogUtil.error("LayoutSharedObjectService:initLayout - An error occurred"); 
						for (var x:Object in status) { 
							LogUtil.error(x + " : " + status[x]); 
						} 
					}
				)
			);
		}
		
		private function onReceivedFirstLayout(result:Object):void {
			LogUtil.debug("LayoutService: handling the first layout"); 
			var locked:Boolean = result[0];
			var userID:String = result[1];
			var layout:String = result[2];
			if (locked)
				remoteUpdateLayout(locked, userID, layout);
			else
				_dispatcher.dispatchEvent(new LayoutEvent(LayoutEvent.APPLY_DEFAULT_LAYOUT_EVENT));
<<<<<<< HEAD
      
      _dispatcher.dispatchEvent(new ModuleLoadEvent(ModuleLoadEvent.LAYOUT_MODULE_STARTED));
=======
			_dispatcher.dispatchEvent(new ModuleLoadEvent(ModuleLoadEvent.LAYOUT_MODULE_STARTED));
>>>>>>> e20b5838
		}
		
		public function lockLayout(layout:LayoutDefinition):void {
			var nc:NetConnection = _connection;
			nc.call(
				"layout.lock",
				new Responder(
					function(result:Object):void {
					},
					function(status:Object):void {
						LogUtil.error("LayoutSharedObjectService:lockLayout - An error occurred"); 
						for (var x:Object in status) { 
							LogUtil.error(x + " : " + status[x]); 
						} 
					}
				),
				UserManager.getInstance().getConference().getMyUserId(),
				layout.toXml().toXMLString()
			);
		}
		
		public function unlockLayout():void {
			var nc:NetConnection = _connection;
			nc.call(
				"layout.unlock",
				new Responder(
					function(result:Object):void {
					},
					function(status:Object):void {
						LogUtil.error("LayoutSharedObjectService:unlockLayout - An error occurred"); 
						for (var x:Object in status) { 
							LogUtil.error(x + " : " + status[x]); 
						} 
					}
				)
			);
		}

		public function remoteUpdateLayout(locked:Boolean, userID:String, layout:String):void {
			var dispatchedByMe:Boolean = UserManager.getInstance().getConference().amIThisUser(userID);

			LogUtil.debug("LayoutService: received a remote update" + (locked? " from " + (dispatchedByMe? "myself": "a remote user"): ""));
			LogUtil.debug("Locked? " + (locked? "yes": "no"));
			
			if (!_locked && locked) {
				_dispatcher.dispatchEvent(new LayoutEvent(LayoutEvent.REMOTE_LOCK_LAYOUT_EVENT));
        _dispatcher.dispatchEvent(new CoreEvent(EventConstants.REMOTE_LOCKED_LAYOUT));
			} else if (_locked && !locked) {
				_dispatcher.dispatchEvent(new LayoutEvent(LayoutEvent.REMOTE_UNLOCK_LAYOUT_EVENT));
        _dispatcher.dispatchEvent(new CoreEvent(EventConstants.REMOTE_UNLOCKED_LAYOUT));
			}
			
			if (locked && !dispatchedByMe) {
				LogUtil.debug("LayoutService: handling remote layout");
				LogUtil.debug(layout);
				var layoutDefinition:LayoutDefinition = new LayoutDefinition();
				layoutDefinition.load(new XML(layout));
				layoutDefinition.name = "[" + ResourceUtil.getInstance().getString('bbb.layout.combo.remote') + "] " + layoutDefinition.name;  
				var redefineLayout:RedefineLayoutEvent = new RedefineLayoutEvent();
				redefineLayout.layout = layoutDefinition;
				redefineLayout.remote = true;
				_dispatcher.dispatchEvent(redefineLayout);
			}
			_locked = locked;
		}
		
		private function asyncErrorHandler(event:AsyncErrorEvent):void {
			LogUtil.debug("LayoutService: layoutSO asynchronous error (" + event + ")");
		}
		
		private function sharedObjectSyncHandler(event:SyncEvent):void {
			LogUtil.debug("LayoutService: layoutSO connection established");
			var connEvent:ConnectionEvent = new ConnectionEvent(ConnectionEvent.CONNECT_EVENT);	
			connEvent.success = true;
			_dispatcher.dispatchEvent(connEvent);
		}
	}
}<|MERGE_RESOLUTION|>--- conflicted
+++ resolved
@@ -41,12 +41,8 @@
 	import org.bigbluebutton.modules.layout.events.LayoutEvent;
 	import org.bigbluebutton.modules.layout.events.RedefineLayoutEvent;
 	import org.bigbluebutton.modules.layout.model.LayoutDefinition;
-<<<<<<< HEAD
-	import org.bigbluebutton.util.i18n.ResourceUtil;
-
-=======
-	import org.bigbluebutton.util.i18n.ResourceUtil;
->>>>>>> e20b5838
+	import org.bigbluebutton.util.i18n.ResourceUtil;
+
 	public class LayoutSharedObjectService
 	{
 		public static const NAME:String = "LayoutSharedObjectService";
@@ -79,7 +75,7 @@
 			_layoutSO.connect(_connection);					
 		}
 		
-	    public function leave():void 
+	    public function leave():void
 	    {
     		_layoutSO.close();
 	    }
@@ -131,12 +127,8 @@
 				remoteUpdateLayout(locked, userID, layout);
 			else
 				_dispatcher.dispatchEvent(new LayoutEvent(LayoutEvent.APPLY_DEFAULT_LAYOUT_EVENT));
-<<<<<<< HEAD
       
       _dispatcher.dispatchEvent(new ModuleLoadEvent(ModuleLoadEvent.LAYOUT_MODULE_STARTED));
-=======
-			_dispatcher.dispatchEvent(new ModuleLoadEvent(ModuleLoadEvent.LAYOUT_MODULE_STARTED));
->>>>>>> e20b5838
 		}
 		
 		public function lockLayout(layout:LayoutDefinition):void {
