/**
* BigBlueButton open source conferencing system - http://www.bigbluebutton.org/
* 
* Copyright (c) 2012 BigBlueButton Inc. and by respective authors (see below).
*
* This program is free software; you can redistribute it and/or modify it under the
* terms of the GNU Lesser General Public License as published by the Free Software
* Foundation; either version 3.0 of the License, or (at your option) any later
* version.
* 
* BigBlueButton is distributed in the hope that it will be useful, but WITHOUT ANY
* WARRANTY; without even the implied warranty of MERCHANTABILITY or FITNESS FOR A
* PARTICULAR PURPOSE. See the GNU Lesser General Public License for more details.
*
* You should have received a copy of the GNU Lesser General Public License along
* with BigBlueButton; if not, see <http://www.gnu.org/licenses/>.
*
*/
package org.bigbluebutton.modules.layout.managers
{
  import com.asfusion.mate.events.Dispatcher; 
  import flash.events.Event;
  import flash.events.EventDispatcher;
  import flash.events.TimerEvent;
  import flash.net.FileReference;
  import flash.net.URLLoader;
  import flash.net.URLRequest;
  import flash.utils.Dictionary;
  import flash.utils.Timer;  
  import flexlib.mdi.containers.MDICanvas;
  import flexlib.mdi.containers.MDIWindow;
  import flexlib.mdi.events.MDIManagerEvent;  
  import mx.controls.Alert;
  import mx.events.ResizeEvent;  
  import org.bigbluebutton.common.LogUtil;
  import org.bigbluebutton.core.EventBroadcaster;
  import org.bigbluebutton.core.events.SwitchedLayoutEvent;
  import org.bigbluebutton.core.managers.UserManager;
  import org.bigbluebutton.core.model.Config;
  import org.bigbluebutton.main.events.ModuleLoadEvent;
  import org.bigbluebutton.main.model.LayoutOptions;
  import org.bigbluebutton.modules.layout.events.LayoutEvent;
  import org.bigbluebutton.modules.layout.events.LayoutsLoadedEvent;
  import org.bigbluebutton.modules.layout.events.RedefineLayoutEvent;
  import org.bigbluebutton.modules.layout.events.UpdateLayoutEvent;
  import org.bigbluebutton.modules.layout.model.LayoutDefinition;
  import org.bigbluebutton.modules.layout.model.LayoutDefinitionFile;
  import org.bigbluebutton.modules.layout.model.LayoutLoader;
  import org.bigbluebutton.modules.layout.model.WindowLayout;
  import org.bigbluebutton.util.i18n.ResourceUtil;

	public class LayoutManager extends EventDispatcher {
		private var _layouts:LayoutDefinitionFile = null;
		private var _canvas:MDICanvas = null;
		private var _globalDispatcher:Dispatcher = new Dispatcher();
		private var _locked:Boolean = false;
		private var _currentLayout:LayoutDefinition = null;
		private var _detectContainerChange:Boolean = true;
		private var _containerDeactivated:Boolean = false;
		private var _sendCurrentLayoutUpdateTimer:Timer = new Timer(500,1);
		private var _applyCurrentLayoutTimer:Timer = new Timer(150,1);
		private var _customLayoutsCount:int = 0;
		private var _serverLayoutsLoaded:Boolean = false;
		private var _eventsToDelay:Array = new Array(MDIManagerEvent.WINDOW_RESTORE,
				MDIManagerEvent.WINDOW_MINIMIZE,
				MDIManagerEvent.WINDOW_MAXIMIZE);
		
		
		public function LayoutManager() {
			_applyCurrentLayoutTimer.addEventListener(TimerEvent.TIMER, function(e:TimerEvent):void {
				applyLayout(_currentLayout);
			});
			_sendCurrentLayoutUpdateTimer.addEventListener(TimerEvent.TIMER, function(e:TimerEvent):void {
				sendLayoutUpdate(updateCurrentLayout());
			});
<<<<<<< HEAD
			
			_delayToSendLayoutsToCombobox.addEventListener(TimerEvent.TIMER, function(e:TimerEvent):void {
				checkIfCanSendLayoutToCombobox();
			});
		}
		
		
		public function sendPopulateComboboxEvent():void {
			LogUtil.debug("Sending layout to populate combobox");
			var sendLayoutsLoaded:LayoutsLoadedEvent = new LayoutsLoadedEvent(LayoutsLoadedEvent.SEND_LAYOUTS_LOADED_EVENT );
		    	sendLayoutsLoaded.layouts = _layouts;
			_globalDispatcher.dispatchEvent(sendLayoutsLoaded);
		}
		
		
		public function initDelayTimerUntilComboboxIsInitialized():void {
			_delayToSendLayoutsToCombobox.start();
		}
		
		
		public function checkIfCanSendLayoutToCombobox():void {
			if(comboboxIsInitialized) {
				if(_delayToSendLayoutsToCombobox != null) {
					_delayToSendLayoutsToCombobox.stop();
				}
				sendPopulateComboboxEvent();
			}
		}
=======
		}
>>>>>>> e20b5838
		
		public function loadServerLayouts(layoutUrl:String):void {
			LogUtil.debug("LayoutManager: loading server layouts from " + layoutUrl);
			var loader:LayoutLoader = new LayoutLoader();
			loader.addEventListener(LayoutsLoadedEvent.LAYOUTS_LOADED_EVENT, function(e:LayoutsLoadedEvent):void {
				if (e.success) {
					_layouts = e.layouts;
<<<<<<< HEAD
					if(comboboxIsInitialized) {
						sendPopulateComboboxEvent();
					}
					else {
						initDelayTimerUntilComboboxIsInitialized();
					}
					LogUtil.debug("LayoutManager: layouts loaded successfully");
=======
					_serverLayoutsLoaded = true;
					LogUtil.debug("LayoutManager: layouts loaded successfully");

>>>>>>> e20b5838
				} else {
					LogUtil.error("LayoutManager: layouts not loaded (" + e.error.message + ")");
				}
			});
			loader.loadFromUrl(layoutUrl);
		}

		public function onComboLayoutCreated():void {
			if (_serverLayoutsLoaded) {
				var layoutsLoaded:LayoutsLoadedEvent = new LayoutsLoadedEvent();
				layoutsLoaded.layouts = _layouts;
				_globalDispatcher.dispatchEvent(layoutsLoaded);
			}
		}
		
		public function saveLayoutsToFile():void {
			var _fileRef:FileReference = new FileReference();
			_fileRef.addEventListener(Event.COMPLETE, function(e:Event):void {
				Alert.show(ResourceUtil.getInstance().getString('bbb.layout.save.complete'), "", Alert.OK, _canvas);
			});
			_fileRef.save(_layouts.toXml().toXMLString(), "layouts.xml");
		}
		
		public function loadLayoutsFromFile():void {
			var loader:LayoutLoader = new LayoutLoader();
			loader.addEventListener(LayoutsLoadedEvent.LAYOUTS_LOADED_EVENT, function(e:LayoutsLoadedEvent):void {
				if (e.success) {
					_layouts = e.layouts;
					
					/*
					 * \TODO why do I need to create a new Event for this?
					 */
					var layoutsLoaded:LayoutsLoadedEvent = new LayoutsLoadedEvent();
					layoutsLoaded.layouts = _layouts;
					_globalDispatcher.dispatchEvent(layoutsLoaded);
					
					/*
					 *	it will update the ComboBox label, and will go back to this class
					 * 	to apply the default layout
					 */
					_globalDispatcher.dispatchEvent(new LayoutEvent(LayoutEvent.APPLY_DEFAULT_LAYOUT_EVENT));
					
					Alert.show(ResourceUtil.getInstance().getString('bbb.layout.load.complete'), "", Alert.OK, _canvas);
				} else
					Alert.show(ResourceUtil.getInstance().getString('bbb.layout.load.failed'), "", Alert.OK, _canvas);
			});
			loader.loadFromLocalFile();
		}
		
		public function addCurrentLayoutToList():void {
			var remotePrefix:String = "[" + ResourceUtil.getInstance().getString('bbb.layout.combo.remote') + "] ";
			// starts with
			var isRemoteLayout:Boolean = (_currentLayout.name.indexOf(remotePrefix) == 0);
			if (isRemoteLayout) {
				// remove the remote prefix
				_currentLayout.name = _currentLayout.name.substring(remotePrefix.length);
				// if it's a remote custom layout, just remove the counter
				if (_currentLayout.name.indexOf(ResourceUtil.getInstance().getString('bbb.layout.combo.customName')) == 0)
					_currentLayout.name = ResourceUtil.getInstance().getString('bbb.layout.combo.customName');
			}
			
			// only add a layout to the list if it's a custom layout
			if (_currentLayout.name == ResourceUtil.getInstance().getString('bbb.layout.combo.customName')) {
				_currentLayout.name += " " + (++_customLayoutsCount); 
				_layouts.push(_currentLayout);
				var layoutsLoaded:LayoutsLoadedEvent = new LayoutsLoadedEvent();
				layoutsLoaded.layouts = _layouts;
				_globalDispatcher.dispatchEvent(layoutsLoaded);
				
				var redefineLayout:RedefineLayoutEvent = new RedefineLayoutEvent();
				redefineLayout.layout = _currentLayout;
				// this is to force LayoutCombo to update the current label
				redefineLayout.remote = true;
				_globalDispatcher.dispatchEvent(redefineLayout);
			}
		}
		
		public function setCanvas(canvas:MDICanvas):void {
			_canvas = canvas;
			//LogUtil.debug("CHAD: Canvas initialized");
			/*
			 * it should be dispatched when the layouts get loaded, but
			 * the view is not ready at that point to receive the layouts
			 * and populate the ComboBox
			 */
			if (_layouts != null) {
				var e:LayoutsLoadedEvent = new LayoutsLoadedEvent();
				e.layouts = _layouts;
				_globalDispatcher.dispatchEvent(e);
			}

			// this is to detect changes on the container
			_canvas.windowManager.container.addEventListener(ResizeEvent.RESIZE, onContainerResized);
//	        _canvas.windowManager.container.addEventListener(Event.ACTIVATE, onContainerActivated);
//	        _canvas.windowManager.container.addEventListener(Event.DEACTIVATE, onContainerDeactivated);

			_canvas.windowManager.addEventListener(MDIManagerEvent.WINDOW_RESIZE_END, onActionOverWindowFinished);
			_canvas.windowManager.addEventListener(MDIManagerEvent.WINDOW_DRAG_END, onActionOverWindowFinished);
			_canvas.windowManager.addEventListener(MDIManagerEvent.WINDOW_MINIMIZE, onActionOverWindowFinished);
			_canvas.windowManager.addEventListener(MDIManagerEvent.WINDOW_MAXIMIZE, onActionOverWindowFinished);
			_canvas.windowManager.addEventListener(MDIManagerEvent.WINDOW_RESTORE, onActionOverWindowFinished);
			_canvas.windowManager.addEventListener(MDIManagerEvent.WINDOW_ADD, function(e:MDIManagerEvent):void {
				checkPermissionsOverWindow(e.window);
				applyLayout(_currentLayout);
			});
			
			_canvas.windowManager.addEventListener(MDIManagerEvent.WINDOW_FOCUS_START, function(e:MDIManagerEvent):void {
				OrderManager.getInstance().bringToFront(e.window);
			});
			for each (var window:MDIWindow in _canvas.windowManager.windowList.reverse()) {
				OrderManager.getInstance().bringToFront(window);
			}
		}

    public function switchToLayout(name:String):void {
      var newLayout:LayoutDefinition = _layouts.getLayout(name);
      if (newLayout == null) return;

      trace("************** USING [" + newLayout.name + "] as new LAYOUT ***************************");
      applyLayout(newLayout);
      sendLayoutUpdate(_currentLayout);     
      
    }
    
		public function applyDefaultLayout():void {   
      
      var layoutOptions:LayoutOptions = new LayoutOptions();
      layoutOptions.parseOptions();
      var defaultLayout:LayoutDefinition = _layouts.getLayout(layoutOptions.defaultLayout);
           
      var sessionDefaulLayout:String = UserManager.getInstance().getConference().getDefaultLayout();
            
      if (sessionDefaulLayout != "NOLAYOUT") {
        var sesLayout:LayoutDefinition = _layouts.getLayout(sessionDefaulLayout);
        if (sesLayout != null) {
          defaultLayout = sesLayout;
        }
      }
      
      if (defaultLayout == null) {
        defaultLayout = _layouts.getDefault();
      }
      
      trace("************** USING [" + defaultLayout.name + "] as default LAYOUT ***************************");
			applyLayout(defaultLayout);
			sendLayoutUpdate(_currentLayout);

		}
		
    private function dispatchSwitchedLayoutEvent(layoutID:String):void {
      if (_currentLayout != null && _currentLayout.name == layoutID) return;
      
      trace("************** DISPATCHING [" + layoutID + "] as new LAYOUT ***************************");
      var layoutEvent:SwitchedLayoutEvent = new SwitchedLayoutEvent();
      layoutEvent.layoutID = layoutID;
      _globalDispatcher.dispatchEvent(layoutEvent);      
    }
    
		public function lockLayout():void {
			_locked = true;
			LogUtil.debug("LayoutManager: layout locked by myself");
			sendLayoutUpdate(_currentLayout);
		}
		
		private function sendLayoutUpdate(layout:LayoutDefinition):void {
			if (_locked && UserManager.getInstance().getConference().amIModerator()) {
				LogUtil.debug("LayoutManager: sending layout to remotes");
				var e:UpdateLayoutEvent = new UpdateLayoutEvent();
				e.layout = layout;
				_globalDispatcher.dispatchEvent(e);
			}
		}
		
		private function applyLayout(layout:LayoutDefinition):void {
			_detectContainerChange = false;
			if (layout != null) {
        layout.applyToCanvas(_canvas);
        dispatchSwitchedLayoutEvent(layout.name);
      }
				
			updateCurrentLayout(layout);
			_detectContainerChange = true;
		}

		public function redefineLayout(e:RedefineLayoutEvent):void {
			var layout:LayoutDefinition = e.layout;
			applyLayout(layout);
			if (!e.remote) {
        sendLayoutUpdate(layout);        
      }
		}
		
		public function remoteLockLayout():void {
			LogUtil.debug("LayoutManager: remote lock received");
			_locked = true;
			checkPermissionsOverWindow();
		}
		
		public function remoteUnlockLayout():void {
			LogUtil.debug("LayoutManager: remote unlock received");
			_locked = false;
			checkPermissionsOverWindow();
		}
		
		private function checkPermissionsOverWindow(window:MDIWindow=null):void {
			if (window != null) {
				if (!UserManager.getInstance().getConference().amIModerator()
						&& !LayoutDefinition.ignoreWindow(window)) {
					window.draggable 
							= window.resizable
							= window.showControls
							= !_locked;
				}
			} else {
				for each (window in _canvas.windowManager.windowList) {
					checkPermissionsOverWindow(window);
				}
			}
		}
		
		private function onContainerResized(e:ResizeEvent):void {
			/*
			 *	the main canvas has been resized
			 *	while the user is resizing the window, this event is dispatched 
			 *	multiple times, so we use a timer to re-apply the current layout
			 *	only once, when the user finished his action
			 */
			_applyCurrentLayoutTimer.reset();
			_applyCurrentLayoutTimer.start();
		}
		
//		private function onContainerActivated(e:Event):void {
//			printSomething("onContainerActivated");
//		}
//
//		private function onContainerDeactivated(e:Event = null):void {
//			printSomething("onContainerDeactivated");
//		}
		
		private function onActionOverWindowFinished(e:MDIManagerEvent):void {
			if (LayoutDefinition.ignoreWindow(e.window))
				return;
				
			checkPermissionsOverWindow(e.window);
			if (_detectContainerChange) {
				_globalDispatcher.dispatchEvent(new LayoutEvent(LayoutEvent.INVALIDATE_LAYOUT_EVENT));
				/*
				 * 	some events related to animated actions must be delayed because if it's not the 
				 * 	current layout doesn't get properly updated
				 */
				if (_eventsToDelay.indexOf(e.type) != -1) {
					LogUtil.debug("LayoutManager: waiting the end of the animation to update the current layout");
					_sendCurrentLayoutUpdateTimer.reset();
					_sendCurrentLayoutUpdateTimer.start();
				} else {
					sendLayoutUpdate(updateCurrentLayout());
				}
			}
		}
		
		private function updateCurrentLayout(layout:LayoutDefinition=null):LayoutDefinition {
			_currentLayout = (layout != null? layout: LayoutDefinition.getLayout(_canvas, ResourceUtil.getInstance().getString('bbb.layout.combo.customName')));
			return _currentLayout;
		}
		
		/*
		 * this is because a unique layout may have multiple definitions depending
		 * on the role of the participant
		 */ 
		public function presenterChanged():void {
			if (_canvas != null)
				applyLayout(_currentLayout);
		}
	}
}<|MERGE_RESOLUTION|>--- conflicted
+++ resolved
@@ -1,402 +1,360 @@
-/**
-* BigBlueButton open source conferencing system - http://www.bigbluebutton.org/
-* 
-* Copyright (c) 2012 BigBlueButton Inc. and by respective authors (see below).
-*
-* This program is free software; you can redistribute it and/or modify it under the
-* terms of the GNU Lesser General Public License as published by the Free Software
-* Foundation; either version 3.0 of the License, or (at your option) any later
-* version.
-* 
-* BigBlueButton is distributed in the hope that it will be useful, but WITHOUT ANY
-* WARRANTY; without even the implied warranty of MERCHANTABILITY or FITNESS FOR A
-* PARTICULAR PURPOSE. See the GNU Lesser General Public License for more details.
-*
-* You should have received a copy of the GNU Lesser General Public License along
-* with BigBlueButton; if not, see <http://www.gnu.org/licenses/>.
-*
-*/
-package org.bigbluebutton.modules.layout.managers
-{
-  import com.asfusion.mate.events.Dispatcher; 
-  import flash.events.Event;
-  import flash.events.EventDispatcher;
-  import flash.events.TimerEvent;
-  import flash.net.FileReference;
-  import flash.net.URLLoader;
-  import flash.net.URLRequest;
-  import flash.utils.Dictionary;
-  import flash.utils.Timer;  
-  import flexlib.mdi.containers.MDICanvas;
-  import flexlib.mdi.containers.MDIWindow;
-  import flexlib.mdi.events.MDIManagerEvent;  
-  import mx.controls.Alert;
-  import mx.events.ResizeEvent;  
-  import org.bigbluebutton.common.LogUtil;
-  import org.bigbluebutton.core.EventBroadcaster;
-  import org.bigbluebutton.core.events.SwitchedLayoutEvent;
-  import org.bigbluebutton.core.managers.UserManager;
-  import org.bigbluebutton.core.model.Config;
-  import org.bigbluebutton.main.events.ModuleLoadEvent;
-  import org.bigbluebutton.main.model.LayoutOptions;
-  import org.bigbluebutton.modules.layout.events.LayoutEvent;
-  import org.bigbluebutton.modules.layout.events.LayoutsLoadedEvent;
-  import org.bigbluebutton.modules.layout.events.RedefineLayoutEvent;
-  import org.bigbluebutton.modules.layout.events.UpdateLayoutEvent;
-  import org.bigbluebutton.modules.layout.model.LayoutDefinition;
-  import org.bigbluebutton.modules.layout.model.LayoutDefinitionFile;
-  import org.bigbluebutton.modules.layout.model.LayoutLoader;
-  import org.bigbluebutton.modules.layout.model.WindowLayout;
-  import org.bigbluebutton.util.i18n.ResourceUtil;
-
-	public class LayoutManager extends EventDispatcher {
-		private var _layouts:LayoutDefinitionFile = null;
-		private var _canvas:MDICanvas = null;
-		private var _globalDispatcher:Dispatcher = new Dispatcher();
-		private var _locked:Boolean = false;
-		private var _currentLayout:LayoutDefinition = null;
-		private var _detectContainerChange:Boolean = true;
-		private var _containerDeactivated:Boolean = false;
-		private var _sendCurrentLayoutUpdateTimer:Timer = new Timer(500,1);
-		private var _applyCurrentLayoutTimer:Timer = new Timer(150,1);
-		private var _customLayoutsCount:int = 0;
-		private var _serverLayoutsLoaded:Boolean = false;
-		private var _eventsToDelay:Array = new Array(MDIManagerEvent.WINDOW_RESTORE,
-				MDIManagerEvent.WINDOW_MINIMIZE,
-				MDIManagerEvent.WINDOW_MAXIMIZE);
-		
-		
-		public function LayoutManager() {
-			_applyCurrentLayoutTimer.addEventListener(TimerEvent.TIMER, function(e:TimerEvent):void {
-				applyLayout(_currentLayout);
-			});
-			_sendCurrentLayoutUpdateTimer.addEventListener(TimerEvent.TIMER, function(e:TimerEvent):void {
-				sendLayoutUpdate(updateCurrentLayout());
-			});
-<<<<<<< HEAD
-			
-			_delayToSendLayoutsToCombobox.addEventListener(TimerEvent.TIMER, function(e:TimerEvent):void {
-				checkIfCanSendLayoutToCombobox();
-			});
+/**
+* BigBlueButton open source conferencing system - http://www.bigbluebutton.org/
+* 
+* Copyright (c) 2012 BigBlueButton Inc. and by respective authors (see below).
+*
+* This program is free software; you can redistribute it and/or modify it under the
+* terms of the GNU Lesser General Public License as published by the Free Software
+* Foundation; either version 3.0 of the License, or (at your option) any later
+* version.
+* 
+* BigBlueButton is distributed in the hope that it will be useful, but WITHOUT ANY
+* WARRANTY; without even the implied warranty of MERCHANTABILITY or FITNESS FOR A
+* PARTICULAR PURPOSE. See the GNU Lesser General Public License for more details.
+*
+* You should have received a copy of the GNU Lesser General Public License along
+* with BigBlueButton; if not, see <http://www.gnu.org/licenses/>.
+*
+*/
+package org.bigbluebutton.modules.layout.managers
+{
+  import com.asfusion.mate.events.Dispatcher; 
+  import flash.events.Event;
+  import flash.events.EventDispatcher;
+  import flash.events.TimerEvent;
+  import flash.net.FileReference;
+  import flash.net.URLLoader;
+  import flash.net.URLRequest;
+  import flash.utils.Dictionary;
+  import flash.utils.Timer;  
+  import flexlib.mdi.containers.MDICanvas;
+  import flexlib.mdi.containers.MDIWindow;
+  import flexlib.mdi.events.MDIManagerEvent;  
+  import mx.controls.Alert;
+  import mx.events.ResizeEvent;  
+  import org.bigbluebutton.common.LogUtil;
+  import org.bigbluebutton.core.EventBroadcaster;
+  import org.bigbluebutton.core.events.SwitchedLayoutEvent;
+  import org.bigbluebutton.core.managers.UserManager;
+  import org.bigbluebutton.core.model.Config;
+  import org.bigbluebutton.main.events.ModuleLoadEvent;
+  import org.bigbluebutton.main.model.LayoutOptions;
+  import org.bigbluebutton.modules.layout.events.LayoutEvent;
+  import org.bigbluebutton.modules.layout.events.LayoutsLoadedEvent;
+  import org.bigbluebutton.modules.layout.events.RedefineLayoutEvent;
+  import org.bigbluebutton.modules.layout.events.UpdateLayoutEvent;
+  import org.bigbluebutton.modules.layout.model.LayoutDefinition;
+  import org.bigbluebutton.modules.layout.model.LayoutDefinitionFile;
+  import org.bigbluebutton.modules.layout.model.LayoutLoader;
+  import org.bigbluebutton.modules.layout.model.WindowLayout;
+  import org.bigbluebutton.util.i18n.ResourceUtil;
+
+	public class LayoutManager extends EventDispatcher {
+		private var _layouts:LayoutDefinitionFile = null;
+		private var _canvas:MDICanvas = null;
+		private var _globalDispatcher:Dispatcher = new Dispatcher();
+		private var _locked:Boolean = false;
+		private var _currentLayout:LayoutDefinition = null;
+		private var _detectContainerChange:Boolean = true;
+		private var _containerDeactivated:Boolean = false;
+		private var _sendCurrentLayoutUpdateTimer:Timer = new Timer(500,1);
+		private var _applyCurrentLayoutTimer:Timer = new Timer(150,1);
+		private var _customLayoutsCount:int = 0;
+		private var _serverLayoutsLoaded:Boolean = false;
+		private var _eventsToDelay:Array = new Array(MDIManagerEvent.WINDOW_RESTORE,
+				MDIManagerEvent.WINDOW_MINIMIZE,
+				MDIManagerEvent.WINDOW_MAXIMIZE);
+		
+		
+		public function LayoutManager() {
+			_applyCurrentLayoutTimer.addEventListener(TimerEvent.TIMER, function(e:TimerEvent):void {
+				applyLayout(_currentLayout);
+			});
+			_sendCurrentLayoutUpdateTimer.addEventListener(TimerEvent.TIMER, function(e:TimerEvent):void {
+				sendLayoutUpdate(updateCurrentLayout());
+			});
 		}
-		
-		
-		public function sendPopulateComboboxEvent():void {
-			LogUtil.debug("Sending layout to populate combobox");
-			var sendLayoutsLoaded:LayoutsLoadedEvent = new LayoutsLoadedEvent(LayoutsLoadedEvent.SEND_LAYOUTS_LOADED_EVENT );
-		    	sendLayoutsLoaded.layouts = _layouts;
-			_globalDispatcher.dispatchEvent(sendLayoutsLoaded);
-		}
-		
-		
-		public function initDelayTimerUntilComboboxIsInitialized():void {
-			_delayToSendLayoutsToCombobox.start();
-		}
-		
-		
-		public function checkIfCanSendLayoutToCombobox():void {
-			if(comboboxIsInitialized) {
-				if(_delayToSendLayoutsToCombobox != null) {
-					_delayToSendLayoutsToCombobox.stop();
-				}
-				sendPopulateComboboxEvent();
-			}
-		}
-=======
-		}
->>>>>>> e20b5838
-		
-		public function loadServerLayouts(layoutUrl:String):void {
-			LogUtil.debug("LayoutManager: loading server layouts from " + layoutUrl);
-			var loader:LayoutLoader = new LayoutLoader();
-			loader.addEventListener(LayoutsLoadedEvent.LAYOUTS_LOADED_EVENT, function(e:LayoutsLoadedEvent):void {
-				if (e.success) {
-					_layouts = e.layouts;
-<<<<<<< HEAD
-					if(comboboxIsInitialized) {
-						sendPopulateComboboxEvent();
-					}
-					else {
-						initDelayTimerUntilComboboxIsInitialized();
-					}
+		
+		public function loadServerLayouts(layoutUrl:String):void {
+			LogUtil.debug("LayoutManager: loading server layouts from " + layoutUrl);
+			var loader:LayoutLoader = new LayoutLoader();
+			loader.addEventListener(LayoutsLoadedEvent.LAYOUTS_LOADED_EVENT, function(e:LayoutsLoadedEvent):void {
+				if (e.success) {
+					_layouts = e.layouts;
+					_serverLayoutsLoaded = true;
 					LogUtil.debug("LayoutManager: layouts loaded successfully");
-=======
-					_serverLayoutsLoaded = true;
-					LogUtil.debug("LayoutManager: layouts loaded successfully");
-
->>>>>>> e20b5838
-				} else {
-					LogUtil.error("LayoutManager: layouts not loaded (" + e.error.message + ")");
-				}
-			});
-			loader.loadFromUrl(layoutUrl);
-		}
-
-		public function onComboLayoutCreated():void {
-			if (_serverLayoutsLoaded) {
-				var layoutsLoaded:LayoutsLoadedEvent = new LayoutsLoadedEvent();
-				layoutsLoaded.layouts = _layouts;
-				_globalDispatcher.dispatchEvent(layoutsLoaded);
-			}
-		}
-		
-		public function saveLayoutsToFile():void {
-			var _fileRef:FileReference = new FileReference();
-			_fileRef.addEventListener(Event.COMPLETE, function(e:Event):void {
-				Alert.show(ResourceUtil.getInstance().getString('bbb.layout.save.complete'), "", Alert.OK, _canvas);
-			});
-			_fileRef.save(_layouts.toXml().toXMLString(), "layouts.xml");
-		}
-		
-		public function loadLayoutsFromFile():void {
-			var loader:LayoutLoader = new LayoutLoader();
-			loader.addEventListener(LayoutsLoadedEvent.LAYOUTS_LOADED_EVENT, function(e:LayoutsLoadedEvent):void {
-				if (e.success) {
-					_layouts = e.layouts;
-					
-					/*
-					 * \TODO why do I need to create a new Event for this?
-					 */
-					var layoutsLoaded:LayoutsLoadedEvent = new LayoutsLoadedEvent();
-					layoutsLoaded.layouts = _layouts;
-					_globalDispatcher.dispatchEvent(layoutsLoaded);
-					
-					/*
-					 *	it will update the ComboBox label, and will go back to this class
-					 * 	to apply the default layout
-					 */
-					_globalDispatcher.dispatchEvent(new LayoutEvent(LayoutEvent.APPLY_DEFAULT_LAYOUT_EVENT));
-					
-					Alert.show(ResourceUtil.getInstance().getString('bbb.layout.load.complete'), "", Alert.OK, _canvas);
-				} else
-					Alert.show(ResourceUtil.getInstance().getString('bbb.layout.load.failed'), "", Alert.OK, _canvas);
-			});
-			loader.loadFromLocalFile();
-		}
-		
-		public function addCurrentLayoutToList():void {
-			var remotePrefix:String = "[" + ResourceUtil.getInstance().getString('bbb.layout.combo.remote') + "] ";
-			// starts with
-			var isRemoteLayout:Boolean = (_currentLayout.name.indexOf(remotePrefix) == 0);
-			if (isRemoteLayout) {
-				// remove the remote prefix
-				_currentLayout.name = _currentLayout.name.substring(remotePrefix.length);
-				// if it's a remote custom layout, just remove the counter
-				if (_currentLayout.name.indexOf(ResourceUtil.getInstance().getString('bbb.layout.combo.customName')) == 0)
-					_currentLayout.name = ResourceUtil.getInstance().getString('bbb.layout.combo.customName');
-			}
-			
-			// only add a layout to the list if it's a custom layout
-			if (_currentLayout.name == ResourceUtil.getInstance().getString('bbb.layout.combo.customName')) {
-				_currentLayout.name += " " + (++_customLayoutsCount); 
-				_layouts.push(_currentLayout);
-				var layoutsLoaded:LayoutsLoadedEvent = new LayoutsLoadedEvent();
-				layoutsLoaded.layouts = _layouts;
-				_globalDispatcher.dispatchEvent(layoutsLoaded);
-				
-				var redefineLayout:RedefineLayoutEvent = new RedefineLayoutEvent();
-				redefineLayout.layout = _currentLayout;
-				// this is to force LayoutCombo to update the current label
-				redefineLayout.remote = true;
-				_globalDispatcher.dispatchEvent(redefineLayout);
-			}
-		}
-		
-		public function setCanvas(canvas:MDICanvas):void {
-			_canvas = canvas;
-			//LogUtil.debug("CHAD: Canvas initialized");
-			/*
-			 * it should be dispatched when the layouts get loaded, but
-			 * the view is not ready at that point to receive the layouts
-			 * and populate the ComboBox
-			 */
-			if (_layouts != null) {
-				var e:LayoutsLoadedEvent = new LayoutsLoadedEvent();
-				e.layouts = _layouts;
-				_globalDispatcher.dispatchEvent(e);
-			}
-
-			// this is to detect changes on the container
-			_canvas.windowManager.container.addEventListener(ResizeEvent.RESIZE, onContainerResized);
-//	        _canvas.windowManager.container.addEventListener(Event.ACTIVATE, onContainerActivated);
-//	        _canvas.windowManager.container.addEventListener(Event.DEACTIVATE, onContainerDeactivated);
-
-			_canvas.windowManager.addEventListener(MDIManagerEvent.WINDOW_RESIZE_END, onActionOverWindowFinished);
-			_canvas.windowManager.addEventListener(MDIManagerEvent.WINDOW_DRAG_END, onActionOverWindowFinished);
-			_canvas.windowManager.addEventListener(MDIManagerEvent.WINDOW_MINIMIZE, onActionOverWindowFinished);
-			_canvas.windowManager.addEventListener(MDIManagerEvent.WINDOW_MAXIMIZE, onActionOverWindowFinished);
-			_canvas.windowManager.addEventListener(MDIManagerEvent.WINDOW_RESTORE, onActionOverWindowFinished);
-			_canvas.windowManager.addEventListener(MDIManagerEvent.WINDOW_ADD, function(e:MDIManagerEvent):void {
-				checkPermissionsOverWindow(e.window);
-				applyLayout(_currentLayout);
-			});
-			
-			_canvas.windowManager.addEventListener(MDIManagerEvent.WINDOW_FOCUS_START, function(e:MDIManagerEvent):void {
-				OrderManager.getInstance().bringToFront(e.window);
-			});
-			for each (var window:MDIWindow in _canvas.windowManager.windowList.reverse()) {
-				OrderManager.getInstance().bringToFront(window);
-			}
-		}
-
-    public function switchToLayout(name:String):void {
-      var newLayout:LayoutDefinition = _layouts.getLayout(name);
-      if (newLayout == null) return;
-
-      trace("************** USING [" + newLayout.name + "] as new LAYOUT ***************************");
-      applyLayout(newLayout);
-      sendLayoutUpdate(_currentLayout);     
-      
-    }
-    
-		public function applyDefaultLayout():void {   
-      
-      var layoutOptions:LayoutOptions = new LayoutOptions();
-      layoutOptions.parseOptions();
-      var defaultLayout:LayoutDefinition = _layouts.getLayout(layoutOptions.defaultLayout);
-           
-      var sessionDefaulLayout:String = UserManager.getInstance().getConference().getDefaultLayout();
-            
-      if (sessionDefaulLayout != "NOLAYOUT") {
-        var sesLayout:LayoutDefinition = _layouts.getLayout(sessionDefaulLayout);
-        if (sesLayout != null) {
-          defaultLayout = sesLayout;
-        }
-      }
-      
-      if (defaultLayout == null) {
-        defaultLayout = _layouts.getDefault();
-      }
-      
-      trace("************** USING [" + defaultLayout.name + "] as default LAYOUT ***************************");
-			applyLayout(defaultLayout);
-			sendLayoutUpdate(_currentLayout);
-
-		}
-		
-    private function dispatchSwitchedLayoutEvent(layoutID:String):void {
-      if (_currentLayout != null && _currentLayout.name == layoutID) return;
-      
-      trace("************** DISPATCHING [" + layoutID + "] as new LAYOUT ***************************");
-      var layoutEvent:SwitchedLayoutEvent = new SwitchedLayoutEvent();
-      layoutEvent.layoutID = layoutID;
-      _globalDispatcher.dispatchEvent(layoutEvent);      
-    }
-    
-		public function lockLayout():void {
-			_locked = true;
-			LogUtil.debug("LayoutManager: layout locked by myself");
-			sendLayoutUpdate(_currentLayout);
-		}
-		
-		private function sendLayoutUpdate(layout:LayoutDefinition):void {
-			if (_locked && UserManager.getInstance().getConference().amIModerator()) {
-				LogUtil.debug("LayoutManager: sending layout to remotes");
-				var e:UpdateLayoutEvent = new UpdateLayoutEvent();
-				e.layout = layout;
-				_globalDispatcher.dispatchEvent(e);
-			}
-		}
-		
-		private function applyLayout(layout:LayoutDefinition):void {
-			_detectContainerChange = false;
-			if (layout != null) {
-        layout.applyToCanvas(_canvas);
-        dispatchSwitchedLayoutEvent(layout.name);
-      }
-				
-			updateCurrentLayout(layout);
-			_detectContainerChange = true;
-		}
-
-		public function redefineLayout(e:RedefineLayoutEvent):void {
-			var layout:LayoutDefinition = e.layout;
-			applyLayout(layout);
-			if (!e.remote) {
-        sendLayoutUpdate(layout);        
-      }
-		}
-		
-		public function remoteLockLayout():void {
-			LogUtil.debug("LayoutManager: remote lock received");
-			_locked = true;
-			checkPermissionsOverWindow();
-		}
-		
-		public function remoteUnlockLayout():void {
-			LogUtil.debug("LayoutManager: remote unlock received");
-			_locked = false;
-			checkPermissionsOverWindow();
-		}
-		
-		private function checkPermissionsOverWindow(window:MDIWindow=null):void {
-			if (window != null) {
-				if (!UserManager.getInstance().getConference().amIModerator()
-						&& !LayoutDefinition.ignoreWindow(window)) {
-					window.draggable 
-							= window.resizable
-							= window.showControls
-							= !_locked;
-				}
-			} else {
-				for each (window in _canvas.windowManager.windowList) {
-					checkPermissionsOverWindow(window);
-				}
-			}
-		}
-		
-		private function onContainerResized(e:ResizeEvent):void {
-			/*
-			 *	the main canvas has been resized
-			 *	while the user is resizing the window, this event is dispatched 
-			 *	multiple times, so we use a timer to re-apply the current layout
-			 *	only once, when the user finished his action
-			 */
-			_applyCurrentLayoutTimer.reset();
-			_applyCurrentLayoutTimer.start();
-		}
-		
-//		private function onContainerActivated(e:Event):void {
-//			printSomething("onContainerActivated");
-//		}
-//
-//		private function onContainerDeactivated(e:Event = null):void {
-//			printSomething("onContainerDeactivated");
-//		}
-		
-		private function onActionOverWindowFinished(e:MDIManagerEvent):void {
-			if (LayoutDefinition.ignoreWindow(e.window))
-				return;
-				
-			checkPermissionsOverWindow(e.window);
-			if (_detectContainerChange) {
-				_globalDispatcher.dispatchEvent(new LayoutEvent(LayoutEvent.INVALIDATE_LAYOUT_EVENT));
-				/*
-				 * 	some events related to animated actions must be delayed because if it's not the 
-				 * 	current layout doesn't get properly updated
-				 */
-				if (_eventsToDelay.indexOf(e.type) != -1) {
-					LogUtil.debug("LayoutManager: waiting the end of the animation to update the current layout");
-					_sendCurrentLayoutUpdateTimer.reset();
-					_sendCurrentLayoutUpdateTimer.start();
-				} else {
-					sendLayoutUpdate(updateCurrentLayout());
-				}
-			}
-		}
-		
-		private function updateCurrentLayout(layout:LayoutDefinition=null):LayoutDefinition {
-			_currentLayout = (layout != null? layout: LayoutDefinition.getLayout(_canvas, ResourceUtil.getInstance().getString('bbb.layout.combo.customName')));
-			return _currentLayout;
-		}
-		
-		/*
-		 * this is because a unique layout may have multiple definitions depending
-		 * on the role of the participant
-		 */ 
-		public function presenterChanged():void {
-			if (_canvas != null)
-				applyLayout(_currentLayout);
-		}
+				} else {
+					LogUtil.error("LayoutManager: layouts not loaded (" + e.error.message + ")");
+				}
+			});
+			loader.loadFromUrl(layoutUrl);
+		}
+
+		public function onComboLayoutCreated():void {
+			if (_serverLayoutsLoaded) {
+				var layoutsLoaded:LayoutsLoadedEvent = new LayoutsLoadedEvent();
+				layoutsLoaded.layouts = _layouts;
+				_globalDispatcher.dispatchEvent(layoutsLoaded);
+			}
+		}
+		
+		public function saveLayoutsToFile():void {
+			var _fileRef:FileReference = new FileReference();
+			_fileRef.addEventListener(Event.COMPLETE, function(e:Event):void {
+				Alert.show(ResourceUtil.getInstance().getString('bbb.layout.save.complete'), "", Alert.OK, _canvas);
+			});
+			_fileRef.save(_layouts.toXml().toXMLString(), "layouts.xml");
+		}
+		
+		public function loadLayoutsFromFile():void {
+			var loader:LayoutLoader = new LayoutLoader();
+			loader.addEventListener(LayoutsLoadedEvent.LAYOUTS_LOADED_EVENT, function(e:LayoutsLoadedEvent):void {
+				if (e.success) {
+					_layouts = e.layouts;
+					
+					/*
+					 * \TODO why do I need to create a new Event for this?
+					 */
+					var layoutsLoaded:LayoutsLoadedEvent = new LayoutsLoadedEvent();
+					layoutsLoaded.layouts = _layouts;
+					_globalDispatcher.dispatchEvent(layoutsLoaded);
+					
+					/*
+					 *	it will update the ComboBox label, and will go back to this class
+					 * 	to apply the default layout
+					 */
+					_globalDispatcher.dispatchEvent(new LayoutEvent(LayoutEvent.APPLY_DEFAULT_LAYOUT_EVENT));
+					
+					Alert.show(ResourceUtil.getInstance().getString('bbb.layout.load.complete'), "", Alert.OK, _canvas);
+				} else
+					Alert.show(ResourceUtil.getInstance().getString('bbb.layout.load.failed'), "", Alert.OK, _canvas);
+			});
+			loader.loadFromLocalFile();
+		}
+		
+		public function addCurrentLayoutToList():void {
+			var remotePrefix:String = "[" + ResourceUtil.getInstance().getString('bbb.layout.combo.remote') + "] ";
+			// starts with
+			var isRemoteLayout:Boolean = (_currentLayout.name.indexOf(remotePrefix) == 0);
+			if (isRemoteLayout) {
+				// remove the remote prefix
+				_currentLayout.name = _currentLayout.name.substring(remotePrefix.length);
+				// if it's a remote custom layout, just remove the counter
+				if (_currentLayout.name.indexOf(ResourceUtil.getInstance().getString('bbb.layout.combo.customName')) == 0)
+					_currentLayout.name = ResourceUtil.getInstance().getString('bbb.layout.combo.customName');
+			}
+			
+			// only add a layout to the list if it's a custom layout
+			if (_currentLayout.name == ResourceUtil.getInstance().getString('bbb.layout.combo.customName')) {
+				_currentLayout.name += " " + (++_customLayoutsCount); 
+				_layouts.push(_currentLayout);
+				var layoutsLoaded:LayoutsLoadedEvent = new LayoutsLoadedEvent();
+				layoutsLoaded.layouts = _layouts;
+				_globalDispatcher.dispatchEvent(layoutsLoaded);
+				
+				var redefineLayout:RedefineLayoutEvent = new RedefineLayoutEvent();
+				redefineLayout.layout = _currentLayout;
+				// this is to force LayoutCombo to update the current label
+				redefineLayout.remote = true;
+				_globalDispatcher.dispatchEvent(redefineLayout);
+			}
+		}
+		
+		public function setCanvas(canvas:MDICanvas):void {
+			_canvas = canvas;
+			//LogUtil.debug("CHAD: Canvas initialized");
+			/*
+			 * it should be dispatched when the layouts get loaded, but
+			 * the view is not ready at that point to receive the layouts
+			 * and populate the ComboBox
+			 */
+			if (_layouts != null) {
+				var e:LayoutsLoadedEvent = new LayoutsLoadedEvent();
+				e.layouts = _layouts;
+				_globalDispatcher.dispatchEvent(e);
+			}
+
+			// this is to detect changes on the container
+			_canvas.windowManager.container.addEventListener(ResizeEvent.RESIZE, onContainerResized);
+//	        _canvas.windowManager.container.addEventListener(Event.ACTIVATE, onContainerActivated);
+//	        _canvas.windowManager.container.addEventListener(Event.DEACTIVATE, onContainerDeactivated);
+
+			_canvas.windowManager.addEventListener(MDIManagerEvent.WINDOW_RESIZE_END, onActionOverWindowFinished);
+			_canvas.windowManager.addEventListener(MDIManagerEvent.WINDOW_DRAG_END, onActionOverWindowFinished);
+			_canvas.windowManager.addEventListener(MDIManagerEvent.WINDOW_MINIMIZE, onActionOverWindowFinished);
+			_canvas.windowManager.addEventListener(MDIManagerEvent.WINDOW_MAXIMIZE, onActionOverWindowFinished);
+			_canvas.windowManager.addEventListener(MDIManagerEvent.WINDOW_RESTORE, onActionOverWindowFinished);
+			_canvas.windowManager.addEventListener(MDIManagerEvent.WINDOW_ADD, function(e:MDIManagerEvent):void {
+				checkPermissionsOverWindow(e.window);
+				applyLayout(_currentLayout);
+			});
+			
+			_canvas.windowManager.addEventListener(MDIManagerEvent.WINDOW_FOCUS_START, function(e:MDIManagerEvent):void {
+				OrderManager.getInstance().bringToFront(e.window);
+			});
+			for each (var window:MDIWindow in _canvas.windowManager.windowList.reverse()) {
+				OrderManager.getInstance().bringToFront(window);
+			}
+		}
+
+    public function switchToLayout(name:String):void {
+      var newLayout:LayoutDefinition = _layouts.getLayout(name);
+      if (newLayout == null) return;
+
+      trace("************** USING [" + newLayout.name + "] as new LAYOUT ***************************");
+      applyLayout(newLayout);
+      sendLayoutUpdate(_currentLayout);     
+      
+    }
+    
+		public function applyDefaultLayout():void {   
+      
+      var layoutOptions:LayoutOptions = new LayoutOptions();
+      layoutOptions.parseOptions();
+      var defaultLayout:LayoutDefinition = _layouts.getLayout(layoutOptions.defaultLayout);
+           
+      var sessionDefaulLayout:String = UserManager.getInstance().getConference().getDefaultLayout();
+            
+      if (sessionDefaulLayout != "NOLAYOUT") {
+        var sesLayout:LayoutDefinition = _layouts.getLayout(sessionDefaulLayout);
+        if (sesLayout != null) {
+          defaultLayout = sesLayout;
+        }
+      }
+      
+      if (defaultLayout == null) {
+        defaultLayout = _layouts.getDefault();
+      }
+      
+      trace("************** USING [" + defaultLayout.name + "] as default LAYOUT ***************************");
+			applyLayout(defaultLayout);
+			sendLayoutUpdate(_currentLayout);
+
+		}
+		
+    private function dispatchSwitchedLayoutEvent(layoutID:String):void {
+      if (_currentLayout != null && _currentLayout.name == layoutID) return;
+      
+      trace("************** DISPATCHING [" + layoutID + "] as new LAYOUT ***************************");
+      var layoutEvent:SwitchedLayoutEvent = new SwitchedLayoutEvent();
+      layoutEvent.layoutID = layoutID;
+      _globalDispatcher.dispatchEvent(layoutEvent);      
+    }
+    
+		public function lockLayout():void {
+			_locked = true;
+			LogUtil.debug("LayoutManager: layout locked by myself");
+			sendLayoutUpdate(_currentLayout);
+		}
+		
+		private function sendLayoutUpdate(layout:LayoutDefinition):void {
+			if (_locked && UserManager.getInstance().getConference().amIModerator()) {
+				LogUtil.debug("LayoutManager: sending layout to remotes");
+				var e:UpdateLayoutEvent = new UpdateLayoutEvent();
+				e.layout = layout;
+				_globalDispatcher.dispatchEvent(e);
+			}
+		}
+		
+		private function applyLayout(layout:LayoutDefinition):void {
+			_detectContainerChange = false;
+			if (layout != null) {
+        layout.applyToCanvas(_canvas);
+        dispatchSwitchedLayoutEvent(layout.name);
+      }
+				
+			updateCurrentLayout(layout);
+			_detectContainerChange = true;
+		}
+
+		public function redefineLayout(e:RedefineLayoutEvent):void {
+			var layout:LayoutDefinition = e.layout;
+			applyLayout(layout);
+			if (!e.remote) {
+        sendLayoutUpdate(layout);        
+      }
+		}
+		
+		public function remoteLockLayout():void {
+			LogUtil.debug("LayoutManager: remote lock received");
+			_locked = true;
+			checkPermissionsOverWindow();
+		}
+		
+		public function remoteUnlockLayout():void {
+			LogUtil.debug("LayoutManager: remote unlock received");
+			_locked = false;
+			checkPermissionsOverWindow();
+		}
+		
+		private function checkPermissionsOverWindow(window:MDIWindow=null):void {
+			if (window != null) {
+				if (!UserManager.getInstance().getConference().amIModerator()
+						&& !LayoutDefinition.ignoreWindow(window)) {
+					window.draggable 
+							= window.resizable
+							= window.showControls
+							= !_locked;
+				}
+			} else {
+				for each (window in _canvas.windowManager.windowList) {
+					checkPermissionsOverWindow(window);
+				}
+			}
+		}
+		
+		private function onContainerResized(e:ResizeEvent):void {
+			/*
+			 *	the main canvas has been resized
+			 *	while the user is resizing the window, this event is dispatched 
+			 *	multiple times, so we use a timer to re-apply the current layout
+			 *	only once, when the user finished his action
+			 */
+			_applyCurrentLayoutTimer.reset();
+			_applyCurrentLayoutTimer.start();
+		}
+		
+//		private function onContainerActivated(e:Event):void {
+//			printSomething("onContainerActivated");
+//		}
+//
+//		private function onContainerDeactivated(e:Event = null):void {
+//			printSomething("onContainerDeactivated");
+//		}
+		
+		private function onActionOverWindowFinished(e:MDIManagerEvent):void {
+			if (LayoutDefinition.ignoreWindow(e.window))
+				return;
+				
+			checkPermissionsOverWindow(e.window);
+			if (_detectContainerChange) {
+				_globalDispatcher.dispatchEvent(new LayoutEvent(LayoutEvent.INVALIDATE_LAYOUT_EVENT));
+				/*
+				 * 	some events related to animated actions must be delayed because if it's not the 
+				 * 	current layout doesn't get properly updated
+				 */
+				if (_eventsToDelay.indexOf(e.type) != -1) {
+					LogUtil.debug("LayoutManager: waiting the end of the animation to update the current layout");
+					_sendCurrentLayoutUpdateTimer.reset();
+					_sendCurrentLayoutUpdateTimer.start();
+				} else {
+					sendLayoutUpdate(updateCurrentLayout());
+				}
+			}
+		}
+		
+		private function updateCurrentLayout(layout:LayoutDefinition=null):LayoutDefinition {
+			_currentLayout = (layout != null? layout: LayoutDefinition.getLayout(_canvas, ResourceUtil.getInstance().getString('bbb.layout.combo.customName')));
+			return _currentLayout;
+		}
+		
+		/*
+		 * this is because a unique layout may have multiple definitions depending
+		 * on the role of the participant
+		 */ 
+		public function presenterChanged():void {
+			if (_canvas != null)
+				applyLayout(_currentLayout);
+		}
 	}
 }