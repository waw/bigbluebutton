--- conflicted
+++ resolved
@@ -49,6 +49,7 @@
     [Bindable] public var resizable:Boolean = true;
     [Bindable] public var draggable:Boolean = true;
 		[Bindable] public var order:int = -1;
+		
 
 		static private var EVENT_DURATION:int = 500;
 
@@ -64,6 +65,8 @@
 			cloned.minimized = this.minimized;
 			cloned.maximized = this.maximized;
 			cloned.hidden = this.hidden;
+			cloned.resizable = this.resizable;
+			cloned.draggable = this.draggable;
 			cloned.order = this.order;
 			return cloned;
 		}
@@ -167,13 +170,9 @@
 			applyToWindow(obj.canvas, obj.window);
 		}
 		
-<<<<<<< HEAD
-		public function applyToWindow(canvas:MDICanvas, window:MDIWindow):void {
+		private function applyToWindow(canvas:MDICanvas, window:MDIWindow):void {
 //      trace("WindowLayout::applyToWindow for " + window.name + " using layout " + this.name + "]");
       
-=======
-		private function applyToWindow(canvas:MDICanvas, window:MDIWindow):void {
->>>>>>> e20b5838
 			var effect:Parallel = new Parallel();
 			effect.duration = EVENT_DURATION;
 			effect.target = window;
@@ -258,6 +257,10 @@
 				xml.@maximized = true;
 			else if (hidden)
 				xml.@hidden = true;
+			else if (draggable)
+				xml.@draggable = true;
+			else if (resizable)
+				xml.@resizable = true;
 			else {
 				xml.@width = int(width * canvas.width);
 				xml.@height = int(height * canvas.height);
@@ -279,6 +282,10 @@
 				xml.@maximized = true;
 			else if (hidden)
 				xml.@hidden = true;
+			else if (draggable)
+				xml.@draggable = true;
+			else if (resizable)
+				xml.@resizable = true;
 			else {
 				xml.@width = width;
 				xml.@height = height;
