/**
* BigBlueButton open source conferencing system - http://www.bigbluebutton.org/
* 
* Copyright (c) 2012 BigBlueButton Inc. and by respective authors (see below).
*
* This program is free software; you can redistribute it and/or modify it under the
* terms of the GNU Lesser General Public License as published by the Free Software
* Foundation; either version 3.0 of the License, or (at your option) any later
* version.
* 
* BigBlueButton is distributed in the hope that it will be useful, but WITHOUT ANY
* WARRANTY; without even the implied warranty of MERCHANTABILITY or FITNESS FOR A
* PARTICULAR PURPOSE. See the GNU Lesser General Public License for more details.
*
* You should have received a copy of the GNU Lesser General Public License along
* with BigBlueButton; if not, see <http://www.gnu.org/licenses/>.
*
*/
package org.bigbluebutton.modules.layout.events
{
	import flash.events.Event;

	public class LayoutEvent extends Event
	{
		public static const REMOTE_LOCK_LAYOUT_EVENT:String = 'REMOTE_LOCK_LAYOUT_EVENT';
		public static const REMOTE_UNLOCK_LAYOUT_EVENT:String = 'REMOTE_UNLOCK_LAYOUT_EVENT';

<<<<<<< HEAD
    public static const SYNC_LAYOUT_EVENT:String = 'SYNC_LAYOUT_EVENT';
=======
		public static const BROADCAST_LAYOUT_EVENT:String = 'BROADCAST_LAYOUT_EVENT';
>>>>>>> 5821c323
		public static const LOCK_LAYOUT_EVENT:String = 'LOCK_LAYOUT_EVENT';
		public static const UNLOCK_LAYOUT_EVENT:String = 'UNLOCK_LAYOUT_EVENT';
		public static const STOP_LAYOUT_MODULE_EVENT:String = 'STOP_LAYOUT_MODULE_EVENT';
		public static const VIEW_INITIALIZED_EVENT:String = 'VIEW_INITIALIZED_EVENT';
		
		public static const SAVE_LAYOUTS_EVENT:String = 'SAVE_LAYOUTS_EVENT';
		public static const LOAD_LAYOUTS_EVENT:String = 'LOAD_LAYOUTS_EVENT';
		public static const ADD_CURRENT_LAYOUT_EVENT:String = 'ADD_CURRENT_LAYOUT_EVENT';
		public static const FILE_LOADED_SUCCESSFULLY_EVENT:String = 'FILE_LOADED_SUCCESSFULLY_EVENT';
		public static const APPLY_DEFAULT_LAYOUT_EVENT:String = 'APPLY_DEFAULT_LAYOUT_EVENT';
		public static const INVALIDATE_LAYOUT_EVENT:String = 'INVALIDATE_LAYOUT_EVENT';
		
		public function LayoutEvent(type:String, bubbles:Boolean=true, cancelable:Boolean=false)
		{
			super(type, bubbles, cancelable);
		}
		
	}
}<|MERGE_RESOLUTION|>--- conflicted
+++ resolved
@@ -18,34 +18,30 @@
 */
 package org.bigbluebutton.modules.layout.events
 {
-	import flash.events.Event;
+  import flash.events.Event;
 
-	public class LayoutEvent extends Event
-	{
-		public static const REMOTE_LOCK_LAYOUT_EVENT:String = 'REMOTE_LOCK_LAYOUT_EVENT';
-		public static const REMOTE_UNLOCK_LAYOUT_EVENT:String = 'REMOTE_UNLOCK_LAYOUT_EVENT';
+  public class LayoutEvent extends Event
+  {
+    public static const REMOTE_LOCK_LAYOUT_EVENT:String = 'REMOTE_LOCK_LAYOUT_EVENT';
+    public static const REMOTE_UNLOCK_LAYOUT_EVENT:String = 'REMOTE_UNLOCK_LAYOUT_EVENT';
+    public static const SYNC_LAYOUT_EVENT:String = 'SYNC_LAYOUT_EVENT';
+    public static const BROADCAST_LAYOUT_EVENT:String = 'BROADCAST_LAYOUT_EVENT';
+    public static const LOCK_LAYOUT_EVENT:String = 'LOCK_LAYOUT_EVENT';
+    public static const UNLOCK_LAYOUT_EVENT:String = 'UNLOCK_LAYOUT_EVENT';
+    public static const STOP_LAYOUT_MODULE_EVENT:String = 'STOP_LAYOUT_MODULE_EVENT';
+    public static const VIEW_INITIALIZED_EVENT:String = 'VIEW_INITIALIZED_EVENT';
 
-<<<<<<< HEAD
-    public static const SYNC_LAYOUT_EVENT:String = 'SYNC_LAYOUT_EVENT';
-=======
-		public static const BROADCAST_LAYOUT_EVENT:String = 'BROADCAST_LAYOUT_EVENT';
->>>>>>> 5821c323
-		public static const LOCK_LAYOUT_EVENT:String = 'LOCK_LAYOUT_EVENT';
-		public static const UNLOCK_LAYOUT_EVENT:String = 'UNLOCK_LAYOUT_EVENT';
-		public static const STOP_LAYOUT_MODULE_EVENT:String = 'STOP_LAYOUT_MODULE_EVENT';
-		public static const VIEW_INITIALIZED_EVENT:String = 'VIEW_INITIALIZED_EVENT';
-		
-		public static const SAVE_LAYOUTS_EVENT:String = 'SAVE_LAYOUTS_EVENT';
-		public static const LOAD_LAYOUTS_EVENT:String = 'LOAD_LAYOUTS_EVENT';
-		public static const ADD_CURRENT_LAYOUT_EVENT:String = 'ADD_CURRENT_LAYOUT_EVENT';
-		public static const FILE_LOADED_SUCCESSFULLY_EVENT:String = 'FILE_LOADED_SUCCESSFULLY_EVENT';
-		public static const APPLY_DEFAULT_LAYOUT_EVENT:String = 'APPLY_DEFAULT_LAYOUT_EVENT';
-		public static const INVALIDATE_LAYOUT_EVENT:String = 'INVALIDATE_LAYOUT_EVENT';
-		
-		public function LayoutEvent(type:String, bubbles:Boolean=true, cancelable:Boolean=false)
-		{
-			super(type, bubbles, cancelable);
-		}
-		
-	}
+    public static const SAVE_LAYOUTS_EVENT:String = 'SAVE_LAYOUTS_EVENT';
+    public static const LOAD_LAYOUTS_EVENT:String = 'LOAD_LAYOUTS_EVENT';
+    public static const ADD_CURRENT_LAYOUT_EVENT:String = 'ADD_CURRENT_LAYOUT_EVENT';
+    public static const FILE_LOADED_SUCCESSFULLY_EVENT:String = 'FILE_LOADED_SUCCESSFULLY_EVENT';
+    public static const APPLY_DEFAULT_LAYOUT_EVENT:String = 'APPLY_DEFAULT_LAYOUT_EVENT';
+    public static const INVALIDATE_LAYOUT_EVENT:String = 'INVALIDATE_LAYOUT_EVENT';
+
+    public function LayoutEvent(type:String, bubbles:Boolean=true, cancelable:Boolean=false)
+    {
+      super(type, bubbles, cancelable);
+    }
+
+  }
 }