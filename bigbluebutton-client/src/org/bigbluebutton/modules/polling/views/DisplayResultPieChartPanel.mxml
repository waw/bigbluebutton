<?xml version="1.0" encoding="utf-8"?>
<mx:Panel xmlns:mx="http://www.adobe.com/2006/mxml" borderStyle="none" horizontalAlign="center"
          headerHeight="0" borderThicknessBottom="0" borderThicknessLeft="0"
          borderThicknessRight="0" borderThicknessTop="0" creationComplete="preInit()">
  <mx:Script>
    <![CDATA[
		import mx.collections.ArrayCollection;
		
		import org.bigbluebutton.modules.polling.model.PollingViewModel;
		import org.bigbluebutton.modules.polling.model.QuestionVO;
      
      public var viewModel:PollingViewModel;
      public var pollID:String;
      
<<<<<<< HEAD
      [Bindable] public var sampleData:ArrayCollection = new ArrayCollection([
                            {Response:"Chicken", numResponses:4},
                            {Response:"Hen", numResponses:3},
                            {Response:"egg", numResponses:6}]);
=======
	  [Bindable] private var _responses:Array;
			
		private function preInit():void {
			var q1:QuestionVO = viewModel.getPoll(pollID).questions[0] as QuestionVO;
			_responses = q1.answers;
		}
>>>>>>> 4002b3d2

    ]]>
  </mx:Script>
    <mx:PieChart id="pieChart"
	                dataProvider="{_responses}"
	                showDataTips="true"
	                width="100%"
                    height="100%">
        <mx:series>
            <mx:PieSeries id="pieSeries"
                    field="numResponses"
<<<<<<< HEAD
                    nameField="Response"
=======
                    nameField="response"
>>>>>>> 4002b3d2
                    filters="[]"
                    labelPosition="callout" />
        </mx:series>
    </mx:PieChart>
    <mx:ControlBar width="100%">
        <mx:Legend dataProvider="{pieChart}"
                direction="horizontal"
                labelPlacement="right"
                horizontalGap="100"
                width="100%" />
    </mx:ControlBar>
</mx:Panel><|MERGE_RESOLUTION|>--- conflicted
+++ resolved
@@ -1,55 +1,48 @@
-<?xml version="1.0" encoding="utf-8"?>
-<mx:Panel xmlns:mx="http://www.adobe.com/2006/mxml" borderStyle="none" horizontalAlign="center"
-          headerHeight="0" borderThicknessBottom="0" borderThicknessLeft="0"
-          borderThicknessRight="0" borderThicknessTop="0" creationComplete="preInit()">
-  <mx:Script>
-    <![CDATA[
-		import mx.collections.ArrayCollection;
-		
-		import org.bigbluebutton.modules.polling.model.PollingViewModel;
-		import org.bigbluebutton.modules.polling.model.QuestionVO;
-      
-      public var viewModel:PollingViewModel;
-      public var pollID:String;
-      
-<<<<<<< HEAD
-      [Bindable] public var sampleData:ArrayCollection = new ArrayCollection([
-                            {Response:"Chicken", numResponses:4},
-                            {Response:"Hen", numResponses:3},
-                            {Response:"egg", numResponses:6}]);
-=======
-	  [Bindable] private var _responses:Array;
-			
-		private function preInit():void {
-			var q1:QuestionVO = viewModel.getPoll(pollID).questions[0] as QuestionVO;
-			_responses = q1.answers;
-		}
->>>>>>> 4002b3d2
-
-    ]]>
-  </mx:Script>
-    <mx:PieChart id="pieChart"
-	                dataProvider="{_responses}"
-	                showDataTips="true"
-	                width="100%"
-                    height="100%">
-        <mx:series>
-            <mx:PieSeries id="pieSeries"
-                    field="numResponses"
-<<<<<<< HEAD
-                    nameField="Response"
-=======
-                    nameField="response"
->>>>>>> 4002b3d2
-                    filters="[]"
-                    labelPosition="callout" />
-        </mx:series>
-    </mx:PieChart>
-    <mx:ControlBar width="100%">
-        <mx:Legend dataProvider="{pieChart}"
-                direction="horizontal"
-                labelPlacement="right"
-                horizontalGap="100"
-                width="100%" />
-    </mx:ControlBar>
+<?xml version="1.0" encoding="utf-8"?>
+<mx:Panel xmlns:mx="http://www.adobe.com/2006/mxml" borderStyle="none" horizontalAlign="center"
+          headerHeight="0" borderThicknessBottom="0" borderThicknessLeft="0"
+          borderThicknessRight="0" borderThicknessTop="0" creationComplete="preInit()">
+  <mx:Script>
+    <![CDATA[
+		import mx.collections.ArrayCollection;
+		
+		import org.bigbluebutton.modules.polling.model.PollingViewModel;
+		import org.bigbluebutton.modules.polling.model.QuestionVO;
+      
+      public var viewModel:PollingViewModel;
+      public var pollID:String;
+      
+      [Bindable] public var sampleData:ArrayCollection = new ArrayCollection([
+                            {response:"Chicken", numResponses:4},
+                            {response:"Hen", numResponses:3},
+                            {response:"egg", numResponses:6}]);
+       [Bindable] private var _responses:Array;
+			
+		private function preInit():void {
+			var q1:QuestionVO = viewModel.getPoll(pollID).questions[0] as QuestionVO;
+			_responses = q1.answers;
+		}
+
+    ]]>
+  </mx:Script>
+    <mx:PieChart id="pieChart"
+	                dataProvider="{sampleData}"
+	                showDataTips="true"
+	                width="100%"
+                    height="100%">
+        <mx:series>
+            <mx:PieSeries id="pieSeries"
+                    field="numResponses"
+                    nameField="response"
+                    filters="[]"
+                    labelPosition="callout" />
+        </mx:series>
+    </mx:PieChart>
+    <mx:ControlBar width="100%">
+        <mx:Legend dataProvider="{pieChart}"
+                direction="horizontal"
+                labelPlacement="right"
+                horizontalGap="100"
+                width="100%" />
+    </mx:ControlBar>
 </mx:Panel>