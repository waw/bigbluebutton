/**
* BigBlueButton open source conferencing system - http://www.bigbluebutton.org/
*
* Copyright (c) 2010 BigBlueButton Inc. and by respective authors (see below).
*
* This program is free software; you can redistribute it and/or modify it under the
* terms of the GNU Lesser General Public License as published by the Free Software
* Foundation; either version 2.1 of the License, or (at your option) any later
* version.
*
* BigBlueButton is distributed in the hope that it will be useful, but WITHOUT ANY
* WARRANTY; without even the implied warranty of MERCHANTABILITY or FITNESS FOR A
* PARTICULAR PURPOSE. See the GNU Lesser General Public License for more details.
*
* You should have received a copy of the GNU Lesser General Public License along
* with BigBlueButton; if not, see <http://www.gnu.org/licenses/>.
* 
*/
package org.bigbluebutton.modules.present.managers
{
	import com.asfusion.mate.events.Dispatcher;
	
	import mx.managers.PopUpManager;
	
	import org.bigbluebutton.common.IBbbModuleWindow;
	import org.bigbluebutton.common.LogUtil;
	import org.bigbluebutton.common.events.OpenWindowEvent;
	import org.bigbluebutton.core.managers.UserManager;
	import org.bigbluebutton.main.events.MadePresenterEvent;
	import org.bigbluebutton.main.model.users.BBBUser;
	import org.bigbluebutton.main.model.users.Conference;
	import org.bigbluebutton.main.model.users.events.RoleChangeEvent;
	import org.bigbluebutton.modules.present.events.PresentModuleEvent;
	import org.bigbluebutton.modules.present.events.RemovePresentationEvent;
	import org.bigbluebutton.modules.present.events.UploadEvent;
	import org.bigbluebutton.modules.present.ui.views.FileUploadWindow;
	import org.bigbluebutton.modules.present.ui.views.PresentationWindow;
	
	public class PresentManager
	{
		private var globalDispatcher:Dispatcher;
		private var uploadWindow:FileUploadWindow;
		private var presentWindow:PresentationWindow;
		
		//format: presentationNames = [{label:"00"}, {label:"11"}, {label:"22"} ];
		[Bindable] public var presentationNames:Array = new Array();
		
		public function PresentManager()
		{
			globalDispatcher = new Dispatcher();
		}
		
		public function handleStartModuleEvent(e:PresentModuleEvent):void{
			if (presentWindow != null) return;
			presentWindow = new PresentationWindow();
			presentWindow.visible = (e.data.showPresentWindow == "true");
			presentWindow.showControls = (e.data.showWindowControls == "true");
			openWindow(presentWindow);
		}
		
		public function handleStopModuleEvent():void{
			presentWindow.close();
		}
		
		private function openWindow(window:IBbbModuleWindow):void{				
			var event:OpenWindowEvent = new OpenWindowEvent(OpenWindowEvent.OPEN_WINDOW_EVENT);
			event.window = window;
<<<<<<< HEAD
			globalDispatcher.dispatchEvent(event);			
=======
			globalDispatcher.dispatchEvent(event);		
>>>>>>> 881dd7a4
		}
	
		public function handleOpenUploadWindow(e:UploadEvent):void{
			if (uploadWindow != null) return;
			
			uploadWindow = new FileUploadWindow();
			uploadWindow.presentationNames = presentationNames;
			mx.managers.PopUpManager.addPopUp(uploadWindow, presentWindow, false);
		}
		
		public function handleCloseUploadWindow():void{
			PopUpManager.removePopUp(uploadWindow);
			uploadWindow = null;
		}
		
		public function updatePresentationNames(e:UploadEvent):void{
			LogUtil.debug("Adding presentation " + e.presentationName);
			for (var i:int = 0; i < presentationNames.length; i++) {
				if (presentationNames[i] == e.presentationName) return;
			}
			presentationNames.push(String(e.presentationName));
		}

		public function removePresentation(e:RemovePresentationEvent):void {
			LogUtil.debug("Removing presentation " + e.presentationName);
			var index:int = presentationNames.indexOf(e.presentationName as String);
			LogUtil.debug("Presentation " + e.presentationName + " at index " + index);
			
			if (index > -1) {
				presentationNames.splice(index, 1);
				LogUtil.debug("Removing presentation " + e.presentationName + " at index " + index);
			}
		}
	}
}<|MERGE_RESOLUTION|>--- conflicted
+++ resolved
@@ -1,107 +1,103 @@
-/**
-* BigBlueButton open source conferencing system - http://www.bigbluebutton.org/
-*
-* Copyright (c) 2010 BigBlueButton Inc. and by respective authors (see below).
-*
-* This program is free software; you can redistribute it and/or modify it under the
-* terms of the GNU Lesser General Public License as published by the Free Software
-* Foundation; either version 2.1 of the License, or (at your option) any later
-* version.
-*
-* BigBlueButton is distributed in the hope that it will be useful, but WITHOUT ANY
-* WARRANTY; without even the implied warranty of MERCHANTABILITY or FITNESS FOR A
-* PARTICULAR PURPOSE. See the GNU Lesser General Public License for more details.
-*
-* You should have received a copy of the GNU Lesser General Public License along
-* with BigBlueButton; if not, see <http://www.gnu.org/licenses/>.
-* 
-*/
-package org.bigbluebutton.modules.present.managers
-{
-	import com.asfusion.mate.events.Dispatcher;
-	
-	import mx.managers.PopUpManager;
-	
-	import org.bigbluebutton.common.IBbbModuleWindow;
-	import org.bigbluebutton.common.LogUtil;
-	import org.bigbluebutton.common.events.OpenWindowEvent;
-	import org.bigbluebutton.core.managers.UserManager;
-	import org.bigbluebutton.main.events.MadePresenterEvent;
-	import org.bigbluebutton.main.model.users.BBBUser;
-	import org.bigbluebutton.main.model.users.Conference;
-	import org.bigbluebutton.main.model.users.events.RoleChangeEvent;
-	import org.bigbluebutton.modules.present.events.PresentModuleEvent;
-	import org.bigbluebutton.modules.present.events.RemovePresentationEvent;
-	import org.bigbluebutton.modules.present.events.UploadEvent;
-	import org.bigbluebutton.modules.present.ui.views.FileUploadWindow;
-	import org.bigbluebutton.modules.present.ui.views.PresentationWindow;
-	
-	public class PresentManager
-	{
-		private var globalDispatcher:Dispatcher;
-		private var uploadWindow:FileUploadWindow;
-		private var presentWindow:PresentationWindow;
-		
-		//format: presentationNames = [{label:"00"}, {label:"11"}, {label:"22"} ];
-		[Bindable] public var presentationNames:Array = new Array();
-		
-		public function PresentManager()
-		{
-			globalDispatcher = new Dispatcher();
-		}
-		
-		public function handleStartModuleEvent(e:PresentModuleEvent):void{
-			if (presentWindow != null) return;
-			presentWindow = new PresentationWindow();
-			presentWindow.visible = (e.data.showPresentWindow == "true");
-			presentWindow.showControls = (e.data.showWindowControls == "true");
-			openWindow(presentWindow);
-		}
-		
-		public function handleStopModuleEvent():void{
-			presentWindow.close();
-		}
-		
-		private function openWindow(window:IBbbModuleWindow):void{				
-			var event:OpenWindowEvent = new OpenWindowEvent(OpenWindowEvent.OPEN_WINDOW_EVENT);
+/**
+* BigBlueButton open source conferencing system - http://www.bigbluebutton.org/
+*
+* Copyright (c) 2010 BigBlueButton Inc. and by respective authors (see below).
+*
+* This program is free software; you can redistribute it and/or modify it under the
+* terms of the GNU Lesser General Public License as published by the Free Software
+* Foundation; either version 2.1 of the License, or (at your option) any later
+* version.
+*
+* BigBlueButton is distributed in the hope that it will be useful, but WITHOUT ANY
+* WARRANTY; without even the implied warranty of MERCHANTABILITY or FITNESS FOR A
+* PARTICULAR PURPOSE. See the GNU Lesser General Public License for more details.
+*
+* You should have received a copy of the GNU Lesser General Public License along
+* with BigBlueButton; if not, see <http://www.gnu.org/licenses/>.
+* 
+*/
+package org.bigbluebutton.modules.present.managers
+{
+	import com.asfusion.mate.events.Dispatcher;
+	
+	import mx.managers.PopUpManager;
+	
+	import org.bigbluebutton.common.IBbbModuleWindow;
+	import org.bigbluebutton.common.LogUtil;
+	import org.bigbluebutton.common.events.OpenWindowEvent;
+	import org.bigbluebutton.core.managers.UserManager;
+	import org.bigbluebutton.main.events.MadePresenterEvent;
+	import org.bigbluebutton.main.model.users.BBBUser;
+	import org.bigbluebutton.main.model.users.Conference;
+	import org.bigbluebutton.main.model.users.events.RoleChangeEvent;
+	import org.bigbluebutton.modules.present.events.PresentModuleEvent;
+	import org.bigbluebutton.modules.present.events.RemovePresentationEvent;
+	import org.bigbluebutton.modules.present.events.UploadEvent;
+	import org.bigbluebutton.modules.present.ui.views.FileUploadWindow;
+	import org.bigbluebutton.modules.present.ui.views.PresentationWindow;
+	
+	public class PresentManager
+	{
+		private var globalDispatcher:Dispatcher;
+		private var uploadWindow:FileUploadWindow;
+		private var presentWindow:PresentationWindow;
+		
+		//format: presentationNames = [{label:"00"}, {label:"11"}, {label:"22"} ];
+		[Bindable] public var presentationNames:Array = new Array();
+		
+		public function PresentManager()
+		{
+			globalDispatcher = new Dispatcher();
+		}
+		
+		public function handleStartModuleEvent(e:PresentModuleEvent):void{
+			if (presentWindow != null) return;
+			presentWindow = new PresentationWindow();
+			presentWindow.visible = (e.data.showPresentWindow == "true");
+			presentWindow.showControls = (e.data.showWindowControls == "true");
+			openWindow(presentWindow);
+		}
+		
+		public function handleStopModuleEvent():void{
+			presentWindow.close();
+		}
+		
+		private function openWindow(window:IBbbModuleWindow):void{				
+			var event:OpenWindowEvent = new OpenWindowEvent(OpenWindowEvent.OPEN_WINDOW_EVENT);
 			event.window = window;
-<<<<<<< HEAD
-			globalDispatcher.dispatchEvent(event);			
-=======
 			globalDispatcher.dispatchEvent(event);		
->>>>>>> 881dd7a4
-		}
-	
-		public function handleOpenUploadWindow(e:UploadEvent):void{
-			if (uploadWindow != null) return;
-			
-			uploadWindow = new FileUploadWindow();
-			uploadWindow.presentationNames = presentationNames;
-			mx.managers.PopUpManager.addPopUp(uploadWindow, presentWindow, false);
-		}
-		
-		public function handleCloseUploadWindow():void{
-			PopUpManager.removePopUp(uploadWindow);
-			uploadWindow = null;
-		}
-		
-		public function updatePresentationNames(e:UploadEvent):void{
-			LogUtil.debug("Adding presentation " + e.presentationName);
-			for (var i:int = 0; i < presentationNames.length; i++) {
-				if (presentationNames[i] == e.presentationName) return;
-			}
-			presentationNames.push(String(e.presentationName));
-		}
-
-		public function removePresentation(e:RemovePresentationEvent):void {
-			LogUtil.debug("Removing presentation " + e.presentationName);
-			var index:int = presentationNames.indexOf(e.presentationName as String);
-			LogUtil.debug("Presentation " + e.presentationName + " at index " + index);
-			
-			if (index > -1) {
-				presentationNames.splice(index, 1);
-				LogUtil.debug("Removing presentation " + e.presentationName + " at index " + index);
-			}
-		}
-	}
+		}
+	
+		public function handleOpenUploadWindow(e:UploadEvent):void{
+			if (uploadWindow != null) return;
+			
+			uploadWindow = new FileUploadWindow();
+			uploadWindow.presentationNames = presentationNames;
+			mx.managers.PopUpManager.addPopUp(uploadWindow, presentWindow, false);
+		}
+		
+		public function handleCloseUploadWindow():void{
+			PopUpManager.removePopUp(uploadWindow);
+			uploadWindow = null;
+		}
+		
+		public function updatePresentationNames(e:UploadEvent):void{
+			LogUtil.debug("Adding presentation " + e.presentationName);
+			for (var i:int = 0; i < presentationNames.length; i++) {
+				if (presentationNames[i] == e.presentationName) return;
+			}
+			presentationNames.push(String(e.presentationName));
+		}
+
+		public function removePresentation(e:RemovePresentationEvent):void {
+			LogUtil.debug("Removing presentation " + e.presentationName);
+			var index:int = presentationNames.indexOf(e.presentationName as String);
+			LogUtil.debug("Presentation " + e.presentationName + " at index " + index);
+			
+			if (index > -1) {
+				presentationNames.splice(index, 1);
+				LogUtil.debug("Removing presentation " + e.presentationName + " at index " + index);
+			}
+		}
+	}
 }