--- conflicted
+++ resolved
@@ -1,142 +1,129 @@
-<?xml version="1.0" encoding="utf-8"?>
-
-<!--
-  BigBlueButton open source conferencing system - http://www.bigbluebutton.org
-  
-  Copyright (c) 2010 BigBlueButton Inc. and by respective authors (see below).
-  
-  BigBlueButton is free software; you can redistribute it and/or modify it under the 
-  terms of the GNU Lesser General Public License as published by the Free Software 
-  Foundation; either version 2.1 of the License, or (at your option) any later 
-  version. 
-  
-  BigBlueButton is distributed in the hope that it will be useful, but WITHOUT ANY 
-  WARRANTY; without even the implied warranty of MERCHANTABILITY or FITNESS FOR A 
-  PARTICULAR PURPOSE. See the GNU Lesser General Public License for more details.
-  
-  You should have received a copy of the GNU Lesser General Public License along 
-  with BigBlueButton; if not, see <http://www.gnu.org/licenses/>.
- 
-  $Id: $
---> 
-
-<mx:Button xmlns:mx="http://www.adobe.com/2006/mxml" icon="{camIcon}" 
-		   xmlns:mate="http://mate.asfusion.com/"
-		   click="openPublishWindow()" creationComplete="init()" 
-		   mouseOver = "mouseOverHandler(event)"
-		   mouseOut = "mouseOutHandler(event)"
-		   toolTip="{ResourceUtil.getInstance().getString('bbb.toolbar.video.toolTip.start')}"
-		   visible="{isPresenter}"
-		   implements="org.bigbluebutton.common.IBbbToolbarComponent">
-
-	<mx:Script>
-		<![CDATA[
-			import com.asfusion.mate.events.Dispatcher;
-			
-			import org.bigbluebutton.common.Images;
+<?xml version="1.0" encoding="utf-8"?>
+
+<!--
+  BigBlueButton open source conferencing system - http://www.bigbluebutton.org
+  
+  Copyright (c) 2010 BigBlueButton Inc. and by respective authors (see below).
+  
+  BigBlueButton is free software; you can redistribute it and/or modify it under the 
+  terms of the GNU Lesser General Public License as published by the Free Software 
+  Foundation; either version 2.1 of the License, or (at your option) any later 
+  version. 
+  
+  BigBlueButton is distributed in the hope that it will be useful, but WITHOUT ANY 
+  WARRANTY; without even the implied warranty of MERCHANTABILITY or FITNESS FOR A 
+  PARTICULAR PURPOSE. See the GNU Lesser General Public License for more details.
+  
+  You should have received a copy of the GNU Lesser General Public License along 
+  with BigBlueButton; if not, see <http://www.gnu.org/licenses/>.
+ 
+  $Id: $
+--> 
+
+<mx:Button xmlns:mx="http://www.adobe.com/2006/mxml" icon="{camIcon}" 
+		   xmlns:mate="http://mate.asfusion.com/"
+		   click="openPublishWindow()" creationComplete="init()" 
+		   mouseOver = "mouseOverHandler(event)"
+		   mouseOut = "mouseOutHandler(event)"
+		   toolTip="{ResourceUtil.getInstance().getString('bbb.toolbar.video.toolTip.start')}"
+		   visible="{isPresenter}"
+		   implements="org.bigbluebutton.common.IBbbToolbarComponent">
+
+	<mx:Script>
+		<![CDATA[
+			import com.asfusion.mate.events.Dispatcher;
+			
+			import org.bigbluebutton.common.Images;
 			import org.bigbluebutton.main.views.MainToolbar;
-<<<<<<< HEAD
-			import org.bigbluebutton.modules.videoconf.events.ShareCameraRequestEvent;
-=======
-			import org.bigbluebutton.modules.videoconf.events.OpenPublishWindowEvent;
+			import org.bigbluebutton.modules.videoconf.events.ShareCameraRequestEvent;
 			import org.bigbluebutton.modules.videoconf.events.ClosePublishWindowEvent;
->>>>>>> 625b1279
-			import org.bigbluebutton.util.i18n.ResourceUtil;
-			
-			[Bindable] public var isPresenter:Boolean;
-			
-			private var images:Images = new Images();
-			[Bindable] public var camIcon:Class = images.webcam;
-
-
-			public const OFF_STATE:Number = 0;
-			public const ON_STATE:Number = 1;
-			
-			public const STOP_PUBLISHING:Number = 0;
-			public const START_PUBLISHING:Number = 1;
-			
-			
-			private var _currentState:Number = OFF_STATE;
-
-
-			
-			private var dispatcher:Dispatcher;
-			
-			private function init():void{
-				dispatcher = new Dispatcher();
-				this.toolTip = ResourceUtil.getInstance().getString('bbb.toolbar.video.toolTip.start');
-				camIcon = images.webcam;
-				this.enabled = true;
-				this.selected = false;
-				_currentState = OFF_STATE;
-			}
-			
-			public function publishingStatus(status:Number):void {
-				if(status == START_PUBLISHING) {
-					_currentState = ON_STATE;
-					this.toolTip = ResourceUtil.getInstance().getString('bbb.toolbar.video.toolTip.stop');
-					camIcon = images.webcamOn;
-					this.enabled = true;
-					this.selected = true;
-				}
-				else {
-					_currentState = OFF_STATE;
-					this.toolTip = ResourceUtil.getInstance().getString('bbb.toolbar.video.toolTip.start');
-					camIcon = images.webcam;
-					this.enabled = true;
-					this.selected = false;
-				}
-			}
-
-
+			import org.bigbluebutton.util.i18n.ResourceUtil;
+			
+			[Bindable] public var isPresenter:Boolean;
+			
+			private var images:Images = new Images();
+			[Bindable] public var camIcon:Class = images.webcam;
+
+
+			public const OFF_STATE:Number = 0;
+			public const ON_STATE:Number = 1;
+			
+			public const STOP_PUBLISHING:Number = 0;
+			public const START_PUBLISHING:Number = 1;
+			
+			
+			private var _currentState:Number = OFF_STATE;
+
+
+			
+			private var dispatcher:Dispatcher;
+			
+			private function init():void{
+				dispatcher = new Dispatcher();
+				this.toolTip = ResourceUtil.getInstance().getString('bbb.toolbar.video.toolTip.start');
+				camIcon = images.webcam;
+				this.enabled = true;
+				this.selected = false;
+				_currentState = OFF_STATE;
+			}
+			
+			public function publishingStatus(status:Number):void {
+				if(status == START_PUBLISHING) {
+					_currentState = ON_STATE;
+					this.toolTip = ResourceUtil.getInstance().getString('bbb.toolbar.video.toolTip.stop');
+					camIcon = images.webcamOn;
+					this.enabled = true;
+					this.selected = true;
+				}
+				else {
+					_currentState = OFF_STATE;
+					this.toolTip = ResourceUtil.getInstance().getString('bbb.toolbar.video.toolTip.start');
+					camIcon = images.webcam;
+					this.enabled = true;
+					this.selected = false;
+				}
+			}
+
+
 			private function openPublishWindow():void{
-<<<<<<< HEAD
 				dispatchEvent(new ShareCameraRequestEvent());
-=======
-				if(_currentState == ON_STATE) {
-					_currentState = OFF_STATE;
-					this.toolTip = ResourceUtil.getInstance().getString('bbb.toolbar.video.toolTip.start');
-					camIcon = images.webcam;
-					this.selected = false;
-					dispatchEvent(new ClosePublishWindowEvent());
-					
-				}
-				else {
-					_currentState = ON_STATE;
-					this.toolTip = ResourceUtil.getInstance().getString('bbb.toolbar.video.toolTip.stop');
-					camIcon = images.webcamOn;
-					this.selected = true;
-					dispatchEvent(new OpenPublishWindowEvent());
+				if(_currentState == ON_STATE) {
+					_currentState = OFF_STATE;
+					this.toolTip = ResourceUtil.getInstance().getString('bbb.toolbar.video.toolTip.start');
+					camIcon = images.webcam;
+					this.selected = false;
+					dispatchEvent(new ClosePublishWindowEvent());				
+				}
+				else {
+					_currentState = ON_STATE;
+					this.toolTip = ResourceUtil.getInstance().getString('bbb.toolbar.video.toolTip.stop');
+					camIcon = images.webcamOn;
+					this.selected = true;
+					dispatchEvent(new ShareCameraRequestEvent());
 				}			
-				
->>>>>>> 625b1279
-			}
-			
-
-			private function mouseOverHandler(event:MouseEvent):void {
-				if(_currentState == ON_STATE)
-					camIcon = images.webcamClose;
-				else
-					camIcon = images.webcamOn;			
-			}
-
-			private function mouseOutHandler(event:MouseEvent):void {
-				if(_currentState == ON_STATE)
-					camIcon = images.webcamOn;
-				else
-					camIcon = images.webcam;			
-			}
-
-
-			public function getAlignment():String{
-				return MainToolbar.ALIGN_LEFT;
-			}
-		]]>
-	</mx:Script>
+			}
+			
+
+			private function mouseOverHandler(event:MouseEvent):void {
+				if(_currentState == ON_STATE)
+					camIcon = images.webcamClose;
+				else
+					camIcon = images.webcamOn;			
+			}
+
+			private function mouseOutHandler(event:MouseEvent):void {
+				if(_currentState == ON_STATE)
+					camIcon = images.webcamOn;
+				else
+					camIcon = images.webcam;			
+			}
+
+
+			public function getAlignment():String{
+				return MainToolbar.ALIGN_LEFT;
+			}
+		]]>
+	</mx:Script>
 	
-<<<<<<< HEAD
 	<mate:Listener type="{ShareCameraRequestEvent.SHARE_CAMERA_REQUEST}" receive="enabled=false" />
-=======
-	
->>>>>>> 625b1279
-</mx:Button>
+</mx:Button>