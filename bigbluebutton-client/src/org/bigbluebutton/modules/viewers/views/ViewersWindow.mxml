<?xml version="1.0" encoding="utf-8"?>
<!--

BigBlueButton open source conferencing system - http://www.bigbluebutton.org/

Copyright (c) 2012 BigBlueButton Inc. and by respective authors (see below).

This program is free software; you can redistribute it and/or modify it under the
terms of the GNU Lesser General Public License as published by the Free Software
Foundation; either version 3.0 of the License, or (at your option) any later
version.

BigBlueButton is distributed in the hope that it will be useful, but WITHOUT ANY
WARRANTY; without even the implied warranty of MERCHANTABILITY or FITNESS FOR A
PARTICULAR PURPOSE. See the GNU Lesser General Public License for more details.

You should have received a copy of the GNU Lesser General Public License along
with BigBlueButton; if not, see <http://www.gnu.org/licenses/>.

-->

<viewer:MDIWindow xmlns:mx="http://www.adobe.com/2006/mxml"
	xmlns:viewer="flexlib.mdi.containers.*" 
	implements="org.bigbluebutton.common.IBbbModuleWindow" 
	xmlns:mate="http://mate.asfusion.com/"
	title="{windowTitle}" visible="false"
	initialize="init()"
	creationComplete="onCreationComplete()"
	showCloseButton="false">

	<mate:Listener type="{ShortcutEvent.FOCUS_VIEWERS_WINDOW}" method="focusWindow" />
	<mate:Listener type="{ConferenceCreatedEvent.CONFERENCE_CREATED_EVENT}" method="conferenceStarted" />
	<mate:Listener type="{LocaleChangeEvent.LOCALE_CHANGED}" method="localeChanged" />
	<mate:Listener type="{ShortcutEvent.RAISE_HAND}" method="remoteRaiseHand" />
	<mate:Listener type="{ShortcutEvent.MAKE_PERSON_PRESENTER}" method="remoteMakePresenter" />
	<mate:Listener type="{ShortcutEvent.FOCUS_USER_LIST}" method="remoteFocusUsers" />
	<mate:Listener type="{ShortcutEvent.MINIMIZE_USERS}" method="remoteMinimize" />
	<mate:Listener type="{ShortcutEvent.MAXIMIZE_USERS}" method="remoteMaximize" />

    <mx:Script>
        <![CDATA[
          import com.asfusion.mate.events.Dispatcher;          
          import flexlib.mdi.events.MDIWindowEvent;          
          import mx.binding.utils.BindingUtils;
          import mx.collections.ArrayCollection;
          import mx.controls.Alert;
          import mx.controls.listClasses.IListItemRenderer;
          import mx.events.DataGridEvent;
          import mx.events.ListEvent;          
		  import org.bigbluebutton.main.events.ShortcutEvent;
		  import org.bigbluebutton.common.LogUtil;
          import org.bigbluebutton.common.Images;
          import org.bigbluebutton.common.LogUtil;
          import org.bigbluebutton.common.Role;
          import org.bigbluebutton.common.events.LocaleChangeEvent;
          import org.bigbluebutton.core.EventConstants;
          import org.bigbluebutton.core.events.CoreEvent;
          import org.bigbluebutton.core.managers.UserManager;
          import org.bigbluebutton.main.model.users.BBBUser;
          import org.bigbluebutton.main.model.users.Conference;
          import org.bigbluebutton.main.model.users.events.ConferenceCreatedEvent;
          import org.bigbluebutton.main.model.users.events.KickUserEvent;
          import org.bigbluebutton.main.model.users.events.RaiseHandEvent;
          import org.bigbluebutton.main.model.users.events.RoleChangeEvent;
          import org.bigbluebutton.main.views.MainCanvas;
          import org.bigbluebutton.modules.viewers.events.ChangeStatusEvent;
          import org.bigbluebutton.modules.viewers.model.ViewerOptions;
          import org.bigbluebutton.util.i18n.ResourceUtil;
			
			[Bindable] private var windowTitle:String = ResourceUtil.getInstance().getString('bbb.viewers.title',["", ""]);
			
			[Bindable] public var participants:ArrayCollection = new ArrayCollection();
			private var conference:Conference;
  			[Bindable] public var isModerator:Boolean = false;
			//private var isPresenter:Boolean = false;
			private var handRaised:Boolean = false;
			//private var showingWebcam:Boolean = false;
  			
          	public var images:Images = new Images();
            [Bindable] public var presenterIcon : Class = images.presenter;
   			[Bindable] public var handIcon:Class = images.raisehand;
   			
			private var dispatcher:Dispatcher;			
			private var keyCombos:Object;
						
			[Bindable] public var viewerOptions:ViewerOptions;
			[Bindable] private var baseIndex:int;
			
			private function init():void {
				baseIndex = viewerOptions.baseTabIndex;
			}
			
			private function onCreationComplete():void {
				conference = UserManager.getInstance().getConference();
				participants = conference.users;
				this.isModerator = UserManager.getInstance().getConference().amIModerator();
				//this.isPresenter = UserManager.getInstance().getConference().amIPresenter();
				BindingUtils.bindSetter(updateNumberOfViewers, participants, "length");	
				dispatcher = new Dispatcher();
				
				this.visible = viewerOptions.windowVisible;
				hotkeyCapture();
				resourcesChanged();
				
				titleBarOverlay.tabIndex = baseIndex;
				minimizeBtn.tabIndex = baseIndex+1;
				maximizeRestoreBtn.tabIndex = baseIndex+2;
				closeBtn.tabIndex = baseIndex+3;
			}
			
			private function remoteMinimize(e:ShortcutEvent):void{
				if (!minimized){
					this.minimize();
				}
			}
			
			private function remoteMaximize(e:ShortcutEvent):void{
				if (!maximized && !minimized){
					this.maximize();
				}
				else{
					this.restore();
				}				
			}

		    private function loadKeyCombos(modifier:String):void {
				keyCombos = new Object(); // always start with a fresh array
				keyCombos[modifier+(ResourceUtil.getInstance().getString('bbb.shortcutkey.viewers.focusUsers') as String)] = ShortcutEvent.FOCUS_USER_LIST;
				keyCombos[modifier+(ResourceUtil.getInstance().getString('bbb.shortcutkey.viewers.focusUsers') as String)] = ShortcutEvent.FOCUS_USER_LIST;
				
			    keyCombos[modifier+(ResourceUtil.getInstance().getString('bbb.shortcutkey.general.maximize') as String)] = ShortcutEvent.MAXIMIZE_USERS;
				keyCombos[modifier+(ResourceUtil.getInstance().getString('bbb.shortcutkey.general.minimize') as String)] = ShortcutEvent.MINIMIZE_USERS;
				
			}
		
		    private function hotkeyCapture():void{
		      this.addEventListener(KeyboardEvent.KEY_DOWN, handleKeyDown);
		      ResourceUtil.getInstance().addEventListener(Event.CHANGE, localeChanged); // Listen for locale changing
		    }
		
			// Handle general-access hotkeys, regardless of what window the user is focused in
		    private function handleKeyDown(e:KeyboardEvent) :void {
		      var modifier:String = ExternalInterface.call("determineModifier");
			  loadKeyCombos(modifier);			  
			  var keyPress:String = (e.ctrlKey  ? "control+" : "") + (e.shiftKey ? "shift+"   : "") +
		                            (e.altKey   ? "alt+"     : "") + e.keyCode;		                              
		      if (keyCombos[keyPress]) {
		        dispatcher.dispatchEvent(new ShortcutEvent(keyCombos[keyPress]));
		      }
		    }
			
			private function focusWindow(e:ShortcutEvent):void{
				focusManager.setFocus(titleBarOverlay);
			}
			
          
			private function updateNumberOfViewers(numViewers:int):void {
				if (numViewers > 4)
					windowTitle = ResourceUtil.getInstance().getString('bbb.viewers.title', [":", numViewers]);
				else 
					windowTitle = ResourceUtil.getInstance().getString('bbb.viewers.title', ["", ""]);
			}
			
			public function getPrefferedPosition():String{
				return MainCanvas.TOP_LEFT;
			}
								
			public function changeStatus(status:ArrayCollection):void {
				dispatchEvent(new ChangeStatusEvent(status));
			}
				
			private function viewerSelectEvent(event:ListEvent):void {
				if (isModerator) {
					presentBtn.enabled = true;
					presentBtn.toolTip = "Make selected web participant the presenter.";
				}
				
				if (viewersGrid.selectedItem.presenter) presentBtn.enabled = false;
				else presentBtn.enabled = true; 
        	}
			
			public function remoteMakePresenter(e:ShortcutEvent):void{
				assignPresenterClicked();
			}
			
			public function remoteFocusUsers(e:ShortcutEvent):void{
				focusManager.setFocus(viewersGrid);
			}           
        	
        	private function assignPresenterClicked():void {
        		// Ignore if the selected user is already the presenter.
        		if (viewersGrid.selectedItem == null || viewersGrid.selectedItem.presenter) return;
        		
				LogUtil.debug("WATERFALL: Assigning presenter to " + viewersGrid.selectedItem.name);
				var e:RoleChangeEvent = new RoleChangeEvent(RoleChangeEvent.ASSIGN_PRESENTER);
				e.userid = viewersGrid.selectedItem.userID;
				e.username = viewersGrid.selectedItem.name;
				dispatchEvent(e);
				
				presentBtn.enabled = false;
        	}
			
			public function remoteRaiseHand(e:ShortcutEvent):void{
				raiseHand();
			}
			
			private function raiseHand():void{
				handRaised = !handRaised;
				var e:RaiseHandEvent = new RaiseHandEvent(RaiseHandEvent.RAISE_HAND);
				e.raised = handRaised;
				dispatchEvent(e);
			}
			
			private function conferenceStarted(e:ConferenceCreatedEvent):void{
				this.participants = e.conference.users;
				this.isModerator = UserManager.getInstance().getConference().amIModerator();
			}
			
			override protected function resourcesChanged():void{
				super.resourcesChanged();				
				if (participants.length > 4)
					windowTitle = ResourceUtil.getInstance().getString('bbb.viewers.title', [":", participants.length]);
				else 
					windowTitle = ResourceUtil.getInstance().getString('bbb.viewers.title', ["", ""]);
				
				if (titleBarOverlay != null) {
					titleBarOverlay.accessibilityName = ResourceUtil.getInstance().getString('bbb.viewers.titleBar');
				}
				
				if (windowControls != null) {
					minimizeBtn.toolTip = ResourceUtil.getInstance().getString("bbb.window.minimizeBtn.toolTip");
					minimizeBtn.accessibilityName = ResourceUtil.getInstance().getString("bbb.viewers.minimizeBtn.accessibilityName");

					maximizeRestoreBtn.toolTip = ResourceUtil.getInstance().getString("bbb.window.maximizeRestoreBtn.toolTip");
					maximizeRestoreBtn.accessibilityName = ResourceUtil.getInstance().getString("bbb.viewers.maximizeRestoreBtn.accessibilityName");

					closeBtn.toolTip = ResourceUtil.getInstance().getString("bbb.window.closeBtn.toolTip");
					closeBtn.accessibilityName = ResourceUtil.getInstance().getString("bbb.viewers.closeBtn.accessibilityName");
				}
			}
			
			private function localeChanged(e:LocaleChangeEvent):void{
				resourcesChanged();
			}
			
			private function onItemRollOver(event:ListEvent):void{
				var item:IListItemRenderer = event.itemRenderer;
				var user:BBBUser = item.data as BBBUser;
				var rollEvent:ViewersRollEvent = new ViewersRollEvent(ViewersRollEvent.VIEWERS_ROLL_OVER);
				rollEvent.userID = user.userID;
				dispatcher.dispatchEvent(rollEvent);
			}
			
			private function onItemRollOut(event:ListEvent):void{
				var item:IListItemRenderer = event.itemRenderer;
				var user:BBBUser = item.data as BBBUser;
				var rollEvent:ViewersRollEvent = new ViewersRollEvent(ViewersRollEvent.VIEWERS_ROLL_OUT);
				rollEvent.userID = user.userID;
				dispatcher.dispatchEvent(rollEvent);
			}
			
			override protected function hideAllChildren():void {
				viewersGrid.visible=false;
			}
			
			override protected function showAllChildren():void {
				viewersGrid.visible=true;
			}
			
        ]]>
    </mx:Script>
	
    <mx:DataGrid id="viewersGrid" dataProvider="{participants}" editable="false"
    	dragEnabled="false" itemClick="viewerSelectEvent(event);" width="100%" height="100%"
		itemRollOver="onItemRollOver(event)"
		itemRollOut="onItemRollOut(event)"
<<<<<<< HEAD
		tabIndex="{baseIndex+4}"
		accessibilityName="{ResourceUtil.getInstance().getString('bbb.viewers.userList')}">
=======
		accessibilityName="Users list.">
>>>>>>> 256a9dc2
    	<mx:columns>
    		<mx:DataGridColumn dataField="role" 
    						   headerText="{ResourceUtil.getInstance().getString('bbb.viewers.viewersGrid.roleItemRenderer')}" 
    						   dataTipField="Role" 
    						   editable="false" 
    						   width="35"
    						   itemRenderer="org.bigbluebutton.modules.viewers.views.RoleItemRenderer" 
    						   sortable="false" 
    						   id="roleField"/>
    		<mx:DataGridColumn dataField="name" 
    						   headerText="{ResourceUtil.getInstance().getString('bbb.viewers.viewersGrid.nameItemRenderer')}" 
    						   editable="true" 
    						   width="100" 
    						   sortable="false"
    						   itemRenderer="org.bigbluebutton.modules.viewers.views.NameItemRenderer"/>
    		<!--mx:DataGridColumn dataField="status" 
    						   headerText="{ResourceUtil.getInstance().getString('bbb.viewers.viewersGrid.statusItemRenderer')}" 
    						   dataTipField="Status" 
    						   editable="false" 
    						   itemRenderer="org.bigbluebutton.modules.viewers.views.StatusItemRenderer" 
    						   sortable="false" 
    						   id="statusField"/-->
    		<mx:DataGridColumn dataField="status"
    						   headerText="{ResourceUtil.getInstance().getString('bbb.viewers.viewersGrid.statusItemRenderer')}"
    						   dataTipField="Status"
    						   id="statusField" 
    						   sortable="false" 
    						   itemRenderer="org.bigbluebutton.modules.viewers.views.StatusItemRenderer"/>
    	</mx:columns>
    </mx:DataGrid>

   <mx:ControlBar width="100%">
   		 <!-- Switch Presenter Button -->
   		 <mx:Button id="presentBtn" label="{ResourceUtil.getInstance().getString('bbb.viewers.presentBtn.label')}" visible="{isModerator}"
    	   			width="130" height="20" styleName="switchPresenterButtonStyle"
    	   			toolTip="{ResourceUtil.getInstance().getString('bbb.viewers.presentBtn.toolTip')}"
    	   			click="assignPresenterClicked()"
    	   			tabIndex="{baseIndex+5}"
    	   			accessibilityName="{ResourceUtil.getInstance().getString('bbb.viewers.presentBtn.accessibilityName')}"
    	   			/>
     	 <mx:Spacer width="100%"/>
    	 <mx:Button id="raiseHandImage" icon="{handIcon}" toggle="true" 
    	   			width="20" height="20"
    	   			toolTip="{ResourceUtil.getInstance().getString('bbb.viewers.raiseHandBtn.toolTip')}" 
    	   			click="raiseHand()"
    	   			tabIndex="{baseIndex+6}"/>		
    </mx:ControlBar>  
    
</viewer:MDIWindow>
<|MERGE_RESOLUTION|>--- conflicted
+++ resolved
@@ -1,331 +1,327 @@
-<?xml version="1.0" encoding="utf-8"?>
-<!--
-
-BigBlueButton open source conferencing system - http://www.bigbluebutton.org/
-
-Copyright (c) 2012 BigBlueButton Inc. and by respective authors (see below).
-
-This program is free software; you can redistribute it and/or modify it under the
-terms of the GNU Lesser General Public License as published by the Free Software
-Foundation; either version 3.0 of the License, or (at your option) any later
-version.
-
-BigBlueButton is distributed in the hope that it will be useful, but WITHOUT ANY
-WARRANTY; without even the implied warranty of MERCHANTABILITY or FITNESS FOR A
-PARTICULAR PURPOSE. See the GNU Lesser General Public License for more details.
-
-You should have received a copy of the GNU Lesser General Public License along
-with BigBlueButton; if not, see <http://www.gnu.org/licenses/>.
-
--->
-
-<viewer:MDIWindow xmlns:mx="http://www.adobe.com/2006/mxml"
-	xmlns:viewer="flexlib.mdi.containers.*" 
-	implements="org.bigbluebutton.common.IBbbModuleWindow" 
-	xmlns:mate="http://mate.asfusion.com/"
-	title="{windowTitle}" visible="false"
-	initialize="init()"
-	creationComplete="onCreationComplete()"
-	showCloseButton="false">
-
-	<mate:Listener type="{ShortcutEvent.FOCUS_VIEWERS_WINDOW}" method="focusWindow" />
-	<mate:Listener type="{ConferenceCreatedEvent.CONFERENCE_CREATED_EVENT}" method="conferenceStarted" />
-	<mate:Listener type="{LocaleChangeEvent.LOCALE_CHANGED}" method="localeChanged" />
-	<mate:Listener type="{ShortcutEvent.RAISE_HAND}" method="remoteRaiseHand" />
-	<mate:Listener type="{ShortcutEvent.MAKE_PERSON_PRESENTER}" method="remoteMakePresenter" />
-	<mate:Listener type="{ShortcutEvent.FOCUS_USER_LIST}" method="remoteFocusUsers" />
-	<mate:Listener type="{ShortcutEvent.MINIMIZE_USERS}" method="remoteMinimize" />
-	<mate:Listener type="{ShortcutEvent.MAXIMIZE_USERS}" method="remoteMaximize" />
-
-    <mx:Script>
-        <![CDATA[
-          import com.asfusion.mate.events.Dispatcher;          
-          import flexlib.mdi.events.MDIWindowEvent;          
-          import mx.binding.utils.BindingUtils;
-          import mx.collections.ArrayCollection;
-          import mx.controls.Alert;
-          import mx.controls.listClasses.IListItemRenderer;
-          import mx.events.DataGridEvent;
-          import mx.events.ListEvent;          
-		  import org.bigbluebutton.main.events.ShortcutEvent;
-		  import org.bigbluebutton.common.LogUtil;
-          import org.bigbluebutton.common.Images;
-          import org.bigbluebutton.common.LogUtil;
-          import org.bigbluebutton.common.Role;
-          import org.bigbluebutton.common.events.LocaleChangeEvent;
-          import org.bigbluebutton.core.EventConstants;
-          import org.bigbluebutton.core.events.CoreEvent;
-          import org.bigbluebutton.core.managers.UserManager;
-          import org.bigbluebutton.main.model.users.BBBUser;
-          import org.bigbluebutton.main.model.users.Conference;
-          import org.bigbluebutton.main.model.users.events.ConferenceCreatedEvent;
-          import org.bigbluebutton.main.model.users.events.KickUserEvent;
-          import org.bigbluebutton.main.model.users.events.RaiseHandEvent;
-          import org.bigbluebutton.main.model.users.events.RoleChangeEvent;
-          import org.bigbluebutton.main.views.MainCanvas;
-          import org.bigbluebutton.modules.viewers.events.ChangeStatusEvent;
-          import org.bigbluebutton.modules.viewers.model.ViewerOptions;
-          import org.bigbluebutton.util.i18n.ResourceUtil;
-			
-			[Bindable] private var windowTitle:String = ResourceUtil.getInstance().getString('bbb.viewers.title',["", ""]);
-			
-			[Bindable] public var participants:ArrayCollection = new ArrayCollection();
-			private var conference:Conference;
-  			[Bindable] public var isModerator:Boolean = false;
-			//private var isPresenter:Boolean = false;
-			private var handRaised:Boolean = false;
-			//private var showingWebcam:Boolean = false;
-  			
-          	public var images:Images = new Images();
-            [Bindable] public var presenterIcon : Class = images.presenter;
-   			[Bindable] public var handIcon:Class = images.raisehand;
-   			
-			private var dispatcher:Dispatcher;			
-			private var keyCombos:Object;
-						
-			[Bindable] public var viewerOptions:ViewerOptions;
-			[Bindable] private var baseIndex:int;
-			
-			private function init():void {
-				baseIndex = viewerOptions.baseTabIndex;
-			}
-			
-			private function onCreationComplete():void {
-				conference = UserManager.getInstance().getConference();
-				participants = conference.users;
-				this.isModerator = UserManager.getInstance().getConference().amIModerator();
-				//this.isPresenter = UserManager.getInstance().getConference().amIPresenter();
-				BindingUtils.bindSetter(updateNumberOfViewers, participants, "length");	
-				dispatcher = new Dispatcher();
-				
-				this.visible = viewerOptions.windowVisible;
-				hotkeyCapture();
-				resourcesChanged();
-				
-				titleBarOverlay.tabIndex = baseIndex;
-				minimizeBtn.tabIndex = baseIndex+1;
-				maximizeRestoreBtn.tabIndex = baseIndex+2;
-				closeBtn.tabIndex = baseIndex+3;
-			}
-			
-			private function remoteMinimize(e:ShortcutEvent):void{
-				if (!minimized){
-					this.minimize();
-				}
-			}
-			
-			private function remoteMaximize(e:ShortcutEvent):void{
-				if (!maximized && !minimized){
-					this.maximize();
-				}
-				else{
-					this.restore();
-				}				
-			}
-
-		    private function loadKeyCombos(modifier:String):void {
-				keyCombos = new Object(); // always start with a fresh array
-				keyCombos[modifier+(ResourceUtil.getInstance().getString('bbb.shortcutkey.viewers.focusUsers') as String)] = ShortcutEvent.FOCUS_USER_LIST;
-				keyCombos[modifier+(ResourceUtil.getInstance().getString('bbb.shortcutkey.viewers.focusUsers') as String)] = ShortcutEvent.FOCUS_USER_LIST;
-				
-			    keyCombos[modifier+(ResourceUtil.getInstance().getString('bbb.shortcutkey.general.maximize') as String)] = ShortcutEvent.MAXIMIZE_USERS;
-				keyCombos[modifier+(ResourceUtil.getInstance().getString('bbb.shortcutkey.general.minimize') as String)] = ShortcutEvent.MINIMIZE_USERS;
-				
-			}
-		
-		    private function hotkeyCapture():void{
-		      this.addEventListener(KeyboardEvent.KEY_DOWN, handleKeyDown);
-		      ResourceUtil.getInstance().addEventListener(Event.CHANGE, localeChanged); // Listen for locale changing
-		    }
-		
-			// Handle general-access hotkeys, regardless of what window the user is focused in
-		    private function handleKeyDown(e:KeyboardEvent) :void {
-		      var modifier:String = ExternalInterface.call("determineModifier");
-			  loadKeyCombos(modifier);			  
-			  var keyPress:String = (e.ctrlKey  ? "control+" : "") + (e.shiftKey ? "shift+"   : "") +
-		                            (e.altKey   ? "alt+"     : "") + e.keyCode;		                              
-		      if (keyCombos[keyPress]) {
-		        dispatcher.dispatchEvent(new ShortcutEvent(keyCombos[keyPress]));
-		      }
-		    }
-			
-			private function focusWindow(e:ShortcutEvent):void{
-				focusManager.setFocus(titleBarOverlay);
-			}
-			
-          
-			private function updateNumberOfViewers(numViewers:int):void {
-				if (numViewers > 4)
-					windowTitle = ResourceUtil.getInstance().getString('bbb.viewers.title', [":", numViewers]);
-				else 
-					windowTitle = ResourceUtil.getInstance().getString('bbb.viewers.title', ["", ""]);
-			}
-			
-			public function getPrefferedPosition():String{
-				return MainCanvas.TOP_LEFT;
-			}
-								
-			public function changeStatus(status:ArrayCollection):void {
-				dispatchEvent(new ChangeStatusEvent(status));
-			}
-				
-			private function viewerSelectEvent(event:ListEvent):void {
-				if (isModerator) {
-					presentBtn.enabled = true;
-					presentBtn.toolTip = "Make selected web participant the presenter.";
-				}
-				
-				if (viewersGrid.selectedItem.presenter) presentBtn.enabled = false;
-				else presentBtn.enabled = true; 
-        	}
-			
-			public function remoteMakePresenter(e:ShortcutEvent):void{
-				assignPresenterClicked();
-			}
-			
-			public function remoteFocusUsers(e:ShortcutEvent):void{
-				focusManager.setFocus(viewersGrid);
-			}           
-        	
-        	private function assignPresenterClicked():void {
-        		// Ignore if the selected user is already the presenter.
-        		if (viewersGrid.selectedItem == null || viewersGrid.selectedItem.presenter) return;
-        		
-				LogUtil.debug("WATERFALL: Assigning presenter to " + viewersGrid.selectedItem.name);
-				var e:RoleChangeEvent = new RoleChangeEvent(RoleChangeEvent.ASSIGN_PRESENTER);
-				e.userid = viewersGrid.selectedItem.userID;
-				e.username = viewersGrid.selectedItem.name;
-				dispatchEvent(e);
-				
-				presentBtn.enabled = false;
-        	}
-			
-			public function remoteRaiseHand(e:ShortcutEvent):void{
-				raiseHand();
-			}
-			
-			private function raiseHand():void{
-				handRaised = !handRaised;
-				var e:RaiseHandEvent = new RaiseHandEvent(RaiseHandEvent.RAISE_HAND);
-				e.raised = handRaised;
-				dispatchEvent(e);
-			}
-			
-			private function conferenceStarted(e:ConferenceCreatedEvent):void{
-				this.participants = e.conference.users;
-				this.isModerator = UserManager.getInstance().getConference().amIModerator();
-			}
-			
-			override protected function resourcesChanged():void{
-				super.resourcesChanged();				
-				if (participants.length > 4)
-					windowTitle = ResourceUtil.getInstance().getString('bbb.viewers.title', [":", participants.length]);
-				else 
-					windowTitle = ResourceUtil.getInstance().getString('bbb.viewers.title', ["", ""]);
-				
-				if (titleBarOverlay != null) {
-					titleBarOverlay.accessibilityName = ResourceUtil.getInstance().getString('bbb.viewers.titleBar');
-				}
-				
-				if (windowControls != null) {
-					minimizeBtn.toolTip = ResourceUtil.getInstance().getString("bbb.window.minimizeBtn.toolTip");
-					minimizeBtn.accessibilityName = ResourceUtil.getInstance().getString("bbb.viewers.minimizeBtn.accessibilityName");
-
-					maximizeRestoreBtn.toolTip = ResourceUtil.getInstance().getString("bbb.window.maximizeRestoreBtn.toolTip");
-					maximizeRestoreBtn.accessibilityName = ResourceUtil.getInstance().getString("bbb.viewers.maximizeRestoreBtn.accessibilityName");
-
-					closeBtn.toolTip = ResourceUtil.getInstance().getString("bbb.window.closeBtn.toolTip");
-					closeBtn.accessibilityName = ResourceUtil.getInstance().getString("bbb.viewers.closeBtn.accessibilityName");
-				}
-			}
-			
-			private function localeChanged(e:LocaleChangeEvent):void{
-				resourcesChanged();
-			}
-			
-			private function onItemRollOver(event:ListEvent):void{
-				var item:IListItemRenderer = event.itemRenderer;
-				var user:BBBUser = item.data as BBBUser;
-				var rollEvent:ViewersRollEvent = new ViewersRollEvent(ViewersRollEvent.VIEWERS_ROLL_OVER);
-				rollEvent.userID = user.userID;
-				dispatcher.dispatchEvent(rollEvent);
-			}
-			
-			private function onItemRollOut(event:ListEvent):void{
-				var item:IListItemRenderer = event.itemRenderer;
-				var user:BBBUser = item.data as BBBUser;
-				var rollEvent:ViewersRollEvent = new ViewersRollEvent(ViewersRollEvent.VIEWERS_ROLL_OUT);
-				rollEvent.userID = user.userID;
-				dispatcher.dispatchEvent(rollEvent);
-			}
-			
-			override protected function hideAllChildren():void {
-				viewersGrid.visible=false;
-			}
-			
-			override protected function showAllChildren():void {
-				viewersGrid.visible=true;
-			}
-			
-        ]]>
-    </mx:Script>
-	
-    <mx:DataGrid id="viewersGrid" dataProvider="{participants}" editable="false"
-    	dragEnabled="false" itemClick="viewerSelectEvent(event);" width="100%" height="100%"
-		itemRollOver="onItemRollOver(event)"
+<?xml version="1.0" encoding="utf-8"?>
+<!--
+
+BigBlueButton open source conferencing system - http://www.bigbluebutton.org/
+
+Copyright (c) 2012 BigBlueButton Inc. and by respective authors (see below).
+
+This program is free software; you can redistribute it and/or modify it under the
+terms of the GNU Lesser General Public License as published by the Free Software
+Foundation; either version 3.0 of the License, or (at your option) any later
+version.
+
+BigBlueButton is distributed in the hope that it will be useful, but WITHOUT ANY
+WARRANTY; without even the implied warranty of MERCHANTABILITY or FITNESS FOR A
+PARTICULAR PURPOSE. See the GNU Lesser General Public License for more details.
+
+You should have received a copy of the GNU Lesser General Public License along
+with BigBlueButton; if not, see <http://www.gnu.org/licenses/>.
+
+-->
+
+<viewer:MDIWindow xmlns:mx="http://www.adobe.com/2006/mxml"
+	xmlns:viewer="flexlib.mdi.containers.*" 
+	implements="org.bigbluebutton.common.IBbbModuleWindow" 
+	xmlns:mate="http://mate.asfusion.com/"
+	title="{windowTitle}" visible="false"
+	initialize="init()"
+	creationComplete="onCreationComplete()"
+	showCloseButton="false">
+
+	<mate:Listener type="{ShortcutEvent.FOCUS_VIEWERS_WINDOW}" method="focusWindow" />
+	<mate:Listener type="{ConferenceCreatedEvent.CONFERENCE_CREATED_EVENT}" method="conferenceStarted" />
+	<mate:Listener type="{LocaleChangeEvent.LOCALE_CHANGED}" method="localeChanged" />
+	<mate:Listener type="{ShortcutEvent.RAISE_HAND}" method="remoteRaiseHand" />
+	<mate:Listener type="{ShortcutEvent.MAKE_PERSON_PRESENTER}" method="remoteMakePresenter" />
+	<mate:Listener type="{ShortcutEvent.FOCUS_USER_LIST}" method="remoteFocusUsers" />
+	<mate:Listener type="{ShortcutEvent.MINIMIZE_USERS}" method="remoteMinimize" />
+	<mate:Listener type="{ShortcutEvent.MAXIMIZE_USERS}" method="remoteMaximize" />
+
+    <mx:Script>
+        <![CDATA[
+          import com.asfusion.mate.events.Dispatcher;          
+          import flexlib.mdi.events.MDIWindowEvent;          
+          import mx.binding.utils.BindingUtils;
+          import mx.collections.ArrayCollection;
+          import mx.controls.Alert;
+          import mx.controls.listClasses.IListItemRenderer;
+          import mx.events.DataGridEvent;
+          import mx.events.ListEvent;          
+		  import org.bigbluebutton.main.events.ShortcutEvent;
+		  import org.bigbluebutton.common.LogUtil;
+          import org.bigbluebutton.common.Images;
+          import org.bigbluebutton.common.LogUtil;
+          import org.bigbluebutton.common.Role;
+          import org.bigbluebutton.common.events.LocaleChangeEvent;
+          import org.bigbluebutton.core.EventConstants;
+          import org.bigbluebutton.core.events.CoreEvent;
+          import org.bigbluebutton.core.managers.UserManager;
+          import org.bigbluebutton.main.model.users.BBBUser;
+          import org.bigbluebutton.main.model.users.Conference;
+          import org.bigbluebutton.main.model.users.events.ConferenceCreatedEvent;
+          import org.bigbluebutton.main.model.users.events.KickUserEvent;
+          import org.bigbluebutton.main.model.users.events.RaiseHandEvent;
+          import org.bigbluebutton.main.model.users.events.RoleChangeEvent;
+          import org.bigbluebutton.main.views.MainCanvas;
+          import org.bigbluebutton.modules.viewers.events.ChangeStatusEvent;
+          import org.bigbluebutton.modules.viewers.model.ViewerOptions;
+          import org.bigbluebutton.util.i18n.ResourceUtil;
+			
+			[Bindable] private var windowTitle:String = ResourceUtil.getInstance().getString('bbb.viewers.title',["", ""]);
+			
+			[Bindable] public var participants:ArrayCollection = new ArrayCollection();
+			private var conference:Conference;
+  			[Bindable] public var isModerator:Boolean = false;
+			//private var isPresenter:Boolean = false;
+			private var handRaised:Boolean = false;
+			//private var showingWebcam:Boolean = false;
+  			
+          	public var images:Images = new Images();
+            [Bindable] public var presenterIcon : Class = images.presenter;
+   			[Bindable] public var handIcon:Class = images.raisehand;
+   			
+			private var dispatcher:Dispatcher;			
+			private var keyCombos:Object;
+						
+			[Bindable] public var viewerOptions:ViewerOptions;
+			[Bindable] private var baseIndex:int;
+			
+			private function init():void {
+				baseIndex = viewerOptions.baseTabIndex;
+			}
+			
+			private function onCreationComplete():void {
+				conference = UserManager.getInstance().getConference();
+				participants = conference.users;
+				this.isModerator = UserManager.getInstance().getConference().amIModerator();
+				//this.isPresenter = UserManager.getInstance().getConference().amIPresenter();
+				BindingUtils.bindSetter(updateNumberOfViewers, participants, "length");	
+				dispatcher = new Dispatcher();
+				
+				this.visible = viewerOptions.windowVisible;
+				hotkeyCapture();
+				resourcesChanged();
+				
+				titleBarOverlay.tabIndex = baseIndex;
+				minimizeBtn.tabIndex = baseIndex+1;
+				maximizeRestoreBtn.tabIndex = baseIndex+2;
+				closeBtn.tabIndex = baseIndex+3;
+			}
+			
+			private function remoteMinimize(e:ShortcutEvent):void{
+				if (!minimized){
+					this.minimize();
+				}
+			}
+			
+			private function remoteMaximize(e:ShortcutEvent):void{
+				if (!maximized && !minimized){
+					this.maximize();
+				}
+				else{
+					this.restore();
+				}				
+			}
+
+		    private function loadKeyCombos(modifier:String):void {
+				keyCombos = new Object(); // always start with a fresh array
+				keyCombos[modifier+(ResourceUtil.getInstance().getString('bbb.shortcutkey.viewers.focusUsers') as String)] = ShortcutEvent.FOCUS_USER_LIST;
+				keyCombos[modifier+(ResourceUtil.getInstance().getString('bbb.shortcutkey.viewers.focusUsers') as String)] = ShortcutEvent.FOCUS_USER_LIST;
+				
+			    keyCombos[modifier+(ResourceUtil.getInstance().getString('bbb.shortcutkey.general.maximize') as String)] = ShortcutEvent.MAXIMIZE_USERS;
+				keyCombos[modifier+(ResourceUtil.getInstance().getString('bbb.shortcutkey.general.minimize') as String)] = ShortcutEvent.MINIMIZE_USERS;
+				
+			}
+		
+		    private function hotkeyCapture():void{
+		      this.addEventListener(KeyboardEvent.KEY_DOWN, handleKeyDown);
+		      ResourceUtil.getInstance().addEventListener(Event.CHANGE, localeChanged); // Listen for locale changing
+		    }
+		
+			// Handle general-access hotkeys, regardless of what window the user is focused in
+		    private function handleKeyDown(e:KeyboardEvent) :void {
+		      var modifier:String = ExternalInterface.call("determineModifier");
+			  loadKeyCombos(modifier);			  
+			  var keyPress:String = (e.ctrlKey  ? "control+" : "") + (e.shiftKey ? "shift+"   : "") +
+		                            (e.altKey   ? "alt+"     : "") + e.keyCode;		                              
+		      if (keyCombos[keyPress]) {
+		        dispatcher.dispatchEvent(new ShortcutEvent(keyCombos[keyPress]));
+		      }
+		    }
+			
+			private function focusWindow(e:ShortcutEvent):void{
+				focusManager.setFocus(titleBarOverlay);
+			}
+			
+          
+			private function updateNumberOfViewers(numViewers:int):void {
+				if (numViewers > 4)
+					windowTitle = ResourceUtil.getInstance().getString('bbb.viewers.title', [":", numViewers]);
+				else 
+					windowTitle = ResourceUtil.getInstance().getString('bbb.viewers.title', ["", ""]);
+			}
+			
+			public function getPrefferedPosition():String{
+				return MainCanvas.TOP_LEFT;
+			}
+								
+			public function changeStatus(status:ArrayCollection):void {
+				dispatchEvent(new ChangeStatusEvent(status));
+			}
+				
+			private function viewerSelectEvent(event:ListEvent):void {
+				if (isModerator) {
+					presentBtn.enabled = true;
+					presentBtn.toolTip = "Make selected web participant the presenter.";
+				}
+				
+				if (viewersGrid.selectedItem.presenter) presentBtn.enabled = false;
+				else presentBtn.enabled = true; 
+        	}
+			
+			public function remoteMakePresenter(e:ShortcutEvent):void{
+				assignPresenterClicked();
+			}
+			
+			public function remoteFocusUsers(e:ShortcutEvent):void{
+				focusManager.setFocus(viewersGrid);
+			}           
+        	
+        	private function assignPresenterClicked():void {
+        		// Ignore if the selected user is already the presenter.
+        		if (viewersGrid.selectedItem == null || viewersGrid.selectedItem.presenter) return;
+        		
+				LogUtil.debug("WATERFALL: Assigning presenter to " + viewersGrid.selectedItem.name);
+				var e:RoleChangeEvent = new RoleChangeEvent(RoleChangeEvent.ASSIGN_PRESENTER);
+				e.userid = viewersGrid.selectedItem.userID;
+				e.username = viewersGrid.selectedItem.name;
+				dispatchEvent(e);
+				
+				presentBtn.enabled = false;
+        	}
+			
+			public function remoteRaiseHand(e:ShortcutEvent):void{
+				raiseHand();
+			}
+			
+			private function raiseHand():void{
+				handRaised = !handRaised;
+				var e:RaiseHandEvent = new RaiseHandEvent(RaiseHandEvent.RAISE_HAND);
+				e.raised = handRaised;
+				dispatchEvent(e);
+			}
+			
+			private function conferenceStarted(e:ConferenceCreatedEvent):void{
+				this.participants = e.conference.users;
+				this.isModerator = UserManager.getInstance().getConference().amIModerator();
+			}
+			
+			override protected function resourcesChanged():void{
+				super.resourcesChanged();				
+				if (participants.length > 4)
+					windowTitle = ResourceUtil.getInstance().getString('bbb.viewers.title', [":", participants.length]);
+				else 
+					windowTitle = ResourceUtil.getInstance().getString('bbb.viewers.title', ["", ""]);
+				
+				if (titleBarOverlay != null) {
+					titleBarOverlay.accessibilityName = ResourceUtil.getInstance().getString('bbb.viewers.titleBar');
+				}
+				
+				if (windowControls != null) {
+					minimizeBtn.toolTip = ResourceUtil.getInstance().getString("bbb.window.minimizeBtn.toolTip");
+					minimizeBtn.accessibilityName = ResourceUtil.getInstance().getString("bbb.viewers.minimizeBtn.accessibilityName");
+
+					maximizeRestoreBtn.toolTip = ResourceUtil.getInstance().getString("bbb.window.maximizeRestoreBtn.toolTip");
+					maximizeRestoreBtn.accessibilityName = ResourceUtil.getInstance().getString("bbb.viewers.maximizeRestoreBtn.accessibilityName");
+
+					closeBtn.toolTip = ResourceUtil.getInstance().getString("bbb.window.closeBtn.toolTip");
+					closeBtn.accessibilityName = ResourceUtil.getInstance().getString("bbb.viewers.closeBtn.accessibilityName");
+				}
+			}
+			
+			private function localeChanged(e:LocaleChangeEvent):void{
+				resourcesChanged();
+			}
+			
+			private function onItemRollOver(event:ListEvent):void{
+				var item:IListItemRenderer = event.itemRenderer;
+				var user:BBBUser = item.data as BBBUser;
+				var rollEvent:ViewersRollEvent = new ViewersRollEvent(ViewersRollEvent.VIEWERS_ROLL_OVER);
+				rollEvent.userID = user.userID;
+				dispatcher.dispatchEvent(rollEvent);
+			}
+			
+			private function onItemRollOut(event:ListEvent):void{
+				var item:IListItemRenderer = event.itemRenderer;
+				var user:BBBUser = item.data as BBBUser;
+				var rollEvent:ViewersRollEvent = new ViewersRollEvent(ViewersRollEvent.VIEWERS_ROLL_OUT);
+				rollEvent.userID = user.userID;
+				dispatcher.dispatchEvent(rollEvent);
+			}
+			
+			override protected function hideAllChildren():void {
+				viewersGrid.visible=false;
+			}
+			
+			override protected function showAllChildren():void {
+				viewersGrid.visible=true;
+			}
+			
+        ]]>
+    </mx:Script>
+	
+    <mx:DataGrid id="viewersGrid" dataProvider="{participants}" editable="false"
+    	dragEnabled="false" itemClick="viewerSelectEvent(event);" width="100%" height="100%"
+		itemRollOver="onItemRollOver(event)"
 		itemRollOut="onItemRollOut(event)"
-<<<<<<< HEAD
-		tabIndex="{baseIndex+4}"
+		tabIndex="{baseIndex+4}"
 		accessibilityName="{ResourceUtil.getInstance().getString('bbb.viewers.userList')}">
-=======
-		accessibilityName="Users list.">
->>>>>>> 256a9dc2
-    	<mx:columns>
-    		<mx:DataGridColumn dataField="role" 
-    						   headerText="{ResourceUtil.getInstance().getString('bbb.viewers.viewersGrid.roleItemRenderer')}" 
-    						   dataTipField="Role" 
-    						   editable="false" 
-    						   width="35"
-    						   itemRenderer="org.bigbluebutton.modules.viewers.views.RoleItemRenderer" 
-    						   sortable="false" 
-    						   id="roleField"/>
-    		<mx:DataGridColumn dataField="name" 
-    						   headerText="{ResourceUtil.getInstance().getString('bbb.viewers.viewersGrid.nameItemRenderer')}" 
-    						   editable="true" 
-    						   width="100" 
-    						   sortable="false"
-    						   itemRenderer="org.bigbluebutton.modules.viewers.views.NameItemRenderer"/>
-    		<!--mx:DataGridColumn dataField="status" 
-    						   headerText="{ResourceUtil.getInstance().getString('bbb.viewers.viewersGrid.statusItemRenderer')}" 
-    						   dataTipField="Status" 
-    						   editable="false" 
-    						   itemRenderer="org.bigbluebutton.modules.viewers.views.StatusItemRenderer" 
-    						   sortable="false" 
-    						   id="statusField"/-->
-    		<mx:DataGridColumn dataField="status"
-    						   headerText="{ResourceUtil.getInstance().getString('bbb.viewers.viewersGrid.statusItemRenderer')}"
-    						   dataTipField="Status"
-    						   id="statusField" 
-    						   sortable="false" 
-    						   itemRenderer="org.bigbluebutton.modules.viewers.views.StatusItemRenderer"/>
-    	</mx:columns>
-    </mx:DataGrid>
-
-   <mx:ControlBar width="100%">
-   		 <!-- Switch Presenter Button -->
-   		 <mx:Button id="presentBtn" label="{ResourceUtil.getInstance().getString('bbb.viewers.presentBtn.label')}" visible="{isModerator}"
-    	   			width="130" height="20" styleName="switchPresenterButtonStyle"
-    	   			toolTip="{ResourceUtil.getInstance().getString('bbb.viewers.presentBtn.toolTip')}"
-    	   			click="assignPresenterClicked()"
-    	   			tabIndex="{baseIndex+5}"
-    	   			accessibilityName="{ResourceUtil.getInstance().getString('bbb.viewers.presentBtn.accessibilityName')}"
-    	   			/>
-     	 <mx:Spacer width="100%"/>
-    	 <mx:Button id="raiseHandImage" icon="{handIcon}" toggle="true" 
-    	   			width="20" height="20"
-    	   			toolTip="{ResourceUtil.getInstance().getString('bbb.viewers.raiseHandBtn.toolTip')}" 
-    	   			click="raiseHand()"
-    	   			tabIndex="{baseIndex+6}"/>		
-    </mx:ControlBar>  
-    
-</viewer:MDIWindow>
+    	<mx:columns>
+    		<mx:DataGridColumn dataField="role" 
+    						   headerText="{ResourceUtil.getInstance().getString('bbb.viewers.viewersGrid.roleItemRenderer')}" 
+    						   dataTipField="Role" 
+    						   editable="false" 
+    						   width="35"
+    						   itemRenderer="org.bigbluebutton.modules.viewers.views.RoleItemRenderer" 
+    						   sortable="false" 
+    						   id="roleField"/>
+    		<mx:DataGridColumn dataField="name" 
+    						   headerText="{ResourceUtil.getInstance().getString('bbb.viewers.viewersGrid.nameItemRenderer')}" 
+    						   editable="true" 
+    						   width="100" 
+    						   sortable="false"
+    						   itemRenderer="org.bigbluebutton.modules.viewers.views.NameItemRenderer"/>
+    		<!--mx:DataGridColumn dataField="status" 
+    						   headerText="{ResourceUtil.getInstance().getString('bbb.viewers.viewersGrid.statusItemRenderer')}" 
+    						   dataTipField="Status" 
+    						   editable="false" 
+    						   itemRenderer="org.bigbluebutton.modules.viewers.views.StatusItemRenderer" 
+    						   sortable="false" 
+    						   id="statusField"/-->
+    		<mx:DataGridColumn dataField="status"
+    						   headerText="{ResourceUtil.getInstance().getString('bbb.viewers.viewersGrid.statusItemRenderer')}"
+    						   dataTipField="Status"
+    						   id="statusField" 
+    						   sortable="false" 
+    						   itemRenderer="org.bigbluebutton.modules.viewers.views.StatusItemRenderer"/>
+    	</mx:columns>
+    </mx:DataGrid>
+
+   <mx:ControlBar width="100%">
+   		 <!-- Switch Presenter Button -->
+   		 <mx:Button id="presentBtn" label="{ResourceUtil.getInstance().getString('bbb.viewers.presentBtn.label')}" visible="{isModerator}"
+    	   			width="130" height="20" styleName="switchPresenterButtonStyle"
+    	   			toolTip="{ResourceUtil.getInstance().getString('bbb.viewers.presentBtn.toolTip')}"
+    	   			click="assignPresenterClicked()"
+    	   			tabIndex="{baseIndex+5}"
+    	   			accessibilityName="{ResourceUtil.getInstance().getString('bbb.viewers.presentBtn.accessibilityName')}"
+    	   			/>
+     	 <mx:Spacer width="100%"/>
+    	 <mx:Button id="raiseHandImage" icon="{handIcon}" toggle="true" 
+    	   			width="20" height="20"
+    	   			toolTip="{ResourceUtil.getInstance().getString('bbb.viewers.raiseHandBtn.toolTip')}" 
+    	   			click="raiseHand()"
+    	   			tabIndex="{baseIndex+6}"/>		
+    </mx:ControlBar>  
+    
+</viewer:MDIWindow>