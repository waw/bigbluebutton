--- conflicted
+++ resolved
@@ -1,413 +1,386 @@
-<?xml version="1.0" encoding="utf-8"?>
-
-<!--
-BigBlueButton open source conferencing system - http://www.bigbluebutton.org
-
-Copyright (c) 2010 BigBlueButton Inc. and by respective authors (see below).
-
-BigBlueButton is free software; you can redistribute it and/or modify it under the 
-terms of the GNU Lesser General Public License as published by the Free Software 
-Foundation; either version 2.1 of the License, or (at your option) any later 
-version. 
-
-BigBlueButton is distributed in the hope that it will be useful, but WITHOUT ANY 
-WARRANTY; without even the implied warranty of MERCHANTABILITY or FITNESS FOR A 
-PARTICULAR PURPOSE. See the GNU Lesser General Public License for more details.
-
-You should have received a copy of the GNU Lesser General Public License along 
-with BigBlueButton; if not, see <http://www.gnu.org/licenses/>.
-
-$Id: $
--->
-
-<MDIWindow xmlns="flexlib.mdi.containers.*" 
+<?xml version="1.0" encoding="utf-8"?>
+
+<!--
+BigBlueButton open source conferencing system - http://www.bigbluebutton.org
+
+Copyright (c) 2010 BigBlueButton Inc. and by respective authors (see below).
+
+BigBlueButton is free software; you can redistribute it and/or modify it under the 
+terms of the GNU Lesser General Public License as published by the Free Software 
+Foundation; either version 2.1 of the License, or (at your option) any later 
+version. 
+
+BigBlueButton is distributed in the hope that it will be useful, but WITHOUT ANY 
+WARRANTY; without even the implied warranty of MERCHANTABILITY or FITNESS FOR A 
+PARTICULAR PURPOSE. See the GNU Lesser General Public License for more details.
+
+You should have received a copy of the GNU Lesser General Public License along 
+with BigBlueButton; if not, see <http://www.gnu.org/licenses/>.
+
+$Id: $
+-->
+
+<MDIWindow xmlns="flexlib.mdi.containers.*" 
 		   xmlns:mx="http://www.adobe.com/2006/mxml" 
-<<<<<<< HEAD
 		   initialize="init()"
-=======
->>>>>>> 1914ab7d
-		   creationComplete="onCreationComplete()" 
-		   implements="org.bigbluebutton.common.IBbbModuleWindow"
-		   title="{ResourceUtil.getInstance().getString('bbb.videodock.title')}"
-		   xmlns:mate="http://mate.asfusion.com/"
-		   layout="absolute" visible="false"
-		   horizontalAlign="center"
-		   verticalAlign="middle"
-		   resize="onChildAdd()">
-	
-	<mx:Script>
-		<![CDATA[
-      import com.asfusion.mate.events.Dispatcher;     
-      import mx.events.ChildExistenceChangedEvent;     
-      import org.bigbluebutton.common.LogUtil;
-      import org.bigbluebutton.common.events.CloseWindowEvent;
-      import org.bigbluebutton.common.events.DragWindowEvent;
-      import org.bigbluebutton.common.events.OpenWindowEvent;
-      import org.bigbluebutton.core.BBB;
-      import org.bigbluebutton.core.events.ConnectAppEvent;
-      import org.bigbluebutton.main.model.users.Conference;
-      import org.bigbluebutton.main.views.MainCanvas;
-      import org.bigbluebutton.modules.videoconf.business.VideoWindowItf;
-      import org.bigbluebutton.modules.videoconf.events.OpenVideoWindowEvent;
-      import org.bigbluebutton.util.i18n.ResourceUtil;
+		   creationComplete="onCreationComplete()" 
+		   implements="org.bigbluebutton.common.IBbbModuleWindow"
+		   title="{ResourceUtil.getInstance().getString('bbb.videodock.title')}"
+		   xmlns:mate="http://mate.asfusion.com/"
+		   layout="absolute" visible="false"
+		   horizontalAlign="center"
+		   verticalAlign="middle"
+		   resize="onChildAdd()">
+	
+	<mx:Script>
+		<![CDATA[
+      import com.asfusion.mate.events.Dispatcher;     
+      import mx.events.ChildExistenceChangedEvent;     
+      import org.bigbluebutton.common.LogUtil;
+      import org.bigbluebutton.common.events.CloseWindowEvent;
+      import org.bigbluebutton.common.events.DragWindowEvent;
+      import org.bigbluebutton.common.events.OpenWindowEvent;
+      import org.bigbluebutton.core.BBB;
+      import org.bigbluebutton.core.events.ConnectAppEvent;
+      import org.bigbluebutton.main.model.users.Conference;
+      import org.bigbluebutton.main.views.MainCanvas;
+      import org.bigbluebutton.modules.videoconf.business.VideoWindowItf;
+      import org.bigbluebutton.modules.videoconf.events.OpenVideoWindowEvent;
+      import org.bigbluebutton.util.i18n.ResourceUtil;
+			
+			private var childrenDimension:Dictionary = new Dictionary();
+			private var borderColor:String;
+			private var minChildAspectRatio:Number;
+			// the mutable array is used to change the order of the dock children
+			private var mutableChildrenArray:Array = new Array();
+			
+			private var _prioritizeWindow:Boolean = false;
+			private var priorityWindow:VideoWindowItf = null;
+			// the priority video will fit a portion of the dock that is represented by this weight
+			// bigger the weight, bigger will be the window and less space the other windows will have
+			private var priorityWindowWeight:Number = 2/3;
+			
+			private var options:DockOptions = new DockOptions();
+			
+			[Bindable] 
+			private var baseIndex:int;
 			
-			private var childrenDimension:Dictionary = new Dictionary();
-			private var borderColor:String;
-			private var minChildAspectRatio:Number;
-			// the mutable array is used to change the order of the dock children
-			private var mutableChildrenArray:Array = new Array();
+			private function init():void{
+				baseIndex = options.baseTabIndex;
+			}
 			
-			private var _prioritizeWindow:Boolean = false;
-			private var priorityWindow:VideoWindowItf = null;
-			// the priority video will fit a portion of the dock that is represented by this weight
-			// bigger the weight, bigger will be the window and less space the other windows will have
-			private var priorityWindowWeight:Number = 2/3;
+			private function onCreationComplete():void {				
+				this.showCloseButton = false;		
+				
+				this.minWidth = options.width;
+				this.minHeight = options.height;
+				this.maxWidth = this.parent.width;
+				this.maxHeight = this.parent.height;
+				
+				this.width = this.minWidth;
+				this.height = this.minHeight;
+				
+				addEventListener(ChildExistenceChangedEvent.CHILD_ADD, onChildAdd);			
+				addEventListener(ChildExistenceChangedEvent.CHILD_REMOVE, onChildRemove);
+				
+				titleBarOverlay.tabIndex = baseIndex;
+				titleBarOverlay.accessibilityName = ResourceUtil.getInstance().getString('bbb.videoDock.titleBar');
+				
+				minimizeBtn.tabIndex = baseIndex+1;
+				minimizeBtn.accessibilityName = ResourceUtil.getInstance().getString('bbb.video.minimizeBtn.accessibilityName');
+				
+				maximizeRestoreBtn.tabIndex = baseIndex+2;
+				maximizeRestoreBtn.accessibilityName = ResourceUtil.getInstance().getString('bbb.video.maximizeRestoreBtn.accessibilityName');
+				
+				closeBtn.tabIndex = baseIndex+3;
+				
+				if (options.maximize) this.maximize();
+        
+        var gDispatcher:Dispatcher = new Dispatcher();
+        var evt:ConnectAppEvent = new ConnectAppEvent(ConnectAppEvent.CONNECT_VIDEO_APP);
+        gDispatcher.dispatchEvent(evt);
+			}
+			
+			/**
+			 *	The windows docked are organized in a MxN grid equally divided.
+			 *	Then, the aspect ratio of the cells is the equal of the window
+			 *	with lower aspect ratio. For example, if there are two windows, 
+			 *	one 4x3 and one 16x9, the aspect ratio of the grid cells will be
+			 *	4x3, to better fit all the windows. The aspect ratio of the grid
+			 *	cells is updated every time a window is added or removed. 
+			 */
+			private function updateMinAspectRatio(children:Array):void {
+				minChildAspectRatio = 0;
+				for each(var window:VideoWindowItf in children) {
+				    const windowAspectRatio:Number = (window.width - VideoWindowItf.PADDING_HORIZONTAL) / (window.height - VideoWindowItf.PADDING_VERTICAL);
+				    if (minChildAspectRatio == 0 || windowAspectRatio < minChildAspectRatio)
+				        minChildAspectRatio = windowAspectRatio;				        
+				}
+				LogUtil.debug("Using aspect ratio grid = " + minChildAspectRatio);
+			}
+			
+			private function onChildAdd(e:ChildExistenceChangedEvent = null):void {
+				if (e != null) {
+					mutableChildrenArray.push(getChildren().pop());
+					updateMinAspectRatio(mutableChildrenArray);
+				}
+				
+				if (options.oneAlwaysBigger && !_prioritizeWindow)
+					prioritizeAnyWindow();
+				
+				updateChildrenDimensions(mutableChildrenArray);
+			}
+			
+			private function onChildRemove(e:ChildExistenceChangedEvent = null):void {
+				var index:int = mutableChildrenArray.indexOf(e.relatedObject);
+				if (index != -1)
+					mutableChildrenArray.splice(index, 1);
+				
+				if (e.relatedObject == priorityWindow || mutableChildrenArray.length <= 1)
+					deprioritizeWindow();
+					
+				updateMinAspectRatio(mutableChildrenArray);
+				updateChildrenDimensions(mutableChildrenArray);
+			}
+			
+			public function getPrefferedPosition():String {
+				//return MainCanvas.BOTTOM_RIGHT;
+				return options.position;
+			}
+					
+			private function saveWindowDimensions(window:MDIWindow):void {
+				var dimensions:Object = {width:window.width, height:window.height};
+				childrenDimension[window] = dimensions;
+			}
+			
+			private function restoreWindowDimensions(window:MDIWindow):void {
+				window.width = childrenDimension[window].width;
+				window.height = childrenDimension[window].height;
+			}
+			
+			private function repositionWindow(window:MDIWindow):void {
+				// \TODO reposition the window correctly between the windows
+				// one idea is to use a "shadow" window
+				// setChildIndex(window, ?);
+			}
+			
+			private function isVideoWindow(window:Object):Boolean {
+				return (getQualifiedSuperclassName(window) == "org.bigbluebutton.modules.videoconf.business::VideoWindowItf")
+			}
+			
+			private function onCloseWindow(e:CloseWindowEvent):void {
+				// it should not just undock the window, it should close the window forever
+				if (isVideoWindow(e.window) && this.contains(e.window as VideoWindowItf)) {
+          this.removeChild(e.window as VideoWindowItf);
+        }
+					
+			}
+			
+			private function onOpenWindow(e:OpenVideoWindowEvent):void {
+				if (isVideoWindow(e.window) && options.autoDock) {
+          addVideoChild(e.window as VideoWindowItf);
+        }					
+			}
+			
+			private function addVideoChild(window:VideoWindowItf):void {
+				if (this.contains(window))
+					return;
+				
+				/**
+				 * Check if the window is visible. Right now, a publisher window can be made invisible by setting
+				 * a param in config.xml. If the window is invisible, don't add it. We'll have to do this properly
+				 * when we refactor to remove the window UIs. We should just be adding Videos here instead of windows.
+				 * But for now, this is good enough.
+				 */
+				if (! window.visible) return;
+				
+				saveWindowDimensions(window);
+				
+				window.minimizeBtn.visible = false;
+				window.maximizeRestoreBtn.visible = false;
+				window.resizable = false;
+       			window.draggable = false;
+
+				window.addEventListener(MouseEvent.CLICK, onWindowClick);
+
+				var e:CloseWindowEvent = new CloseWindowEvent();
+				e.window = window;
+				dispatchEvent(e);
+				
+				this.addChild(window);
+			}
 			
-			private var options:DockOptions = new DockOptions();
-			[Bindable] private var baseIndex:int;
-			
-<<<<<<< HEAD
-			private function init():void{
-				baseIndex = options.baseTabIndex;
-			}
-			
-			private function onCreationComplete():void{				
-=======
-			private function onCreationComplete():void {				
->>>>>>> 1914ab7d
-				this.showCloseButton = false;		
-				
-				this.minWidth = options.width;
-				this.minHeight = options.height;
-				this.maxWidth = this.parent.width;
-				this.maxHeight = this.parent.height;
-				
-				this.width = this.minWidth;
-				this.height = this.minHeight;
-				
-				addEventListener(ChildExistenceChangedEvent.CHILD_ADD, onChildAdd);			
-				addEventListener(ChildExistenceChangedEvent.CHILD_REMOVE, onChildRemove);
-				
-				titleBarOverlay.tabIndex = baseIndex;
-				titleBarOverlay.accessibilityName = ResourceUtil.getInstance().getString('bbb.videoDock.titleBar');
-				
-				minimizeBtn.tabIndex = baseIndex+1;
-				minimizeBtn.accessibilityName = ResourceUtil.getInstance().getString('bbb.video.minimizeBtn.accessibilityName');
-				
-				maximizeRestoreBtn.tabIndex = baseIndex+2;
-				maximizeRestoreBtn.accessibilityName = ResourceUtil.getInstance().getString('bbb.video.maximizeRestoreBtn.accessibilityName');
-				
-				closeBtn.tabIndex = baseIndex+3;
-				
-				if (options.maximize) this.maximize();
-        
-        var gDispatcher:Dispatcher = new Dispatcher();
-        var evt:ConnectAppEvent = new ConnectAppEvent(ConnectAppEvent.CONNECT_VIDEO_APP);
-        gDispatcher.dispatchEvent(evt);
-			}
-			
-			/**
-			 *	The windows docked are organized in a MxN grid equally divided.
-			 *	Then, the aspect ratio of the cells is the equal of the window
-			 *	with lower aspect ratio. For example, if there are two windows, 
-			 *	one 4x3 and one 16x9, the aspect ratio of the grid cells will be
-			 *	4x3, to better fit all the windows. The aspect ratio of the grid
-			 *	cells is updated every time a window is added or removed. 
-			 */
-			private function updateMinAspectRatio(children:Array):void {
-				minChildAspectRatio = 0;
-				for each(var window:VideoWindowItf in children) {
-				    const windowAspectRatio:Number = (window.width - VideoWindowItf.PADDING_HORIZONTAL) / (window.height - VideoWindowItf.PADDING_VERTICAL);
-				    if (minChildAspectRatio == 0 || windowAspectRatio < minChildAspectRatio)
-				        minChildAspectRatio = windowAspectRatio;				        
-				}
-				LogUtil.debug("Using aspect ratio grid = " + minChildAspectRatio);
-			}
-			
-			private function onChildAdd(e:ChildExistenceChangedEvent = null):void {
-				if (e != null) {
-					mutableChildrenArray.push(getChildren().pop());
-					updateMinAspectRatio(mutableChildrenArray);
-				}
-				
-				if (options.oneAlwaysBigger && !_prioritizeWindow)
-					prioritizeAnyWindow();
-				
-				updateChildrenDimensions(mutableChildrenArray);
-			}
-			
-			private function onChildRemove(e:ChildExistenceChangedEvent = null):void {
-				var index:int = mutableChildrenArray.indexOf(e.relatedObject);
-				if (index != -1)
-					mutableChildrenArray.splice(index, 1);
-				
-				if (e.relatedObject == priorityWindow || mutableChildrenArray.length <= 1)
-					deprioritizeWindow();
-					
-				updateMinAspectRatio(mutableChildrenArray);
-				updateChildrenDimensions(mutableChildrenArray);
-			}
-			
-			public function getPrefferedPosition():String {
-				//return MainCanvas.BOTTOM_RIGHT;
-				return options.position;
-			}
-					
-			private function saveWindowDimensions(window:MDIWindow):void {
-				var dimensions:Object = {width:window.width, height:window.height};
-				childrenDimension[window] = dimensions;
-			}
-			
-			private function restoreWindowDimensions(window:MDIWindow):void {
-				window.width = childrenDimension[window].width;
-				window.height = childrenDimension[window].height;
-			}
-			
-			private function repositionWindow(window:MDIWindow):void {
-				// \TODO reposition the window correctly between the windows
-				// one idea is to use a "shadow" window
-				// setChildIndex(window, ?);
-			}
-			
-			private function isVideoWindow(window:Object):Boolean {
-				return (getQualifiedSuperclassName(window) == "org.bigbluebutton.modules.videoconf.business::VideoWindowItf")
-			}
-			
-			private function onCloseWindow(e:CloseWindowEvent):void {
-				// it should not just undock the window, it should close the window forever
-				if (isVideoWindow(e.window) && this.contains(e.window as VideoWindowItf)) {
-          this.removeChild(e.window as VideoWindowItf);
-        }
-					
-			}
-			
-			private function onOpenWindow(e:OpenVideoWindowEvent):void {
-				if (isVideoWindow(e.window) && options.autoDock) {
-          addVideoChild(e.window as VideoWindowItf);
-        }					
-			}
-			
-			private function addVideoChild(window:VideoWindowItf):void {
-				if (this.contains(window))
-					return;
-				
-				/**
-				 * Check if the window is visible. Right now, a publisher window can be made invisible by setting
-				 * a param in config.xml. If the window is invisible, don't add it. We'll have to do this properly
-				 * when we refactor to remove the window UIs. We should just be adding Videos here instead of windows.
-				 * But for now, this is good enough.
-				 */
-				if (! window.visible) return;
-				
-				saveWindowDimensions(window);
-				
-				window.minimizeBtn.visible = false;
-				window.maximizeRestoreBtn.visible = false;
-				window.resizable = false;
-       			window.draggable = false;
-
-				window.addEventListener(MouseEvent.CLICK, onWindowClick);
-
-				var e:CloseWindowEvent = new CloseWindowEvent();
-				e.window = window;
-				dispatchEvent(e);
-				
-				this.addChild(window);
-			}
-			
-<<<<<<< HEAD
-			private function removeVideoChild(window:VideoWindowItf):void {
-				if (!this.contains(window))
-					return;
-				
-				window.minimizeBtn.visible = true;
-				window.maximizeRestoreBtn.visible = true;
-				window.resizable = true;
-        		window.draggable = true;
-        
-				window.removeEventListener(MouseEvent.CLICK, onWindowClick);
-	
-				this.removeChild(window);
-				var e:OpenWindowEvent = new OpenWindowEvent(OpenWindowEvent.OPEN_WINDOW_EVENT);
-				e.window = window;
-				dispatchEvent(e);
-				
-				restoreWindowDimensions(window);
-			}
-			
-=======
->>>>>>> 1914ab7d
-			override public function close(event:MouseEvent = null):void {
-				removeAllChildren();
-				super.close(event);
-			}
-			
-			private function updateChildrenDimensions(children:Array):void {
-				if (children.length == 0) return;
-				
-				const horizontalGap:int = getStyle("horizontalGap");
-				const verticalGap:int = getStyle("verticalGap");
-				
-				var availableWidth:int = this.width - this.borderMetrics.left - this.borderMetrics.right;
-				var availableHeight:int = this.height - this.borderMetrics.top - this.borderMetrics.bottom;
-				
-				var borderTop:int = 0;
-				var borderLeft:int = 0;
-				
-				if (_prioritizeWindow) {
-					// the first window will be prioritized
-					priorityWindow = children[0];
-					
-					// if the aspect ratio of the dock is smaller than the window (like 1:1 against 16:9)
-					// the window will be on top of the dock 
-					if (availableWidth / availableHeight < priorityWindow.width / priorityWindow.height
-							|| options.layout == DockOptions.LAYOUT_HANGOUT) {
-						priorityWindow.width = availableWidth;
-						priorityWindow.updateHeight();
-						if (priorityWindow.height > availableHeight * priorityWindowWeight) {
-							priorityWindow.height = availableHeight * priorityWindowWeight;
+			override public function close(event:MouseEvent = null):void {
+				removeAllChildren();
+				super.close(event);
+			}
+			
+			private function updateChildrenDimensions(children:Array):void {
+				if (children.length == 0) return;
+				
+				const horizontalGap:int = getStyle("horizontalGap");
+				const verticalGap:int = getStyle("verticalGap");
+				
+				var availableWidth:int = this.width - this.borderMetrics.left - this.borderMetrics.right;
+				var availableHeight:int = this.height - this.borderMetrics.top - this.borderMetrics.bottom;
+				
+				var borderTop:int = 0;
+				var borderLeft:int = 0;
+				
+				if (_prioritizeWindow) {
+					// the first window will be prioritized
+					priorityWindow = children[0];
+					
+					// if the aspect ratio of the dock is smaller than the window (like 1:1 against 16:9)
+					// the window will be on top of the dock 
+					if (availableWidth / availableHeight < priorityWindow.width / priorityWindow.height
+							|| options.layout == DockOptions.LAYOUT_HANGOUT) {
+						priorityWindow.width = availableWidth;
+						priorityWindow.updateHeight();
+						if (priorityWindow.height > availableHeight * priorityWindowWeight) {
+							priorityWindow.height = availableHeight * priorityWindowWeight;
 							priorityWindow.updateWidth();
-						}
-						priorityWindow.y = 0;
-						priorityWindow.x = (availableWidth - priorityWindow.width) / 2;
-						availableHeight -= (priorityWindow.height + verticalGap);
-						borderTop += priorityWindow.height + verticalGap;
-					} else {
-						// the window will be on left of the dock 
-						priorityWindow.height = availableHeight;
+						}
+						priorityWindow.y = 0;
+						priorityWindow.x = (availableWidth - priorityWindow.width) / 2;
+						availableHeight -= (priorityWindow.height + verticalGap);
+						borderTop += priorityWindow.height + verticalGap;
+					} else {
+						// the window will be on left of the dock 
+						priorityWindow.height = availableHeight;
 						priorityWindow.updateWidth();
-						if (priorityWindow.width > availableWidth * priorityWindowWeight) {
-							priorityWindow.width = availableWidth * priorityWindowWeight;
-							priorityWindow.updateHeight();
-						}
-						priorityWindow.y = (availableHeight - priorityWindow.height) / 2;
-						priorityWindow.x = 0;
-						availableWidth -= (priorityWindow.width + horizontalGap);
-						borderLeft += priorityWindow.width + horizontalGap;
+						if (priorityWindow.width > availableWidth * priorityWindowWeight) {
+							priorityWindow.width = availableWidth * priorityWindowWeight;
+							priorityWindow.updateHeight();
+						}
+						priorityWindow.y = (availableHeight - priorityWindow.height) / 2;
+						priorityWindow.x = 0;
+						availableWidth -= (priorityWindow.width + horizontalGap);
+						borderLeft += priorityWindow.width + horizontalGap;
+					}
+				}
+				
+				var childWidth:int = 0;
+				var childHeight:int = 0;
+				var nRows:Number = 0;
+				var nColumns:Number = 0;
+				
+				// we would like to maximize the window size
+				for (var rows:Number = 1; rows <= children.length - (_prioritizeWindow? 1: 0); ++rows) {
+					var columns:Number = Math.ceil((children.length - (_prioritizeWindow? 1: 0))/ rows);
+					var maxWidth:int = Math.floor((availableWidth - horizontalGap * (columns - 1)) / columns) - VideoWindowItf.PADDING_HORIZONTAL;
+					var maxHeight:int = Math.floor((availableHeight - verticalGap * (rows - 1)) / rows) - VideoWindowItf.PADDING_VERTICAL;
+					
+					// the possible dimensions shouldn't be less or equal 0 (it could happen with many videos)
+					if (maxWidth <= 0 || maxHeight <=0)
+						continue;
+					
+					var width:int = maxWidth;
+					var height:int = maxHeight;
+					
+					if (maxWidth / maxHeight > minChildAspectRatio)
+						width = Math.floor(maxHeight * minChildAspectRatio);
+					else
+						height = Math.floor(maxWidth / minChildAspectRatio);
+					
+					if (width > childWidth) {
+						childWidth = width;
+						childHeight = height;
+						nRows = rows;
+						nColumns = columns;
+					}
+				}                        
+				
+				childWidth += VideoWindowItf.PADDING_HORIZONTAL;
+				childHeight += VideoWindowItf.PADDING_VERTICAL;
+
+				const horizontalBorder:int = availableWidth - nColumns * childWidth - (nColumns - 1) * horizontalGap;
+				const verticalBorder:int = availableHeight - nRows * childHeight - (nRows - 1) * verticalGap;
+				// this couple of lines will center the priority window on the available space for it
+				if (_prioritizeWindow) {
+					if (priorityWindow.x == 0) {
+						priorityWindow.x = horizontalBorder / 3;
+						borderTop += verticalBorder / 2;
+						borderLeft += horizontalBorder * (2 / 3);
+					} else {
+						priorityWindow.y = verticalBorder / 3;  
+						borderTop += verticalBorder * (2 / 3);
+						borderLeft += horizontalBorder / 2;
 					}
-				}
-				
-				var childWidth:int = 0;
-				var childHeight:int = 0;
-				var nRows:Number = 0;
-				var nColumns:Number = 0;
-				
-				// we would like to maximize the window size
-				for (var rows:Number = 1; rows <= children.length - (_prioritizeWindow? 1: 0); ++rows) {
-					var columns:Number = Math.ceil((children.length - (_prioritizeWindow? 1: 0))/ rows);
-					var maxWidth:int = Math.floor((availableWidth - horizontalGap * (columns - 1)) / columns) - VideoWindowItf.PADDING_HORIZONTAL;
-					var maxHeight:int = Math.floor((availableHeight - verticalGap * (rows - 1)) / rows) - VideoWindowItf.PADDING_VERTICAL;
-					
-					// the possible dimensions shouldn't be less or equal 0 (it could happen with many videos)
-					if (maxWidth <= 0 || maxHeight <=0)
-						continue;
-					
-					var width:int = maxWidth;
-					var height:int = maxHeight;
-					
-					if (maxWidth / maxHeight > minChildAspectRatio)
-						width = Math.floor(maxHeight * minChildAspectRatio);
-					else
-						height = Math.floor(maxWidth / minChildAspectRatio);
-					
-					if (width > childWidth) {
-						childWidth = width;
-						childHeight = height;
-						nRows = rows;
-						nColumns = columns;
-					}
-				}                        
-				
-				childWidth += VideoWindowItf.PADDING_HORIZONTAL;
-				childHeight += VideoWindowItf.PADDING_VERTICAL;
-
-				const horizontalBorder:int = availableWidth - nColumns * childWidth - (nColumns - 1) * horizontalGap;
-				const verticalBorder:int = availableHeight - nRows * childHeight - (nRows - 1) * verticalGap;
-				// this couple of lines will center the priority window on the available space for it
-				if (_prioritizeWindow) {
-					if (priorityWindow.x == 0) {
-						priorityWindow.x = horizontalBorder / 3;
-						borderTop += verticalBorder / 2;
-						borderLeft += horizontalBorder * (2 / 3);
-					} else {
-						priorityWindow.y = verticalBorder / 3;  
-						borderTop += verticalBorder * (2 / 3);
-						borderLeft += horizontalBorder / 2;
-					}
-				} else {
-					// if there's no priority window, the border will be only around the little windows
-					borderTop += verticalBorder / 2;
-					borderLeft += horizontalBorder / 2;
-				}
-									
-				for (var childIndex:int = (_prioritizeWindow? 1: 0); childIndex < children.length; ++childIndex) {
-					var window:VideoWindowItf = children[childIndex];
-					const wWidth:int = childWidth;
-					const wHeight:int = childHeight;
-					
-					window.width = wWidth;
-					window.updateHeight();
-					
-					if (window.height > wHeight) {
-						window.height = wHeight;
-						window.updateWidth();
-					}
-					
-					// the extra padding is used to center the windows with higher aspect ratio
-					const horizontalExtraPadding:int = (wWidth - window.width) / 2;
-					const verticalExtraPadding:int = (wHeight - window.height) / 2;
-					
-					var row:int = (childIndex - (_prioritizeWindow? 1: 0)) / nColumns;
-					var column:int = (childIndex - (_prioritizeWindow? 1: 0)) % nColumns;
-					
-					window.y = row * (wHeight + verticalGap) + borderTop + verticalExtraPadding;;
-					window.x = column * (wWidth + horizontalGap) + borderLeft + horizontalExtraPadding;
-				} 
-			}
-			
-			protected function onWindowClick(event:MouseEvent = null):void {
-				prioritizeWindow(event.currentTarget);
-			}
-			
-			private function prioritizeWindow(window:Object):void {
-				if (mutableChildrenArray.length <= 1
-						|| options.layout == DockOptions.LAYOUT_NONE)
-					return;
-				
-				if (window == priorityWindow && !options.oneAlwaysBigger) {
-					deprioritizeWindow();
-				} else {
-					var index:int = mutableChildrenArray.indexOf(window);
-					if (index != -1) {
-						mutableChildrenArray[index] = mutableChildrenArray[0];
-						mutableChildrenArray[0] = window;
-						_prioritizeWindow = true;
-					}
-				}
-				updateChildrenDimensions(mutableChildrenArray);
-			}
-			
-			private function prioritizeAnyWindow():void {
-				if (mutableChildrenArray.length > 0)
+				} else {
+					// if there's no priority window, the border will be only around the little windows
+					borderTop += verticalBorder / 2;
+					borderLeft += horizontalBorder / 2;
+				}
+									
+				for (var childIndex:int = (_prioritizeWindow? 1: 0); childIndex < children.length; ++childIndex) {
+					var window:VideoWindowItf = children[childIndex];
+					const wWidth:int = childWidth;
+					const wHeight:int = childHeight;
+					
+					window.width = wWidth;
+					window.updateHeight();
+					
+					if (window.height > wHeight) {
+						window.height = wHeight;
+						window.updateWidth();
+					}
+					
+					// the extra padding is used to center the windows with higher aspect ratio
+					const horizontalExtraPadding:int = (wWidth - window.width) / 2;
+					const verticalExtraPadding:int = (wHeight - window.height) / 2;
+					
+					var row:int = (childIndex - (_prioritizeWindow? 1: 0)) / nColumns;
+					var column:int = (childIndex - (_prioritizeWindow? 1: 0)) % nColumns;
+					
+					window.y = row * (wHeight + verticalGap) + borderTop + verticalExtraPadding;;
+					window.x = column * (wWidth + horizontalGap) + borderLeft + horizontalExtraPadding;
+				} 
+			}
+			
+			protected function onWindowClick(event:MouseEvent = null):void {
+				prioritizeWindow(event.currentTarget);
+			}
+			
+			private function prioritizeWindow(window:Object):void {
+				if (mutableChildrenArray.length <= 1
+						|| options.layout == DockOptions.LAYOUT_NONE)
+					return;
+				
+				if (window == priorityWindow && !options.oneAlwaysBigger) {
+					deprioritizeWindow();
+				} else {
+					var index:int = mutableChildrenArray.indexOf(window);
+					if (index != -1) {
+						mutableChildrenArray[index] = mutableChildrenArray[0];
+						mutableChildrenArray[0] = window;
+						_prioritizeWindow = true;
+					}
+				}
+				updateChildrenDimensions(mutableChildrenArray);
+			}
+			
+			private function prioritizeAnyWindow():void {
+				if (mutableChildrenArray.length > 0)
 					prioritizeWindow(mutableChildrenArray[0]);
-			}
-			
-			private function deprioritizeWindow():void {
-				if (options.oneAlwaysBigger && mutableChildrenArray.length > 1)
-					prioritizeAnyWindow();
-				else {
-					_prioritizeWindow = false;
-				}
-			}
-			
-			override protected function resourcesChanged():void{
-				super.resourcesChanged();
-				this.title = ResourceUtil.getInstance().getString('bbb.videodock.title');
-			}			
-						
-		]]>
-	</mx:Script>
-	
-	<mate:Listener type="{OpenVideoWindowEvent.OPEN_VIDEO_WINDOW_EVENT}" method="onOpenWindow" />
-	<mate:Listener type="{CloseWindowEvent.CLOSE_WINDOW_EVENT}" method="onCloseWindow" />
+			}
+			
+			private function deprioritizeWindow():void {
+				if (options.oneAlwaysBigger && mutableChildrenArray.length > 1)
+					prioritizeAnyWindow();
+				else {
+					_prioritizeWindow = false;
+				}
+			}
+			
+			override protected function resourcesChanged():void{
+				super.resourcesChanged();
+				this.title = ResourceUtil.getInstance().getString('bbb.videodock.title');
+			}			
+						
+		]]>
+	</mx:Script>
+	
+	<mate:Listener type="{OpenVideoWindowEvent.OPEN_VIDEO_WINDOW_EVENT}" method="onOpenWindow" />
+	<mate:Listener type="{CloseWindowEvent.CLOSE_WINDOW_EVENT}" method="onCloseWindow" />
 </MDIWindow>