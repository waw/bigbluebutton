--- conflicted
+++ resolved
@@ -1,123 +1,109 @@
-<?xml version="1.0" encoding="utf-8"?>
-
-<!--
-
-BigBlueButton open source conferencing system - http://www.bigbluebutton.org/
-
-Copyright (c) 2012 BigBlueButton Inc. and by respective authors (see below).
-
-This program is free software; you can redistribute it and/or modify it under the
-terms of the GNU Lesser General Public License as published by the Free Software
-Foundation; either version 3.0 of the License, or (at your option) any later
-version.
-
-BigBlueButton is distributed in the hope that it will be useful, but WITHOUT ANY
-WARRANTY; without even the implied warranty of MERCHANTABILITY or FITNESS FOR A
-PARTICULAR PURPOSE. See the GNU Lesser General Public License for more details.
-
-You should have received a copy of the GNU Lesser General Public License along
-with BigBlueButton; if not, see <http://www.gnu.org/licenses/>.
-
--->
-
-<mx:VBox xmlns:mx="http://www.adobe.com/2006/mxml" verticalAlign="top" 
-		 verticalScrollPolicy="off" horizontalScrollPolicy="off" 
-		 xmlns:common="org.bigbluebutton.common.*"
-		 creationComplete="onCreationComplete()">
-	
-	<mx:Script>
-		<![CDATA[
-			import mx.binding.utils.ChangeWatcher;			
-			import org.bigbluebutton.common.LogUtil;
-			import org.bigbluebutton.modules.chat.model.ChatMessage;
-
-			[Bindable] private var rolledOver:Boolean = false;					
-			[Bindable] private var chatMsg:ChatMessage;
-			[Bindable] private var chatTime:String;
-			
-			private function onLinkClick(e:TextEvent):void{
-        trace("Clicked on link[" + e.text + "] from chat");
-        if (ExternalInterface.available) {
-          ExternalInterface.call("chatLinkClicked", e.text);
-        } 
-			}
-			
-			private function onCreationComplete():void{
-				/** Register a change handler as the renderer get recycled. If we don't
-				 * do this, we'll get a stale data which will display the chat 
-				 * message repeatedly. (ralam Nov 1, 2010)
-				 */
-				//ChangeWatcher.watch(this, "data", dataChangeHandler);
-				//dataChangeHandler(); // call to intialize
-				
-				/**
-				 * The next line will refresh the display so that chat history don't show up as
-				 * squished. Don't know fully hos this works but somehow when I put this in
-				 * it fixed the problem. So if you remove this, make sure you test that the
-				 * chat history shows up correctly. (ralam Nov 3, 2010)
-				 */
-				validateNow();
-			}
-			
-			//private function dataChangeHandler(e:Event = null):void{
-			override public function set data(value:Object):void {
-				//if (data == null) {
-				//	return;
-				//}		
-				super.data = value;
-				
-				//chatMsg = data as ChatMessage;
-				//data = null;
-				
-				if (data == null) return;
-				
-				data.translateMessage();
-				
-				// The visibility check has to go here becasue ORs don't work with databinding
-				lblTime.visible = (!(data.lastTime == data.time) || !(data.senderId == data.lastSenderId));
-				// check the visibility of the name as well because events might fire in different order
-				lblName.visible = !(data.senderId == data.lastSenderId);
-				
-				//remove the header if not needed to save space
-				hbHeader.includeInLayout = hbHeader.visible = lblName.visible || lblTime.visible;
-				
-				// adjust the name width so that "..." are added if it's too long
-				lblName.width = this.width - lblTime.width - 22;
-				
-				validateNow();
-			}
-			
-			private function onRollOver():void{
-				rolledOver = true;
-			}
-			
-			private function onRollOut():void{
-				rolledOver = false;
-			}
-						
-		]]>
-	</mx:Script>
-	
-<<<<<<< HEAD
-  <mx:HBox width="100%" id="hbHeader">
-    <mx:Label id="lblName" text="{data.name} " visible="true" color="gray" width="80%" textAlign="left" />
-    <mx:Text id="lblTime" htmlText="{data.translateLocale} {data.time}" textAlign="right"
-             visible="true" right="0"
-             color="gray"/>       
-  </mx:HBox>
-  <mx:HBox width="100%">
-    <mx:Spacer width="5"/>
-    <mx:Text id="txtMessage" htmlText="{rolledOver ? data.senderText : data.translatedText}" link="onLinkClick(event)" color="{data.senderColor}"
-             rollOver="onRollOver()" rollOut="onRollOut()" width="100%" selectable="true"/>
-  </mx:HBox>  
-=======
-  <mx:Canvas width="100%" id="hbHeader">
-    <mx:Label id="lblName" text="{data.name} " visible="true" color="gray" width="100%" textAlign="left" left="0"/>
-    <mx:Text id="lblTime" htmlText="{data.translateLocale} {data.time}" textAlign="right"
-             visible="true" 
-             color="gray" right="0" width="100%"/>       
-  </mx:Canvas>
-  <mx:Text id="txtMessage" htmlText="{rolledOver ? data.senderText : data.translatedText}" link="onLinkClick(event)" color="{data.senderColor}"
-           rollOver="onRollOver()" rollOut="onRollOut()" paddingLeft="5" width="100%" selectable="true"/>
->>>>>>> 086dc6d8
-</mx:VBox>
+<?xml version="1.0" encoding="utf-8"?>
+
+<!--
+
+BigBlueButton open source conferencing system - http://www.bigbluebutton.org/
+
+Copyright (c) 2012 BigBlueButton Inc. and by respective authors (see below).
+
+This program is free software; you can redistribute it and/or modify it under the
+terms of the GNU Lesser General Public License as published by the Free Software
+Foundation; either version 3.0 of the License, or (at your option) any later
+version.
+
+BigBlueButton is distributed in the hope that it will be useful, but WITHOUT ANY
+WARRANTY; without even the implied warranty of MERCHANTABILITY or FITNESS FOR A
+PARTICULAR PURPOSE. See the GNU Lesser General Public License for more details.
+
+You should have received a copy of the GNU Lesser General Public License along
+with BigBlueButton; if not, see <http://www.gnu.org/licenses/>.
+
+-->
+
+<mx:VBox xmlns:mx="http://www.adobe.com/2006/mxml" verticalAlign="top" 
+		 verticalScrollPolicy="off" horizontalScrollPolicy="off" 
+		 xmlns:common="org.bigbluebutton.common.*"
+		 creationComplete="onCreationComplete()">
+	
+	<mx:Script>
+		<![CDATA[
+			import mx.binding.utils.ChangeWatcher;			
+			import org.bigbluebutton.common.LogUtil;
+			import org.bigbluebutton.modules.chat.model.ChatMessage;
+
+			[Bindable] private var rolledOver:Boolean = false;					
+			[Bindable] private var chatMsg:ChatMessage;
+			[Bindable] private var chatTime:String;
+			
+			private function onLinkClick(e:TextEvent):void{
+        trace("Clicked on link[" + e.text + "] from chat");
+        if (ExternalInterface.available) {
+          ExternalInterface.call("chatLinkClicked", e.text);
+        } 
+			}
+			
+			private function onCreationComplete():void{
+				/** Register a change handler as the renderer get recycled. If we don't
+				 * do this, we'll get a stale data which will display the chat 
+				 * message repeatedly. (ralam Nov 1, 2010)
+				 */
+				//ChangeWatcher.watch(this, "data", dataChangeHandler);
+				//dataChangeHandler(); // call to intialize
+				
+				/**
+				 * The next line will refresh the display so that chat history don't show up as
+				 * squished. Don't know fully hos this works but somehow when I put this in
+				 * it fixed the problem. So if you remove this, make sure you test that the
+				 * chat history shows up correctly. (ralam Nov 3, 2010)
+				 */
+				validateNow();
+			}
+			
+			//private function dataChangeHandler(e:Event = null):void{
+			override public function set data(value:Object):void {
+				//if (data == null) {
+				//	return;
+				//}		
+				super.data = value;
+				
+				//chatMsg = data as ChatMessage;
+				//data = null;
+				
+				if (data == null) return;
+				
+				data.translateMessage();
+				
+				// The visibility check has to go here becasue ORs don't work with databinding
+				lblTime.visible = (!(data.lastTime == data.time) || !(data.senderId == data.lastSenderId));
+				// check the visibility of the name as well because events might fire in different order
+				lblName.visible = !(data.senderId == data.lastSenderId);
+				
+				//remove the header if not needed to save space
+				hbHeader.includeInLayout = hbHeader.visible = lblName.visible || lblTime.visible;
+				
+				// adjust the name width so that "..." are added if it's too long
+				lblName.width = this.width - lblTime.width - 22;
+				
+				validateNow();
+			}
+			
+			private function onRollOver():void{
+				rolledOver = true;
+			}
+			
+			private function onRollOut():void{
+				rolledOver = false;
+			}
+						
+		]]>
+	</mx:Script>
+	
+  <mx:Canvas width="100%" id="hbHeader">
+    <mx:Label id="lblName" text="{data.name} " visible="true" color="gray" width="100%" textAlign="left" left="0"/>
+    <mx:Text id="lblTime" htmlText="{data.translateLocale} {data.time}" textAlign="right"
+             visible="true" 
+             color="gray" right="0" width="100%"/>       
+  </mx:Canvas>
+  <mx:Text id="txtMessage" htmlText="{rolledOver ? data.senderText : data.translatedText}" link="onLinkClick(event)" color="{data.senderColor}"
+           rollOver="onRollOver()" rollOut="onRollOut()" paddingLeft="5" width="100%" selectable="true"/>
+</mx:VBox>