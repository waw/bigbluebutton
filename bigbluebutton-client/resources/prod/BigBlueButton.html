<!DOCTYPE html PUBLIC "-//W3C//DTD XHTML 1.0 Strict//EN" "http://www.w3.org/TR/xhtml1/DTD/xhtml1-strict.dtd">
<html xmlns="http://www.w3.org/1999/xhtml" lang="en" xml:lang="en">
<<<<<<< HEAD
  <head>
    <title></title>
    <meta http-equiv="Content-Type" content="text/html; charset=iso-8859-1" />
    <style type="text/css" media="screen">
      html, body, #content                    { height:100%; }
      body                                    { margin:0; padding:0; overflow:hidden; }
      #altContent                             { /* style alt content */ }
    </style>
    <script type="text/javascript" src="swfobject/swfobject.js"></script>
    <script type="text/javascript">
      swfobject.registerObject("BigBlueButton", "11", "expressInstall.swf");
    </script>
    <script src="lib/jquery-1.5.1.min.js" language="javascript"></script>
    <script src="lib/bigbluebutton.js" language="javascript"></script>
    <script src="lib/bbb_localization.js" language="javascript"></script>
    <script src="lib/bbb_blinker.js" language="javascript"></script>
    <script src="lib/bbb_deskshare.js" language="javascript"></script>
    <script type="text/javascript">
         function thisMovie(movieName) {
           if (navigator.appName.indexOf("Microsoft") != -1) {
               return window[movieName];
           } else {
               return document[movieName];
           }
          }
          
           function sendToActionScript() {
              console.log("Calling the swf file");
              // https://code.google.com/p/swfobject/wiki/api
              var obj = swfobject.getObjectById("BigBlueButton");
              if (obj) {
                obj.joinVoice(); // e.g. an external interface call
              }
           }
           
           function newUserJoined() {
            console.log("User has joined voice conference.");
           }
    </script>
  </head>
  <body>
    <div id="controls">
      <button type="button" onclick="sendToActionScript()">Click Me!</button>
    </div>
    <div id="content">
      <object classid="clsid:D27CDB6E-AE6D-11cf-96B8-444553540000" width="80%" height="80%" id="BigBlueButton" name="BigBlueButton" align="middle">
        <param name="movie" value="BigBlueButton.swf?v=VERSION" />
        <param name="quality" value="high" />
        <param name="allowfullscreen" value="true" />
        <param name="bgcolor" value="#869ca7" />
        <param name="wmode" value="window" />
        <param name="allowScriptAccess" value="sameDomain" />
        <!--[if !IE]>-->
          <object type="application/x-shockwave-flash" data="BigBlueButton.swf?v=VERSION" width="80%" height="80%" align="middle">
            <param name="quality" value="high" />
            <param name="bgcolor" value="#869ca7" />
        <!--<![endif]-->
            <a href="http://www.adobe.com/go/getflashplayer">
              <img src="http://www.adobe.com/images/shared/download_buttons/get_flash_player.gif" alt="Get Adobe Flash player" />
            </a>
        <!--[if !IE]>-->
          </object>
        <!--<![endif]-->
      </object>
    </div>
    <div id="update-display"/>
    <div id="notifications" aria-live="polite" role="region" aria-label="Chat Notifications"></div>
  </body>
=======
        <head>
                <title></title>
                <meta http-equiv="Content-Type" content="text/html; charset=iso-8859-1" />
                <style type="text/css" media="screen">
                        html, body, #content    { height:100%; }
                        body                                    { margin:0; padding:0; overflow:hidden; }
                        #altContent                             { /* style alt content */ }
                </style>
                <script type="text/javascript" src="swfobject/swfobject.js"></script>
                <script type="text/javascript">
                        swfobject.registerObject("BigBlueButton", "11", "expressInstall.swf");
                </script>
                <script src="lib/jquery-1.5.1.min.js" language="javascript"></script>
                <script src="lib/bigbluebutton.js" language="javascript"></script>
                <script src="lib/bbb_localization.js" language="javascript"></script>
                <script src="lib/bbb_blinker.js" language="javascript"></script>
                <script src="lib/bbb_deskshare.js" language="javascript"></script>
        </head>
        <body>
                <div id="content">
                        <object classid="clsid:D27CDB6E-AE6D-11cf-96B8-444553540000" width="100%" height="100%" id="BigBlueButton" name="BigBlueButton" align="middle">
                                <param name="movie" value="BigBlueButton.swf?v=VERSION" />
                                <param name="quality" value="high" />
                                <param name="allowfullscreen" value="true" />
                                <param name="bgcolor" value="#869ca7" />
				<param name="wmode" value="window" />
                                <!--[if !IE]>-->
                                <object type="application/x-shockwave-flash" data="BigBlueButton.swf?v=VERSION" width="100%" height="100%" align="middle">
                                        <param name="quality" value="high" />
                                        <param name="bgcolor" value="#869ca7" />
                                <!--<![endif]-->
                                        <a href="http://www.adobe.com/go/getflashplayer">
                                                <img src="http://www.adobe.com/images/shared/download_buttons/get_flash_player.gif" alt="Get Adobe Flash player" />
                                        </a>
                                <!--[if !IE]>-->
                                </object>
                                <!--<![endif]-->
                        </object>
                </div>
                <div id="notifications" aria-live="polite" role="region" aria-label="Chat Notifications"></div>
        </body>
<script type="text/javascript">
// Work around pixel alignment bug with Chrome 21 on Mac.
// See: http://code.google.com/p/bigbluebutton/issues/detail?id=1294
var objs = $('object');
objs.each(function(i, o) {
        var o = $(o);
        var top = o.offset().top;
        var left = o.offset().left;
        var roundtop = Math.round(top);
        var roundleft = Math.round(left);
        o.css("position", "relative");
        if (roundtop === top) {
        } else {
                o.css("top", roundtop - top);
        }
        if (roundleft === left) {
        } else {
                o.css("left", roundleft - left);
        }
});
</script>

>>>>>>> 0521f347
</html><|MERGE_RESOLUTION|>--- conflicted
+++ resolved
@@ -1,14 +1,14 @@
 <!DOCTYPE html PUBLIC "-//W3C//DTD XHTML 1.0 Strict//EN" "http://www.w3.org/TR/xhtml1/DTD/xhtml1-strict.dtd">
 <html xmlns="http://www.w3.org/1999/xhtml" lang="en" xml:lang="en">
-<<<<<<< HEAD
   <head>
     <title></title>
     <meta http-equiv="Content-Type" content="text/html; charset=iso-8859-1" />
     <style type="text/css" media="screen">
-      html, body, #content                    { height:100%; }
+      html, body, #content    { height:100%; }
       body                                    { margin:0; padding:0; overflow:hidden; }
       #altContent                             { /* style alt content */ }
     </style>
+    
     <script type="text/javascript" src="swfobject/swfobject.js"></script>
     <script type="text/javascript">
       swfobject.registerObject("BigBlueButton", "11", "expressInstall.swf");
@@ -19,119 +19,69 @@
     <script src="lib/bbb_blinker.js" language="javascript"></script>
     <script src="lib/bbb_deskshare.js" language="javascript"></script>
     <script type="text/javascript">
-         function thisMovie(movieName) {
-           if (navigator.appName.indexOf("Microsoft") != -1) {
-               return window[movieName];
-           } else {
-               return document[movieName];
-           }
-          }
-          
-           function sendToActionScript() {
-              console.log("Calling the swf file");
-              // https://code.google.com/p/swfobject/wiki/api
-              var obj = swfobject.getObjectById("BigBlueButton");
-              if (obj) {
-                obj.joinVoice(); // e.g. an external interface call
-              }
-           }
+      function sendToActionScript() {
+        console.log("Calling the swf file");
+        // https://code.google.com/p/swfobject/wiki/api
+        var obj = swfobject.getObjectById("BigBlueButton");
+        if (obj) {
+          obj.joinVoice(); // e.g. an external interface call
+        }
+      }
            
-           function newUserJoined() {
-            console.log("User has joined voice conference.");
-           }
+      function newUserJoined() {
+        console.log("User has joined voice conference.");
+      }
     </script>
   </head>
   <body>
     <div id="controls">
       <button type="button" onclick="sendToActionScript()">Click Me!</button>
     </div>
+  
     <div id="content">
-      <object classid="clsid:D27CDB6E-AE6D-11cf-96B8-444553540000" width="80%" height="80%" id="BigBlueButton" name="BigBlueButton" align="middle">
+      <object classid="clsid:D27CDB6E-AE6D-11cf-96B8-444553540000" width="100%" height="90%" id="BigBlueButton" name="BigBlueButton" align="middle">
         <param name="movie" value="BigBlueButton.swf?v=VERSION" />
         <param name="quality" value="high" />
         <param name="allowfullscreen" value="true" />
         <param name="bgcolor" value="#869ca7" />
         <param name="wmode" value="window" />
-        <param name="allowScriptAccess" value="sameDomain" />
+        <param name="allowScriptAccess" value="always" />
         <!--[if !IE]>-->
-          <object type="application/x-shockwave-flash" data="BigBlueButton.swf?v=VERSION" width="80%" height="80%" align="middle">
+          <object type="application/x-shockwave-flash" data="BigBlueButton.swf?v=VERSION" width="100%" height="100%" align="middle">
             <param name="quality" value="high" />
             <param name="bgcolor" value="#869ca7" />
+            <param name="allowScriptAccess" value="always" />
         <!--<![endif]-->
-            <a href="http://www.adobe.com/go/getflashplayer">
-              <img src="http://www.adobe.com/images/shared/download_buttons/get_flash_player.gif" alt="Get Adobe Flash player" />
-            </a>
+        <a href="http://www.adobe.com/go/getflashplayer">
+          <img src="http://www.adobe.com/images/shared/download_buttons/get_flash_player.gif" alt="Get Adobe Flash player" />
+        </a>
         <!--[if !IE]>-->
           </object>
         <!--<![endif]-->
       </object>
     </div>
-    <div id="update-display"/>
     <div id="notifications" aria-live="polite" role="region" aria-label="Chat Notifications"></div>
   </body>
-=======
-        <head>
-                <title></title>
-                <meta http-equiv="Content-Type" content="text/html; charset=iso-8859-1" />
-                <style type="text/css" media="screen">
-                        html, body, #content    { height:100%; }
-                        body                                    { margin:0; padding:0; overflow:hidden; }
-                        #altContent                             { /* style alt content */ }
-                </style>
-                <script type="text/javascript" src="swfobject/swfobject.js"></script>
-                <script type="text/javascript">
-                        swfobject.registerObject("BigBlueButton", "11", "expressInstall.swf");
-                </script>
-                <script src="lib/jquery-1.5.1.min.js" language="javascript"></script>
-                <script src="lib/bigbluebutton.js" language="javascript"></script>
-                <script src="lib/bbb_localization.js" language="javascript"></script>
-                <script src="lib/bbb_blinker.js" language="javascript"></script>
-                <script src="lib/bbb_deskshare.js" language="javascript"></script>
-        </head>
-        <body>
-                <div id="content">
-                        <object classid="clsid:D27CDB6E-AE6D-11cf-96B8-444553540000" width="100%" height="100%" id="BigBlueButton" name="BigBlueButton" align="middle">
-                                <param name="movie" value="BigBlueButton.swf?v=VERSION" />
-                                <param name="quality" value="high" />
-                                <param name="allowfullscreen" value="true" />
-                                <param name="bgcolor" value="#869ca7" />
-				<param name="wmode" value="window" />
-                                <!--[if !IE]>-->
-                                <object type="application/x-shockwave-flash" data="BigBlueButton.swf?v=VERSION" width="100%" height="100%" align="middle">
-                                        <param name="quality" value="high" />
-                                        <param name="bgcolor" value="#869ca7" />
-                                <!--<![endif]-->
-                                        <a href="http://www.adobe.com/go/getflashplayer">
-                                                <img src="http://www.adobe.com/images/shared/download_buttons/get_flash_player.gif" alt="Get Adobe Flash player" />
-                                        </a>
-                                <!--[if !IE]>-->
-                                </object>
-                                <!--<![endif]-->
-                        </object>
-                </div>
-                <div id="notifications" aria-live="polite" role="region" aria-label="Chat Notifications"></div>
-        </body>
-<script type="text/javascript">
-// Work around pixel alignment bug with Chrome 21 on Mac.
-// See: http://code.google.com/p/bigbluebutton/issues/detail?id=1294
-var objs = $('object');
-objs.each(function(i, o) {
-        var o = $(o);
-        var top = o.offset().top;
-        var left = o.offset().left;
-        var roundtop = Math.round(top);
-        var roundleft = Math.round(left);
-        o.css("position", "relative");
-        if (roundtop === top) {
-        } else {
-                o.css("top", roundtop - top);
-        }
-        if (roundleft === left) {
-        } else {
-                o.css("left", roundleft - left);
-        }
-});
-</script>
-
->>>>>>> 0521f347
+  
+  <script type="text/javascript">
+    // Work around pixel alignment bug with Chrome 21 on Mac.
+    // See: http://code.google.com/p/bigbluebutton/issues/detail?id=1294
+    var objs = $('object');
+    objs.each(function(i, o) {
+            var o = $(o);
+            var top = o.offset().top;
+            var left = o.offset().left;
+            var roundtop = Math.round(top);
+            var roundleft = Math.round(left);
+            o.css("position", "relative");
+            if (roundtop === top) {
+            } else {
+                    o.css("top", roundtop - top);
+            }
+            if (roundleft === left) {
+            } else {
+                    o.css("left", roundleft - left);
+            }
+    });
+  </script>
 </html>