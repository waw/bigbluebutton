--- conflicted
+++ resolved
@@ -1,143 +1,138 @@
-<?xml version="1.0" ?>
-<config>
-    <localeversion suppressWarning="false">0.8</localeversion>
-    <version>VERSION</version>
-    <help url="http://HOST/help.html"/>
-    <porttest host="HOST" application="video" timeout="10000"/>    
-    <application uri="rtmp://HOST/bigbluebutton" host="http://HOST/bigbluebutton/api/enter" />
-    <language userSelectionEnabled="true" />
-    <skinning enabled="false" url="branding/css/theme.css.swf" />
-    <layout showLogButton="false" showVideoLayout="false" showResetLayout="true" defaultLayout="Default"
-            showToolbar="true" showFooter="true" showHelpButton="true" showLogoutWindow="true"/>
-            
-		<modules>
-		 
-		<module name="ChatModule" url="http://HOST/client/ChatModule.swf?v=4105" 
-			uri="rtmp://HOST/bigbluebutton" 
-			dependsOn="ViewersModule"	
-			translationOn="false"
-			translationEnabled="false"	
-			privateEnabled="true"  
-			position="top-right"
-			baseTabIndex="701"
-		/>
-		
-		<module name="ViewersModule" url="http://HOST/client/ViewersModule.swf?v=4105" 
-			uri="rtmp://HOST/bigbluebutton" 
-			host="http://HOST/bigbluebutton/api/enter"
-			allowKickUser="false"
-			windowVisible="true"
-			baseTabIndex="201"
-		/>
-			
-		<module name="ListenersModule" url="http://HOST/client/ListenersModule.swf?v=4105" 
-			uri="rtmp://HOST/bigbluebutton" 
-			recordingHost="http://HOST"
-			windowVisible="true"
-			position="bottom-left"
-			baseTabIndex="301"
-		/>
-		
-		<module name="DeskShareModule" 
-			url="http://HOST/client/DeskShareModule.swf?v=4105" 
-			uri="rtmp://HOST/deskShare"
-			autoStart="false"
-			baseTabIndex="101"
-		/>
-		
-		<module name="PhoneModule" url="http://HOST/client/PhoneModule.swf?v=4105" 
-			uri="rtmp://HOST/sip" 
-			autoJoin="true"
-			skipCheck="false"
-			showButton="true"
-			enabledEchoCancel="true"
-			dependsOn="ViewersModule"
-		/>
-
-		<module name="VideoconfModule" url="http://HOST/client/VideoconfModule.swf?v=4105" 
-			uri="rtmp://HOST/video"
-			dependson = "ViewersModule"
-			videoQuality = "100"
-			presenterShareOnly = "false"
-			controlsForPresenter = "false"
-			resolutions = "320x240,640x480,1280x720"
-			autoStart = "false"
-			showButton = "true"
-			showCloseButton = "true"
-			publishWindowVisible = "true"
-			viewerWindowMaxed = "false"
-			viewerWindowLocation = "top"
-			camKeyFrameInterval = "30"
-			camModeFps = "10"
-			camQualityBandwidth = "0"
-			camQualityPicture = "90"
-			smoothVideo="false"
-			applyConvolutionFilter="false"
-			convolutionFilter="-1, 0, -1, 0, 6, 0, -1, 0, -1"
-			filterBias="0"
-			filterDivisor="4"
-			enableH264 = "true"
+<?xml version="1.0" ?>
+<config>
+    <localeversion suppressWarning="false">0.8</localeversion>
+    <version>VERSION</version>
+    <help url="http://HOST/help.html"/>
+    <porttest host="HOST" application="video" timeout="10000"/>    
+    <application uri="rtmp://HOST/bigbluebutton" host="http://HOST/bigbluebutton/api/enter" />
+    <language userSelectionEnabled="true" />
+    <skinning enabled="false" url="branding/css/theme.css.swf" />
+    <layout showLogButton="false" showVideoLayout="false" showResetLayout="true" defaultLayout="Default"
+            showToolbar="true" showFooter="true" showHelpButton="true" showLogoutWindow="true"/>
+            
+		<modules>
+		 
+		<module name="ChatModule" url="http://HOST/client/ChatModule.swf?v=4105" 
+			uri="rtmp://HOST/bigbluebutton" 
+			dependsOn="ViewersModule"	
+			translationOn="false"
+			translationEnabled="false"	
+			privateEnabled="true"  
+			position="top-right"
+			baseTabIndex="701"
+		/>
+		
+		<module name="ViewersModule" url="http://HOST/client/ViewersModule.swf?v=4105" 
+			uri="rtmp://HOST/bigbluebutton" 
+			host="http://HOST/bigbluebutton/api/enter"
+			allowKickUser="false"
+			windowVisible="true"
+			baseTabIndex="201"
+		/>
+			
+		<module name="ListenersModule" url="http://HOST/client/ListenersModule.swf?v=4105" 
+			uri="rtmp://HOST/bigbluebutton" 
+			recordingHost="http://HOST"
+			windowVisible="true"
+			position="bottom-left"
+			baseTabIndex="301"
+		/>
+		
+		<module name="DeskShareModule" 
+			url="http://HOST/client/DeskShareModule.swf?v=4105" 
+			uri="rtmp://HOST/deskShare"
+			autoStart="false"
+			baseTabIndex="101"
+		/>
+		
+		<module name="PhoneModule" url="http://HOST/client/PhoneModule.swf?v=4105" 
+			uri="rtmp://HOST/sip" 
+			autoJoin="true"
+			skipCheck="false"
+			showButton="true"
+			enabledEchoCancel="true"
+			dependsOn="ViewersModule"
+		/>
+
+		<module name="VideoconfModule" url="http://HOST/client/VideoconfModule.swf?v=4105" 
+			uri="rtmp://HOST/video"
+			dependson = "ViewersModule"
+			videoQuality = "100"
+			presenterShareOnly = "false"
+			controlsForPresenter = "false"
+			resolutions = "320x240,640x480,1280x720"
+			autoStart = "false"
+			showButton = "true"
+			showCloseButton = "true"
+			publishWindowVisible = "true"
+			viewerWindowMaxed = "false"
+			viewerWindowLocation = "top"
+			camKeyFrameInterval = "30"
+			camModeFps = "10"
+			camQualityBandwidth = "0"
+			camQualityPicture = "90"
+			smoothVideo="false"
+			applyConvolutionFilter="false"
+			convolutionFilter="-1, 0, -1, 0, 6, 0, -1, 0, -1"
+			filterBias="0"
+			filterDivisor="4"
+			enableH264 = "true"
 			h264Level = "2.1"
-<<<<<<< HEAD
-			h264Profile = "main"	
-			baseTabIndex="101"		
-=======
-			h264Profile = "main"		
+			h264Profile = "main"		
 			displayAvatar = "false"	
->>>>>>> 1914ab7d
-		/>
-		
-		<module name="WhiteboardModule" url="http://HOST/client/WhiteboardModule.swf?v=4105" 
-			uri="rtmp://HOST/bigbluebutton" 
-			dependsOn="PresentModule"
-			baseTabIndex="601"
-		/>
-		
-		<module name="PresentModule" url="http://HOST/client/PresentModule.swf?v=4105" 
-			uri="rtmp://HOST/bigbluebutton" 
-			host="http://HOST" 
-			showPresentWindow="true"
-			showWindowControls="true"
-			dependsOn="ViewersModule"
-			baseTabIndex="501"
-		/>
-
-		<module name="VideodockModule" url="http://HOST/client/VideodockModule.swf?v=4105"
-			uri="rtmp://HOST/bigbluebutton" 
-			dependsOn="VideoconfModule, ViewersModule"
-			autoDock="true"
-			maximizeWindow="false"
-			position="bottom-right"
-			width="172"
-			height="179"
-			layout="smart"
-			oneAlwaysBigger="false"
-			baseTabIndex="401"
-		/>
-		
-		<module name="LayoutModule" url="http://HOST/client/LayoutModule.swf?v=4105"
-			uri="rtmp://HOST/bigbluebutton"
-			layoutConfig="http://HOST/client/conf/layout.xml"
-			enableEdit="true"
-		/>
-
-		<!-- new module in development: 
-		<module name="DynamicInfoModule" url="http://HOST/client/DynamicInfoModule.swf?v=4105" 
-			uri="rtmp://HOST/bigbluebutton" 
-			host="http://HOST" 
-			infoURL="http://HOST/client/conf/example-info-data.xml?user={userID}&role={role}&meetingID={meetingID}"
-		/>
-		-->
-		
-		<!--<module name="ExampleChatModule" url="http://HOST/client/ExampleChatModule.swf?v=56" 
-			uri="rtmp://HOST/bigbluebutton" 
-			host="http://HOST"
-		/>-->
-		
-		<!--<module name="SharedNotesModule" url="http://HOST/client/SharedNotesModule.swf?v=4105" 
-			uri="http://HOST/bigbluebutton" 
-			dependsOn="ViewersModule"
-		/>-->
-		
-	</modules>
-</config>
+		/>
+		
+		<module name="WhiteboardModule" url="http://HOST/client/WhiteboardModule.swf?v=4105" 
+			uri="rtmp://HOST/bigbluebutton" 
+			dependsOn="PresentModule"
+			baseTabIndex="601"
+		/>
+		
+		<module name="PresentModule" url="http://HOST/client/PresentModule.swf?v=4105" 
+			uri="rtmp://HOST/bigbluebutton" 
+			host="http://HOST" 
+			showPresentWindow="true"
+			showWindowControls="true"
+			dependsOn="ViewersModule"
+			baseTabIndex="501"
+		/>
+
+		<module name="VideodockModule" url="http://HOST/client/VideodockModule.swf?v=4105"
+			uri="rtmp://HOST/bigbluebutton" 
+			dependsOn="VideoconfModule, ViewersModule"
+			autoDock="true"
+			maximizeWindow="false"
+			position="bottom-right"
+			width="172"
+			height="179"
+			layout="smart"
+			oneAlwaysBigger="false"
+			baseTabIndex="401"
+		/>
+		
+		<module name="LayoutModule" url="http://HOST/client/LayoutModule.swf?v=4105"
+			uri="rtmp://HOST/bigbluebutton"
+			layoutConfig="http://HOST/client/conf/layout.xml"
+			enableEdit="true"
+		/>
+
+		<!-- new module in development: 
+		<module name="DynamicInfoModule" url="http://HOST/client/DynamicInfoModule.swf?v=4105" 
+			uri="rtmp://HOST/bigbluebutton" 
+			host="http://HOST" 
+			infoURL="http://HOST/client/conf/example-info-data.xml?user={userID}&role={role}&meetingID={meetingID}"
+		/>
+		-->
+		
+		<!--<module name="ExampleChatModule" url="http://HOST/client/ExampleChatModule.swf?v=56" 
+			uri="rtmp://HOST/bigbluebutton" 
+			host="http://HOST"
+		/>-->
+		
+		<!--<module name="SharedNotesModule" url="http://HOST/client/SharedNotesModule.swf?v=4105" 
+			uri="http://HOST/bigbluebutton" 
+			dependsOn="ViewersModule"
+		/>-->
+		
+	</modules>
+</config>