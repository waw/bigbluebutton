define [
  'underscore',
  'backbone',
  'socket.io',
  'globals',
  'cs!utils'
], (_, Backbone, IO, globals, Utils) ->

  ConnectionModel = Backbone.Model.extend

    initialize: ->
      @socket = null
      @host = window.location.protocol + "//" + window.location.host

      # Grab pieces of info from the URL
      @authToken = @getUrlVars()["auth_token"]
      @userId = @getUrlVars()["user_id"]
      @meetingId = @getUrlVars()["meeting_id"]
      @username = @getUrlVars()["username"]
<<<<<<< HEAD
      console.log "username=" + @username
=======
>>>>>>> 1de97bea

    disconnect: ->
      if @socket?
        console.log "disconnecting from", @host
        @socket.disconnect()
      else
        console.log "tried to disconnect but it's not connected"

    connect: ->
      console.log("user_id=" + @userId + " auth_token=" + @authToken + " meeting_id=" + @meetingId)
      unless @socket?
        console.log "connecting to the socket.io server", @host
        @socket = io.connect()

        # a1 - just a random 
        #@socket = io.connect('#{@host}/a1/#{meetingId}/#{userId}') #TODO

        @_registerEvents()
      else
        console.log "tried to connect but it's already connected"

    emit: (data) ->
      if @isConnected()
        @socket.emit("message", data)
      else
        console.log "Not connected, aborting emission of message", data

    isConnected: ->
      # if we have a socket set we assume we are connected
      @socket?

    # Registers listeners to all events in the websocket. Passes these events to the
    # event bus so that other objects can receive them too.
    _registerEvents: ->

      # All messages received from the server fall in this block
      @socket.on "message", (data) ->
        console.log "socket.io received: data"
        globals.events.trigger("message", data)


      # Immediately say we are connected
      @socket.on "connect", =>
        console.log "socket on: connect"
        globals.events.trigger("connection:connected")
        #@socket.emit "user connect" # tell the server we have a new user

        message = {
          "payload": {
            "auth_token": @authToken
            "userid": @userId
            "meeting_id": @meetingId
          },
          "header": {
            "timestamp": new Date().getTime()
            "name": "validate_auth_token"
          }
        }

        #emit the validate_auth_token json message if the fields have been populated
        if @authToken? and @userId? and @meetingId?
          @socket.emit "message", message
<<<<<<< HEAD

      @socket.on "get_users_reply", (message) =>
        users = []
        for user in message.payload?.users
          users.push user

        globals.events.trigger("connection:load_users", users)

      @socket.on "get_chat_history_reply", (message) ->
        alert 'got these messages:' + JSON.stringify message
        globals.events.trigger("connection:all_messages", message)
=======

      @socket.on "get_users_reply", (message) =>
        users = []
        for user in message.payload?.users
          users.push user

        globals.events.trigger("connection:load_users", users)

      @socket.on "get_chat_history_reply", (message) =>
        requesterId = message.payload?.requester_id

        #console.log("my_id=" + @userId + ", while requester_id=" + requesterId)
        if(requesterId is @userId)
          globals.events.trigger("connection:all_messages", message.payload?.chat_history)

      # Received event for a new public chat message
      # @param  {object} message object
      @socket.on "send_public_chat_message", (message) ->
        console.log 'got this message:' + JSON.stringify message
        username = message.payload.message.from_username
        text = message.payload.message.message
        globals.events.trigger("connection:msg", username, text)
>>>>>>> 1de97bea

      # Received event to logout yourself
      @socket.on "logout", ->
        console.log "socket on: logout"
        Utils.postToUrl "logout"
        window.location.replace "./"

      # If the server disconnects from the client or vice-versa
      @socket.on "disconnect", ->
        console.log "socket on: disconnect"
        window.location.replace "./"
        globals.events.trigger("connection:disconnected")
        @socket = null

      @socket.on "reconnect", ->
        console.log "socket on: reconnect"
        globals.events.trigger("connection:reconnect")

      @socket.on "reconnecting", ->
        console.log "socket on: reconnecting"
        globals.events.trigger("connection:reconnecting")

      @socket.on "reconnect_failed", ->
        console.log "socket on: reconnect_failed"
        globals.events.trigger("connection:reconnect_failed")

      # If an error occurs while not connected
      # @param  {string} reason Reason for the error.
      @socket.on "error", (reason) ->
        console.error "unable to connect socket.io", reason

      # Received event to update all the slide images
      # @param  {Array} urls list of URLs to be added to the paper (after old images are removed)
      @socket.on "all_slides", (allSlidesEventObject) =>
        console.log "socket on: all_slides"
        console.log "allSlidesEventObject: " + allSlidesEventObject
        globals.events.trigger("connection:all_slides", allSlidesEventObject);

      # Received event to clear the whiteboard shapes
      @socket.on "clrPaper",=>
        console.log "socket on: clrPaper"
        globals.events.trigger("connection:clrPaper")

      # Received event to update all the shapes in the whiteboard
      # @param  {Array} shapes Array of shapes to be drawn
      @socket.on "allShapes", (allShapesEventObject) =>
        console.log "socket on: all_shapes" + allShapesEventObject
        globals.events.trigger("connection:all_shapes", allShapesEventObject)

      # Received event to update a shape being created
      # @param  {string} shape type of shape being updated
      # @param  {Array} data   all information to update the shape
      @socket.on "whiteboard_update_event", (data) =>
        console.log "socket on: whiteboard_update_event"
        shape = data.payload.shape_type
        globals.events.trigger("connection:updShape", shape, data)

      # Received event to create a shape on the whiteboard
      # @param  {string} shape type of shape being made
      # @param  {Array} data   all information to make the shape
      @socket.on "whiteboard_draw_event", (data) =>
        console.log "socket on: whiteboard_draw_event"
        shape = data.payload.shape_type
        globals.events.trigger("connection:whiteboard_draw_event", shape, data)

      # Pencil drawings are received as points from the server and painted as lines.
      @socket.on "whiteboardDrawPen", (data) =>
        console.log "socket on: whiteboardDrawPen"+  data
        globals.events.trigger("connection:whiteboardDrawPen", data)

      # Received event to update the cursor coordinates
      # @param  {number} x x-coord of the cursor as a percentage of page width
      # @param  {number} y y-coord of the cursor as a percentage of page height
      @socket.on "mvCur", (data) =>
        x = data.cursor.x #TODO change to new json structure
        y = data.cursor.y #TODO change to new json structure
        console.log "socket on: mvCur"
        globals.events.trigger("connection:mvCur", x, y)

      # Received event to update the zoom or move the slide
      # @param  {number} x x-coord of the cursor as a percentage of page width
      # @param  {number} y y-coord of the cursor as a percentage of page height
      @socket.on "move_and_zoom", (xOffset, yOffset, widthRatio, heightRatio) =>
        console.log "socket on: move_and_zoom"
        globals.events.trigger("connection:move_and_zoom", xOffset, yOffset, widthRatio, heightRatio)

      # Received event to update the slide image
      # @param  {string} url URL of image to show
      @socket.on "changeslide", (url) =>
        console.log "socket on: changeslide"
        globals.events.trigger("connection:changeslide", url)

      # Received event to update the viewBox value
      # @param  {string} xperc Percentage of x-offset from top left corner
      # @param  {string} yperc Percentage of y-offset from top left corner
      # @param  {string} wperc Percentage of full width of image to be displayed
      # @param  {string} hperc Percentage of full height of image to be displayed
      # TODO: not tested yet
      @socket.on "viewBox", (xperc, yperc, wperc, hperc) =>
        console.log "socket on: viewBox"
        globals.events.trigger("connection:viewBox", xperc, yperc, wperc, hperc)


      # Received event to update the zoom level of the whiteboard.
      # @param  {number} delta amount of change in scroll wheel
      @socket.on "zoom", (delta) ->
        console.log "socket on: zoom"
        globals.events.trigger("connection:zoom", delta)

      # Received event to update the whiteboard size and position
      # @param  {number} cx x-offset from top left corner as percentage of original width of paper
      # @param  {number} cy y-offset from top left corner as percentage of original height of paper
      # @param  {number} sw slide width as percentage of original width of paper
      # @param  {number} sh slide height as a percentage of original height of paper
      @socket.on "paper", (cx, cy, sw, sh) ->
        console.log "socket on: paper"
        globals.events.trigger("connection:paper", cx, cy, sw, sh)

      # Received event when the panning action finishes
      @socket.on "panStop", ->
        console.log "socket on: panStop"
        globals.events.trigger("connection:panStop")


      # Received event to denote when the text has been created
      @socket.on "textDone", ->
        console.log "socket on: textDone"
        globals.events.trigger("connection:textDone")

      # Received event to update the status of the upload progress
      # @param  {string} message  update message of status of upload progress
      # @param  {boolean} fade    true if you wish the message to automatically disappear after 3 seconds
      @socket.on "uploadStatus", (message, fade) =>
        console.log "socket on: uploadStatus"
        globals.events.trigger("connection:uploadStatus", message, fade)

      # Received event for a user list change
      # @param  {Array} users Array of names and publicIDs of connected users
      # TODO: event name with spaces is bad
      @socket.on "user list change", (users) =>
        console.log "socket on: user list change"
        globals.events.trigger("connection:user_list_change", users)

      # Received event for a new user
      @socket.on "user_joined_event", (message) =>
        console.log "message: " + message
        userid = message.payload.user.id
        username = message.payload.user.name
        globals.events.trigger("connection:user_join", userid, username) #should it be user_joined?! #TODO

      # Received event when a user leaves
      @socket.on "user_left_event", (message) =>
        console.log "message: " + message
        userid = message.payload.user.id
        globals.events.trigger("connection:user_left", userid)

      # Received event to set the presenter to a user
      # @param  {string} userID publicID of the user that is being set as the current presenter
      @socket.on "setPresenter", (userid) =>
        console.log "socket on: setPresenter"
        globals.events.trigger("connection:setPresenter", userid)

      # Received event to update all the messages in the chat box
      # @param  {Array} messages Array of messages in public chat box
      #@socket.on "all_messages", (allMessagesEventObject) =>
      #  console.log "socket on: all_messages" + allMessagesEventObject
      #  globals.events.trigger("connection:all_messages", allMessagesEventObject)

      @socket.on "share_presentation_event", (data) =>
        console.log "socket on: share_presentation_event"
        globals.events.trigger("connection:share_presentation_event", data)


    # Emit an update to move the cursor around the canvas
    # @param  {number} x x-coord of the cursor as a percentage of page width
    # @param  {number} y y-coord of the cursor as a percentage of page height
    emitMoveCursor: (x, y) ->
      @socket.emit "mvCur", x, y

    # Requests the shapes from the server.
    emitAllShapes: ->
      @socket.emit "all_shapes"


    # Emit a message to the server
    # @param  {string} the message
    emitMsg: (msg) ->

      console.log "emitting message: " + msg

      object = {
        "header": {
          "name": "send_public_chat_message"
          "timestamp": new Date().getTime()
          "version": "0.0.1"
        }
        "payload": {
          "meeting_id": @meetingId
          "requester_id": @userId
          "message": {
            "chat_type": "PUBLIC_CHAT"
            "message": msg
            "to_username": "public_chat_username"
            "from_tz_offset": "240"
            "from_color": "0"
            "to_userid": "public_chat_userid"
            "from_userid": @userId
            "from_time": "1.400869381346E12"
            "from_username": @username
            "from_lang": "en"
          }
        }
      }
      
      @socket.emit "message", object


    # Emit the finish of a text shape
    emitTextDone: ->
      @socket.emit "textDone"

    # Emit the creation of a shape
    # @param  {string} shape type of shape
    # @param  {Array} data  all the data required to draw the shape on the client whiteboard
    emitMakeShape: (shape, data) ->
      @socket.emit "makeShape", shape, data

    # Emit the update of a shape
    # @param  {string} shape type of shape
    # @param  {Array} data  all the data required to update the shape on the client whiteboard
    emitUpdateShape: (shape, data) ->
      @socket.emit "updShape", shape, data

    # Emit an update in the whiteboard position/size values
    # @param  {number} cx x-offset from top left corner as percentage of original width of paper
    # @param  {number} cy y-offset from top left corner as percentage of original height of paper
    # @param  {number} sw slide width as percentage of original width of paper
    # @param  {number} sh slide height as a percentage of original height of paper
    emitPaperUpdate: (cx, cy, sw, sh) ->
      @socket.emit "paper", cx, cy, sw, sh

    # Update the zoom level for the clients
    # @param  {number} delta amount of change in scroll wheel
    emitZoom: (delta) ->
      @socket.emit "zoom", delta

    # Request the next slide
    emitNextSlide: ->
      @socket.emit "nextslide"

    # Request the previous slide
    emitPreviousSlide: ->
      @socket.emit "prevslide"

    # Logout of the meeting
    emitLogout: ->
      @socket.emit "logout"

    # Emit panning has stopped
    emitPanStop: ->
      @socket.emit "panStop"

    # Publish a shape to the server to be saved
    # @param  {string} shape type of shape to be saved
    # @param  {Array} data   information about shape so that it can be recreated later
    emitPublishShape: (shape, data) ->
      @socket.emit "saveShape", shape, JSON.stringify(data)

    # Emit a change in the current tool
    # @param  {string} tool [description]
    emitChangeTool: (tool) ->
      @socket.emit "changeTool", tool

    # Tell the server to undo the last shape
    emitUndo: ->
      @socket.emit "undo"

    # Emit a change in the presenter
    emitSetPresenter: (id) ->
      @socket.emit "setPresenter", id

    # Emit signal to clear the canvas
    emitClearCanvas: (id) ->
      @socket.emit "clrPaper", id

    # Helper method to get the meeting_id, user_id and auth_token from the url
    getUrlVars: ->
      vars = {}
      parts = window.location.href.replace(/[?&]+([^=&]+)=([^&]*)/gi, (m,key,value) ->
        vars[key] = value
      )
      vars

  ConnectionModel<|MERGE_RESOLUTION|>--- conflicted
+++ resolved
@@ -17,10 +17,6 @@
       @userId = @getUrlVars()["user_id"]
       @meetingId = @getUrlVars()["meeting_id"]
       @username = @getUrlVars()["username"]
-<<<<<<< HEAD
-      console.log "username=" + @username
-=======
->>>>>>> 1de97bea
 
     disconnect: ->
       if @socket?
@@ -83,19 +79,6 @@
         #emit the validate_auth_token json message if the fields have been populated
         if @authToken? and @userId? and @meetingId?
           @socket.emit "message", message
-<<<<<<< HEAD
-
-      @socket.on "get_users_reply", (message) =>
-        users = []
-        for user in message.payload?.users
-          users.push user
-
-        globals.events.trigger("connection:load_users", users)
-
-      @socket.on "get_chat_history_reply", (message) ->
-        alert 'got these messages:' + JSON.stringify message
-        globals.events.trigger("connection:all_messages", message)
-=======
 
       @socket.on "get_users_reply", (message) =>
         users = []
@@ -118,7 +101,6 @@
         username = message.payload.message.from_username
         text = message.payload.message.message
         globals.events.trigger("connection:msg", username, text)
->>>>>>> 1de97bea
 
       # Received event to logout yourself
       @socket.on "logout", ->
