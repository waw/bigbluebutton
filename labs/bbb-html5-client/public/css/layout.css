<<<<<<< HEAD
html,
#container,
#session-view {
  width: 100%;
  height: 100%;
}
body {
  width: 100%;
  height: 100%;
  overflow: hidden;
  font: 14px * 0.85 Arial, Helvetica, "Helvetica Neue", sans-serif;
=======
html,body,#container, #session-view, #layout{
  width: 100%;
  height: 100%;
}

body { 
  overflow: hidden; 
  font: 12px Arial, Helvetica, "Helvetica Neue", sans-serif;
}

img.logo {
  bottom: 5%;
  height: 50px;
  left: 35%;
  position: absolute;
  width: 50px;
>>>>>>> fb8af3bd
}
#layout {
<<<<<<< HEAD
  position: relative;
  background: #aaaaaa;
  width: 100%;
  height: 100%;
  display: table;
=======
  background: #aaa;
  position: relative;
  overflow: scroll;
>>>>>>> fb8af3bd
}
#whiteboard {
<<<<<<< HEAD
  position: absolute;
  top: 0;
  left: -1px;
  right: -1px;
  bottom: 69px;
  overflow: hidden;
  background: #aaaaaa;
  -moz-transition: right .5s, left .5s;
  -webkit-transition: right .5s, left .5s;
=======
  position: relative;
  background: #aaa;
  top: 6vh;
  left: -1px;
  width:100%;
  bottom: 2vh;
>>>>>>> fb8af3bd
  z-index: 1;
  border-top: none;
  border-left: 1px solid #999999;
  border-right: 1px solid #999999;
  border-bottom: none;
  vertical-align: middle;
<<<<<<< HEAD
  display: table-cell;
}
#whiteboard object {
  position: absolute;
  top: 0;
  left: 0;
  right: 0;
  bottom: 0;
  display: block;
  max-width: 100%;
  max-height: 100%;
  margin: auto;
=======
  text-align: center;
  overflow: hidden;
  height:88vh;
>>>>>>> fb8af3bd
}
#chat {
  position: absolute;
<<<<<<< HEAD
  top: 0;
  left: none;
  right: 0;
  bottom: 65px;
  width: 300px;
  background: #f6f6f6;
  z-index: 0;
  top: 200px;
}
#chat > h3 {
  background: -moz-linear-gradient(top, #ffffff, #dddddd);
  background: -webkit-linear-gradient(top, #ffffff, #dddddd);
  font-size: 11.9px;
  line-height: 32px;
  font-weight: bold;
  padding: 0 16px;
  text-transform: uppercase;
  color: #666666;
  border-bottom: 1px solid #aaaaaa;
}
.chat-enabled #whiteboard {
  right: 300px;
}
.users-enabled #whiteboard {
  left: -1px;
=======
  right: 0;
  top: 35vh;
  bottom: 2vh;
  width: 22vw;
  background: #f7f7f7;
  z-index: 6; 
  display:none;
  overflow: hidden;
}
#video {
  position: absolute;
  top: 6vh;
  right: 0;
  background: blue;
  z-index: 5;
  width:22vw;
  height:29vh;
  display:none;
  overflow: hidden;
}

#whiteboard object {
  display: block;
  position: absolute;
  max-width: 100%;
  max-height: 100%;
  top: 0;
  bottom: 0;
  left: 0;
  right: 0;
  margin: auto;
>>>>>>> fb8af3bd
}
#navbar {
  position: fixed;
<<<<<<< HEAD
  top: none;
  left: 0;
  right: 0;
  bottom: 0;
  height: 67px;
  background: #333333;
=======
  top: 0;
  left: 0;
  right: 0;
  height: 6vh;
  background: #333;
>>>>>>> fb8af3bd
  background: -moz-linear-gradient(top, #494c56, #42444c);
  background: -webkit-linear-gradient(top, #494c56, #42444c);
  background: -ms-linear-gradient(top,#494c56, #42444c);
  background: -o-linear-gradient(top, #494c56, #42444c);
  border-top: 1px solid #2f3138;
  border-left: none;
  border-right: none;
  border-bottom: 1px solid #2f3138;
<<<<<<< HEAD
  text-align: left;
  z-index: 3;
  /* over #whiteboard and sidebars */
=======
  text-align: center;
  z-index: 13; /* over #whiteboard and sidebars */
}

#hide-menu-btn{
  position:absolute;
  right: 0px;
  top: 0;   
  z-index: 12
}
>>>>>>> fb8af3bd

}
#navbar a {
  color: #ffffff;
  text-decoration: none;
}
<<<<<<< HEAD
.navbar-btngroup {
  border-top: none;
  border-left: 1px solid #222222;
  border-right: 1px solid #555555;
  border-bottom: none;
=======

.navbar-btngroup-left {
  border-left: 1px solid #222;
  border-right: 1px solid #555;
>>>>>>> fb8af3bd
  display: inline-block;
  font-size: 0;
  vertical-align: middle;
  text-align: left;
  white-space: nowrap;
  position: absolute;
  left:0;
  height:6vh;
  width: 16vw;
}

.navbar-btngroup-right {
  border-left: 1px solid #222;
  border-right: 1px solid #555;
  display: inline-block;
  font-size: 0;
  vertical-align: middle;
  text-align: right;
  white-space: nowrap;
  position: absolute;
  right:0;
  height:6vh;
  width: 12vw;
}

.navbar-btn {
  display: inline-block;
  width: 4vw;
  height: 6vh;
  padding: 0;
  background: -moz-linear-gradient(top, #494c56, #42444c);
  background: -webkit-linear-gradient(top, #494c56, #42444c);
  background: -ms-linear-gradient(top,#494c56, #42444c);
  background: -o-linear-gradient(top, #494c56, #42444c);
  border-top: none;
  border-left: 1px solid #62646c;
  border-right: 1px solid #2f3138;
  border-bottom: none;
  color: #ffffff;
  text-shadow: 0 1px 2px rgba(0, 0, 0, 0.5);
  text-transform: uppercase;
<<<<<<< HEAD
  font-size: 9.1px;
  line-height: 24px;
=======
>>>>>>> fb8af3bd
  position: relative;
  cursor: pointer;
  text-align: center;
  vertical-align: middle;
  margin-bottom: 0;
  font-size: 4vh;
  line-height:4vh;
}
.navbar-btn:hover {
  background: #6d6f77;
  color: #ffffff;
}
<<<<<<< HEAD
.navbar-btn.active {
=======

.navbar-btn:active, .navbar-btn.active {
>>>>>>> fb8af3bd
  background: #33343b;
  color: #999a9d;
  border-top: none;
  border-left: 1px solid #33343b;
  border-right: 1px solid #33343b;
  border-bottom: none;
}
.navbar-btn:active {
  background: #33343b;
  color: #999a9d;
  border-top: none;
  border-left: 1px solid #33343b;
  border-right: 1px solid #33343b;
  border-bottom: none;
  background-image: -moz-linear-gradient(top, #58ade3, #58ade3), -moz-linear-gradient(top, #33343b, #33343b);
  background-image: -webkit-linear-gradient(top, #58ade3, #58ade3), -webkit-linear-gradient(top, #33343b, #33343b);
  background-size: 72px 3px, 100% 100%;
  background-repeat: no-repeat;
  background-position: 0 63px, 0 0;
}

.navbar-btn.active:hover {
  background-image: -moz-linear-gradient(top, #58ade3, #58ade3), -moz-linear-gradient(top, #6d6f77, #6d6f77);
  background-image: -webkit-linear-gradient(top, #58ade3, #58ade3), -webkit-linear-gradient(top, #6d6f77, #6d6f77);
  background-image: -ms-linear-gradient(top,#58ade3, #58ade3),-ms-linear-gradient(top, #6d6f77, #6d6f77);
  background-image: -o-linear-gradient(top,#58ade3, #58ade3),-o-linear-gradient(top, #6d6f77, #6d6f77);
  color: #ffffff;
}
<<<<<<< HEAD
.navbar-btn.active:active {
=======

.navbar-btn.active, .navbar-btn.active:active {
>>>>>>> fb8af3bd
  background-image: -moz-linear-gradient(top, #58ade3, #58ade3), -moz-linear-gradient(top, #33343b, #33343b);
  background-image: -webkit-linear-gradient(top, #58ade3, #58ade3), -webkit-linear-gradient(top, #33343b, #33343b);
  background-image: -ms-linear-gradient(top,#58ade3, #58ade3),-ms-linear-gradient(top, #33343b, #33343b);
  background-image: -o-linear-gradient(top,#58ade3, #58ade3),-o-linear-gradient(top, #33343b, #33343b);
  background-size: 72px 3px, 100% 100%;
  background-repeat: no-repeat;
  background-position: 0 63px, 0 0;
  color: #999a9d;
}
.navbar-btn .notification {
  display: block;
  position: absolute;
<<<<<<< HEAD
=======
  background: #a72424;
  background-image: -moz-linear-gradient(top, #a72424, #8f1f1f);
  background-image: -webkit-linear-gradient(top, #a72424, #8f1f1f);
  background-image: -ms-linear-gradient(top, #a72424, #8f1f1f);
  background-image: -o-linear-gradient(top, #a72424, #8f1f1f);
  text-shadow: 0 -1px rgba(0,0,0,0.5);
  border-top: 1px solid #cc7e7e;
>>>>>>> fb8af3bd
  top: 11px;
  left: none;
  right: 17px;
  bottom: none;
  background: #a72424;
  background-image: -moz-linear-gradient(top, #a72424, #8f1f1f);
  background-image: -webkit-linear-gradient(top, #a72424, #8f1f1f);
  text-shadow: 0 -1px rgba(0, 0, 0, 0.5);
  border-top: 1px solid #cc7e7e;
  padding: 1px 4px;
  font-size: 9.1px;
  border-radius: 2px;
  line-height: 12px;
  color: #ffffff;
  font-weight: bold;
  box-shadow: 0 1px 1px rgba(0, 0, 0, 0.5);
}
<<<<<<< HEAD
.navbar-btn i {
  display: block;
  position: absolute;
  top: 10px;
  left: 0;
  right: 0;
  bottom: none;
  font-size: 31.919999999999998px;
  line-height: 32px;
  margin: auto;
}
button::-moz-focus-inner,
input::-moz-focus-inner {
  border: 0;
}
button:focus,
textarea:focus,
input:focus {
  box-shadow: 0 0 4px rgba(88, 173, 227, 0.5) inset;
=======

button::-moz-focus-inner, input::-moz-focus-inner {
  border: 0;
}

button:focus, textarea:focus, input:focus {
  box-shadow: 0 0 4px rgba(88,173,227,0.5) inset;
>>>>>>> fb8af3bd
  outline: none;
  z-index: 11;
}
#chat-entry {
  position: absolute;
<<<<<<< HEAD
  top: none;
=======
  bottom: 1em;
>>>>>>> fb8af3bd
  left: 0;
  right: 0;
  bottom: 16px;
}

#chat-entry > textarea {
  position: absolute;
<<<<<<< HEAD
  top: none;
  left: 16px;
  right: none;
  bottom: 0;
  font-family: Arial, Helvetica, "Helvetica Neue", sans-serif;
  font-size: 11.9px;
  width: 197px;
  height: 25px;
=======
  bottom: 0;
  left: 5%;
  font-family: sans-serif;
  font-size: 1em;
  width: 67%;
  height: 16px;
>>>>>>> fb8af3bd
  resize: none;
  background: #ffffff;
  border: 1px solid #ccc;
  margin: 0;
  padding: 3px;
  border-radius: 4px 0 0 4px;
}

#chat-entry > button {
  position: absolute;
<<<<<<< HEAD
  top: none;
  left: none;
  right: 16px;
  bottom: 0;
  width: 63px;
  height: 33px;
=======
  bottom: 0;
  right: 5%;
  width: 20%;
  height: 24px;
>>>>>>> fb8af3bd
  margin: 0;
  border: 1px solid #ccc;
  border-left: none;
  border-radius: 0 4px 4px 0;
<<<<<<< HEAD
  background: -moz-linear-gradient(top, #ffffff, #dddddd);
  background: -webkit-linear-gradient(top, #ffffff, #dddddd);
=======
  background: -moz-linear-gradient(top, #fff, #ddd);
  background: -webkit-linear-gradient(top, #fff, #ddd);
  background: -ms-linear-gradient(top, #fff, #ddd);
  background: -o-linear-gradient(top, #fff, #ddd);
  font-size: 1em;
  
>>>>>>> fb8af3bd
}

#chat-entry > button:active {
  background: #dddddd;
}

#chat-messages {
  clear: both;
  font-size: 1em;
  height: 70%;
  line-height: 1em;
  overflow: scroll;
  position: absolute;
<<<<<<< HEAD
  top: 33px;
  left: 0;
  right: 0;
  bottom: 62px;
  overflow: auto;
  background: #ffffff;
  padding: 8px;
  border-radius: 4px 4px 0 0;
  border-bottom: 1px solid #ccc;
}
#chat-input-box {
  width: 250px;
}
=======
  top: 12vh;
}

.private-chat-box{
  overflow-y:scroll;
  height:70%;
  border:1px solid #E8E3E5;
  position:absolute;
  top:10vh;
  width:100%;
  background: #E8E3E5;
  font-size:1em;
}

#users > h3 {
  background: -moz-linear-gradient(top, #fff, #ddd);
  background: -webkit-linear-gradient(top, #fff, #ddd);
  background: -ms-linear-gradient(top, #fff, #ddd);
  background: -o-linear-gradient(top, #fff, #ddd);
  font-size: 2em;
  line-height: 2em;
  font-weight: bold;
  color: #666;
  border-bottom: 1px solid #aaa;
  text-align: center;
}
#chatbox-head {
  background: -moz-linear-gradient(top, #fff, #ddd);
  background: -webkit-linear-gradient(top, #fff, #ddd);
  background: -ms-linear-gradient(top, #fff, #ddd);
  background: -o-linear-gradient(top, #fff, #ddd);
  font-size: 2em;
  line-height: 2em;
  font-weight: bold;
  color: #666;
  border-bottom: 1px solid #aaa;
  text-align: center;
  height: 6vh;
}

#slide {
  position: absolute;
  margin: 0 auto;
  overflow:hidden; /* so they don't overlap */
  width: 99%;
  height: 99%;
  border: 1px solid #888;
}

>>>>>>> fb8af3bd
.textinput {
  font-family: Arial, Helvetica, "Helvetica Neue", sans-serif;
  font-size: 14px;
  /* keep in pixels*/

  resize: none;
  display: block;
}
.user {
<<<<<<< HEAD
  height: 32px;
  line-height: 32px;
  border-bottom: 1px solid #dddddd;
=======
  height: 16px;
  line-height: 16px;
>>>>>>> fb8af3bd
  padding: 0 8px;
}

.user:nth-child(even) {
  background: #eeeeee;
}
.user:before {
  content: "\f007";
  font-family: FontAwesome;
  font-weight: normal;
  font-style: normal;
  display: inline-block;
  margin-right: 8px;
}
.user:nth-child(even).selected {
  color: #ffffff;
  background: #007fff;
  background: -moz-linear-gradient(top, #007fff, #005fdf);
  background: -webkit-linear-gradient(top, #007fff, #005fdf);
}
.presenter:before {
  content: "\f0d0";
}
.clickable {
  cursor: pointer;
}
.selected {
  color: #ffffff;
  background: #007fff;
  background: -moz-linear-gradient(top, #007fff, #005fdf);
  background: -webkit-linear-gradient(top, #007fff, #005fdf);
  background: -ms-linear-gradient(top, #007fff, #005fdf);
  background: -o-linear-gradient(top, #007fff, #005fdf);
}
#chat_input {
  clear: both;
  display: block;
  float: right;
}
<<<<<<< HEAD
=======

#slide-upload-controls {
  display:none;
  width:200px;
  height:100px;
  position:absolute;
  top:-350px;
  left:50px;
  border: 5px double grey;
  z-index:20;
  background:#cccccc;
}

>>>>>>> fb8af3bd
#chat_title {
  padding-left: 25px;
}
#listUsers {
  float: right;
}
#current-users {
  position: absolute;
<<<<<<< HEAD
  top: 33px;
  left: 0;
  right: 0;
  bottom: 65px;
  background: #ffffff;
=======
  bottom: auto;
  left: 0;
  background: #fff;
  width:100%;
>>>>>>> fb8af3bd
}
#switch-presenter {
  position: absolute;
<<<<<<< HEAD
  top: none;
  left: 0;
  right: 0;
  bottom: 0;
  margin: 16px;
  text-align: center;
  border: 1px solid #ccc;
  border-radius: 4px;
  background: -moz-linear-gradient(top, #ffffff, #dddddd);
  background: -webkit-linear-gradient(top, #ffffff, #dddddd);
  height: 32px;
=======
  left: 0;
  bottom:1vh;
  margin-left: 16px;
  text-align: center;
  border: 1px solid #ccc;
  border-radius: 4px;
  background: -moz-linear-gradient(top, #fff, #ddd);
  background: -webkit-linear-gradient(top, #fff, #ddd);
  background: -ms-linear-gradient(top, #fff, #ddd);
  background: -o-linear-gradient(top, #fff, #ddd);
>>>>>>> fb8af3bd
  cursor: pointer;
  z-index:10;
}
#ChatAndControls {
  float: right;
}
#logout {
  float: right;
}
#send_chat {
  float: right;
}
#slide-controls {
  display: none;
  width: 800px;
  margin: 0 auto;
}
#slide-controls form {
  display: inline;
}
#slide-controls * {
  float: left;
  margin: 5px 10px 0 0;
}
#thickness-slider {
  width: 60px;
}
#colour-text {
  width: 50px;
  margin-left: 5px;
}
#colour-view {
  margin-left: 5px;
  cursor: pointer;
}
#colour-picker {
  position: absolute;
  z-index: 9;
  /* over everything */

}
.canvas {
  border: 1px solid #0000ff;
  position: absolute;
}
<<<<<<< HEAD
=======

/*js/views/login.coffee*/
>>>>>>> fb8af3bd
#login-view {
  width: 100%;
  margin: 50px auto;
<<<<<<< HEAD
  border: 10x solid #dddddd;
=======
  border: 10px solid #ddd;
>>>>>>> fb8af3bd
  padding: 10px;
  background: #30406b;
  color: white;
}
#login-view h1 {
  font-size: 23.8px;
  font-weight: bold;
  text-align: center;
  margin: 5px 0 20px 0;
}
#login-container {
  text-align: center;
  font-family: Arial, Helvetica, sans-serif;
}
#slide {
  position: relative;
  margin: 0 auto;
  overflow: hidden;
  /* so they don't overlap */

  width: 99%;
  height: 99%;
  border: 1px solid #888;
}
#slide .preupload-image {
  display: none;
}
#slide > svg {
  width: 100%;
  height: 100%;
  margin: 0 auto;
}
<<<<<<< HEAD
/* TODO: temporary adaptation for iPads */
.whiteboard-tools {
  display: none;
}
#users {
  position: absolute;
  top: 0;
  left: auto;
  right: 0;
  bottom: 65px;
  background: #f6f6f6;
  z-index: 2;
  border-left: 1px solid #888;
  width: 300px;
  display: none;
}
#users > h3 {
  background: -moz-linear-gradient(top, #ffffff, #dddddd);
  background: -webkit-linear-gradient(top, #ffffff, #dddddd);
  font-size: 11.9px;
  line-height: 32px;
  font-weight: bold;
  padding: 0 16px;
  text-transform: uppercase;
  color: #666666;
  border-bottom: 1px solid #aaaaaa;
=======

#slide-controls {
  display: none;
}

#users {
  z-index: 11;
  border: 1px solid #888;
  display: none;
  position: absolute;
  left: 0;
  top: 6vh;
  height:60vh;
  background: #f7f7f7;
  overflow: scroll;
  resize:both;
  min-width: 16vw;
}

#slide-upload-button,#tool-toggle-btn,#tool-zoom-btn{
  height: 100%;
}

#tableheader{
  width:100%;
  text-align: center;
  position:relative;
}

#usertable{
  width:100%;
  position:absolute;
  top:0;
  left:0;    
>>>>>>> fb8af3bd
}

#usertable td {
  width:15px;
  height:10px;
  padding:5px;
  border:1px solid black;
}

#closeUploadWindow{
  position: absolute;
  right:0;
  bottom:0;
}

image {
  position:absolute;
  top:0;
  margin: 10px auto;
}

#chat-options-bar {
  background: -moz-linear-gradient(top, #fff, #ddd);
  background: -webkit-linear-gradient(top, #fff, #ddd);
  background: -ms-linear-gradient(top, #fff, #ddd);
  background: -o-linear-gradient(top, #fff, #ddd);
  height:4vh;
  width:100%;
  position:relative;
  font-size:1.5em;
  line-height: 1.5em;
}

#chat-options-bar button:active{
  background: -moz-linear-gradient(top, #fff, #ddd);
  background: -webkit-linear-gradient(top, #fff, #ddd);
  background: -ms-linear-gradient(top, #fff, #ddd);
  background: -o-linear-gradient(top, #fff, #ddd);
}

#all-users-list {
  border:1px solid grey;
  background:#cccccc;
  width: 7vw;
  height:15vh;
  overflow-y: scroll;
  display:none;
  position: absolute;
  top: 10vh;
  left: 9vh;
  z-index:7;
}

.private-chat-box .icon-remove-sign {
  position: absolute;
  top:0;
  right:0;
  font-size: 1.5em;
  line-height: 1.5em;
  cursor: pointer;
}

i.icon-remove-sign:hover{
  color:red;
}

i.icon-angle-up{
  position:absolute;
  right:0;
}


#chatButtonWrapper{
  float: right;
  height: 100%;
  overflow-y: scroll;
  position: absolute;
  right: 1vw;
  top: 0;
<<<<<<< HEAD
  left: none;
  right: 0;
  bottom: none;
  width: 300px;
  height: 200px;
  background: blue;
}
#user-name {
  margin-left: 15px;
  padding: 10px;
  margin-bottom: 0 ;
  width: 206px;
  background-color: #ffffff;
  border: 1px solid #cccccc;
  -webkit-box-shadow: inset 0 1px 1px rgba(0, 0, 0, 0.075);
  -moz-box-shadow: inset 0 1px 1px rgba(0, 0, 0, 0.075);
  box-shadow: inset 0 1px 1px rgba(0, 0, 0, 0.075);
  -webkit-transition: border linear 0.2s, box-shadow linear 0.2s;
  -moz-transition: border linear 0.2s, box-shadow linear 0.2s;
  -o-transition: border linear 0.2s, box-shadow linear 0.2s;
  transition: border linear 0.2s, box-shadow linear 0.2s;
  display: inline-block;
  height: 20px;
  font-size: 15px;
  line-height: 20px;
  color: #555555;
  vertical-align: middle;
  -webkit-border-radius: 4px;
  -moz-border-radius: 4px;
  border-radius: 4px;
}
.submit_btn {
  -webkit-border-radius: 2px;
  -moz-border-radius: 2px;
  border-radius: 2px;
  background-image: none;
  box-shadow: none;
  border: none;
  font-size: 15px;
  padding: 13px 10px;
  margin: 0 0 0 15px;
  background: #76ab3b;
  background: -moz-linear-gradient(top, #90c356 0%, #649a27 100%);
  background: -webkit-gradient(linear, left top, left bottom, color-stop(0%, #90c356), color-stop(100%, #649a27));
  background: -webkit-linear-gradient(top, #90c356 0%, #649a27 100%);
  background: -o-linear-gradient(top, #90c356 0%, #649a27 100%);
  background: -ms-linear-gradient(top, #90c356 0%, #649a27 100%);
  filter: progid:DXImageTransform.Microsoft.gradient(startColorstr='#90c356', endColorstr='#649a27', GradientType=0);
  background: linear-gradient(top, #90c356 0%, #649a27 100%);
  color: #fff !important;
  text-shadow: 0 -1px 0 rgba(0, 0, 0, 0.4);
  width: 140px;
}
.submit_btn:hover {
  background: #649a27;
  cursor: pointer;
}
#meeting-id {
  font-size: 20px;
}
#welcomeMsg {
  margin-bottom: 20px;
=======
  width: 50%;
}

#chatButtonWrapper button{
  cursor: pointer;
  display: inline-block;
  height: 100%;
  margin-bottom: 0;
  overflow: hidden;
  padding: 0;
  position: relative;
  text-align: center;
  vertical-align: middle;
  width: 40%;
}

#publicChat{
  cursor: pointer;
  display: inline-block;
  height: 90%;
  left: 0;
  overflow: hidden;
  padding-left: 0;
  padding-right: 0;
  position: relative;
  text-align: center;
  vertical-align: middle;
  width: 45%;
}

#privateChat{
  cursor: pointer;
  display: inline-block;
  height: 90%;
  overflow: hidden;
  padding: 0;
  position: relative;
  text-align: center;
  vertical-align: middle;
  width: 20%;
}

#generalbutton{
  height: 100%;
  left: 0;
  position: absolute;
  width: 45%;
}

i{
  cursor: pointer;
}

#leftcol{
  float:left;
  width:25%;
  height:50%;
  border-bottom: 2px solid black;
  position:relative;
 }
 
#centercol{
  border: 2px solid black;
  float: left;
  height: 90%;
  position: relative;
  width: 50%;
  text-align: center;
}

#rightcol{
  border-bottom: 2px solid black;
  float: left;
  height: 50%;
  width: 24%;
}

#system-check{
  border:1px solid black;
  width:50%;
  height:90%;
  position:relative;
  margin-left:25%;
  margin-right:24%;
}

.system-check-table-td{
  border-right:1px solid black;
  text-align:left;
  width:70%;
  
}
#system-check-table{
  margin-top:10px;
  width:100%;
}

#system-check-title{
  border-bottom:1px solid black;
  width:100%;
  
>>>>>>> fb8af3bd
}<|MERGE_RESOLUTION|>--- conflicted
+++ resolved
@@ -1,16 +1,3 @@
-<<<<<<< HEAD
-html,
-#container,
-#session-view {
-  width: 100%;
-  height: 100%;
-}
-body {
-  width: 100%;
-  height: 100%;
-  overflow: hidden;
-  font: 14px * 0.85 Arial, Helvetica, "Helvetica Neue", sans-serif;
-=======
 html,body,#container, #session-view, #layout{
   width: 100%;
   height: 100%;
@@ -27,94 +14,38 @@
   left: 35%;
   position: absolute;
   width: 50px;
->>>>>>> fb8af3bd
 }
 #layout {
-<<<<<<< HEAD
-  position: relative;
-  background: #aaaaaa;
-  width: 100%;
-  height: 100%;
-  display: table;
-=======
+
   background: #aaa;
   position: relative;
   overflow: scroll;
->>>>>>> fb8af3bd
+
 }
 #whiteboard {
-<<<<<<< HEAD
-  position: absolute;
-  top: 0;
-  left: -1px;
-  right: -1px;
-  bottom: 69px;
-  overflow: hidden;
-  background: #aaaaaa;
-  -moz-transition: right .5s, left .5s;
-  -webkit-transition: right .5s, left .5s;
-=======
+
   position: relative;
   background: #aaa;
   top: 6vh;
   left: -1px;
   width:100%;
   bottom: 2vh;
->>>>>>> fb8af3bd
+
   z-index: 1;
   border-top: none;
   border-left: 1px solid #999999;
   border-right: 1px solid #999999;
   border-bottom: none;
   vertical-align: middle;
-<<<<<<< HEAD
-  display: table-cell;
-}
-#whiteboard object {
-  position: absolute;
-  top: 0;
-  left: 0;
-  right: 0;
-  bottom: 0;
-  display: block;
-  max-width: 100%;
-  max-height: 100%;
-  margin: auto;
-=======
+
   text-align: center;
   overflow: hidden;
   height:88vh;
->>>>>>> fb8af3bd
+
 }
 #chat {
   position: absolute;
-<<<<<<< HEAD
-  top: 0;
-  left: none;
-  right: 0;
-  bottom: 65px;
-  width: 300px;
-  background: #f6f6f6;
-  z-index: 0;
-  top: 200px;
-}
-#chat > h3 {
-  background: -moz-linear-gradient(top, #ffffff, #dddddd);
-  background: -webkit-linear-gradient(top, #ffffff, #dddddd);
-  font-size: 11.9px;
-  line-height: 32px;
-  font-weight: bold;
-  padding: 0 16px;
-  text-transform: uppercase;
-  color: #666666;
-  border-bottom: 1px solid #aaaaaa;
-}
-.chat-enabled #whiteboard {
-  right: 300px;
-}
-.users-enabled #whiteboard {
-  left: -1px;
-=======
+
   right: 0;
   top: 35vh;
   bottom: 2vh;
@@ -146,24 +77,17 @@
   left: 0;
   right: 0;
   margin: auto;
->>>>>>> fb8af3bd
+
 }
 #navbar {
   position: fixed;
-<<<<<<< HEAD
-  top: none;
-  left: 0;
-  right: 0;
-  bottom: 0;
-  height: 67px;
-  background: #333333;
-=======
+
   top: 0;
   left: 0;
   right: 0;
   height: 6vh;
   background: #333;
->>>>>>> fb8af3bd
+
   background: -moz-linear-gradient(top, #494c56, #42444c);
   background: -webkit-linear-gradient(top, #494c56, #42444c);
   background: -ms-linear-gradient(top,#494c56, #42444c);
@@ -172,11 +96,7 @@
   border-left: none;
   border-right: none;
   border-bottom: 1px solid #2f3138;
-<<<<<<< HEAD
-  text-align: left;
-  z-index: 3;
-  /* over #whiteboard and sidebars */
-=======
+
   text-align: center;
   z-index: 13; /* over #whiteboard and sidebars */
 }
@@ -187,25 +107,19 @@
   top: 0;   
   z-index: 12
 }
->>>>>>> fb8af3bd
+
 
 }
 #navbar a {
   color: #ffffff;
   text-decoration: none;
 }
-<<<<<<< HEAD
-.navbar-btngroup {
-  border-top: none;
-  border-left: 1px solid #222222;
-  border-right: 1px solid #555555;
-  border-bottom: none;
-=======
+
 
 .navbar-btngroup-left {
   border-left: 1px solid #222;
   border-right: 1px solid #555;
->>>>>>> fb8af3bd
+
   display: inline-block;
   font-size: 0;
   vertical-align: middle;
@@ -247,11 +161,7 @@
   color: #ffffff;
   text-shadow: 0 1px 2px rgba(0, 0, 0, 0.5);
   text-transform: uppercase;
-<<<<<<< HEAD
-  font-size: 9.1px;
-  line-height: 24px;
-=======
->>>>>>> fb8af3bd
+
   position: relative;
   cursor: pointer;
   text-align: center;
@@ -264,12 +174,10 @@
   background: #6d6f77;
   color: #ffffff;
 }
-<<<<<<< HEAD
-.navbar-btn.active {
-=======
+
 
 .navbar-btn:active, .navbar-btn.active {
->>>>>>> fb8af3bd
+
   background: #33343b;
   color: #999a9d;
   border-top: none;
@@ -298,12 +206,10 @@
   background-image: -o-linear-gradient(top,#58ade3, #58ade3),-o-linear-gradient(top, #6d6f77, #6d6f77);
   color: #ffffff;
 }
-<<<<<<< HEAD
-.navbar-btn.active:active {
-=======
+
 
 .navbar-btn.active, .navbar-btn.active:active {
->>>>>>> fb8af3bd
+
   background-image: -moz-linear-gradient(top, #58ade3, #58ade3), -moz-linear-gradient(top, #33343b, #33343b);
   background-image: -webkit-linear-gradient(top, #58ade3, #58ade3), -webkit-linear-gradient(top, #33343b, #33343b);
   background-image: -ms-linear-gradient(top,#58ade3, #58ade3),-ms-linear-gradient(top, #33343b, #33343b);
@@ -316,8 +222,7 @@
 .navbar-btn .notification {
   display: block;
   position: absolute;
-<<<<<<< HEAD
-=======
+
   background: #a72424;
   background-image: -moz-linear-gradient(top, #a72424, #8f1f1f);
   background-image: -webkit-linear-gradient(top, #a72424, #8f1f1f);
@@ -325,7 +230,7 @@
   background-image: -o-linear-gradient(top, #a72424, #8f1f1f);
   text-shadow: 0 -1px rgba(0,0,0,0.5);
   border-top: 1px solid #cc7e7e;
->>>>>>> fb8af3bd
+
   top: 11px;
   left: none;
   right: 17px;
@@ -343,27 +248,7 @@
   font-weight: bold;
   box-shadow: 0 1px 1px rgba(0, 0, 0, 0.5);
 }
-<<<<<<< HEAD
-.navbar-btn i {
-  display: block;
-  position: absolute;
-  top: 10px;
-  left: 0;
-  right: 0;
-  bottom: none;
-  font-size: 31.919999999999998px;
-  line-height: 32px;
-  margin: auto;
-}
-button::-moz-focus-inner,
-input::-moz-focus-inner {
-  border: 0;
-}
-button:focus,
-textarea:focus,
-input:focus {
-  box-shadow: 0 0 4px rgba(88, 173, 227, 0.5) inset;
-=======
+
 
 button::-moz-focus-inner, input::-moz-focus-inner {
   border: 0;
@@ -371,17 +256,15 @@
 
 button:focus, textarea:focus, input:focus {
   box-shadow: 0 0 4px rgba(88,173,227,0.5) inset;
->>>>>>> fb8af3bd
+
   outline: none;
   z-index: 11;
 }
 #chat-entry {
   position: absolute;
-<<<<<<< HEAD
-  top: none;
-=======
+
   bottom: 1em;
->>>>>>> fb8af3bd
+
   left: 0;
   right: 0;
   bottom: 16px;
@@ -389,23 +272,13 @@
 
 #chat-entry > textarea {
   position: absolute;
-<<<<<<< HEAD
-  top: none;
-  left: 16px;
-  right: none;
-  bottom: 0;
-  font-family: Arial, Helvetica, "Helvetica Neue", sans-serif;
-  font-size: 11.9px;
-  width: 197px;
-  height: 25px;
-=======
+
   bottom: 0;
   left: 5%;
   font-family: sans-serif;
   font-size: 1em;
   width: 67%;
   height: 16px;
->>>>>>> fb8af3bd
   resize: none;
   background: #ffffff;
   border: 1px solid #ccc;
@@ -416,34 +289,24 @@
 
 #chat-entry > button {
   position: absolute;
-<<<<<<< HEAD
-  top: none;
-  left: none;
-  right: 16px;
-  bottom: 0;
-  width: 63px;
-  height: 33px;
-=======
+
   bottom: 0;
   right: 5%;
   width: 20%;
   height: 24px;
->>>>>>> fb8af3bd
+
   margin: 0;
   border: 1px solid #ccc;
   border-left: none;
   border-radius: 0 4px 4px 0;
-<<<<<<< HEAD
-  background: -moz-linear-gradient(top, #ffffff, #dddddd);
-  background: -webkit-linear-gradient(top, #ffffff, #dddddd);
-=======
+
   background: -moz-linear-gradient(top, #fff, #ddd);
   background: -webkit-linear-gradient(top, #fff, #ddd);
   background: -ms-linear-gradient(top, #fff, #ddd);
   background: -o-linear-gradient(top, #fff, #ddd);
   font-size: 1em;
   
->>>>>>> fb8af3bd
+
 }
 
 #chat-entry > button:active {
@@ -457,21 +320,7 @@
   line-height: 1em;
   overflow: scroll;
   position: absolute;
-<<<<<<< HEAD
-  top: 33px;
-  left: 0;
-  right: 0;
-  bottom: 62px;
-  overflow: auto;
-  background: #ffffff;
-  padding: 8px;
-  border-radius: 4px 4px 0 0;
-  border-bottom: 1px solid #ccc;
-}
-#chat-input-box {
-  width: 250px;
-}
-=======
+
   top: 12vh;
 }
 
@@ -521,7 +370,7 @@
   border: 1px solid #888;
 }
 
->>>>>>> fb8af3bd
+
 .textinput {
   font-family: Arial, Helvetica, "Helvetica Neue", sans-serif;
   font-size: 14px;
@@ -531,14 +380,10 @@
   display: block;
 }
 .user {
-<<<<<<< HEAD
-  height: 32px;
-  line-height: 32px;
-  border-bottom: 1px solid #dddddd;
-=======
+
   height: 16px;
   line-height: 16px;
->>>>>>> fb8af3bd
+
   padding: 0 8px;
 }
 
@@ -578,8 +423,7 @@
   display: block;
   float: right;
 }
-<<<<<<< HEAD
-=======
+
 
 #slide-upload-controls {
   display:none;
@@ -593,7 +437,7 @@
   background:#cccccc;
 }
 
->>>>>>> fb8af3bd
+
 #chat_title {
   padding-left: 25px;
 }
@@ -602,34 +446,16 @@
 }
 #current-users {
   position: absolute;
-<<<<<<< HEAD
-  top: 33px;
-  left: 0;
-  right: 0;
-  bottom: 65px;
-  background: #ffffff;
-=======
+
   bottom: auto;
   left: 0;
   background: #fff;
   width:100%;
->>>>>>> fb8af3bd
+
 }
 #switch-presenter {
   position: absolute;
-<<<<<<< HEAD
-  top: none;
-  left: 0;
-  right: 0;
-  bottom: 0;
-  margin: 16px;
-  text-align: center;
-  border: 1px solid #ccc;
-  border-radius: 4px;
-  background: -moz-linear-gradient(top, #ffffff, #dddddd);
-  background: -webkit-linear-gradient(top, #ffffff, #dddddd);
-  height: 32px;
-=======
+
   left: 0;
   bottom:1vh;
   margin-left: 16px;
@@ -640,7 +466,7 @@
   background: -webkit-linear-gradient(top, #fff, #ddd);
   background: -ms-linear-gradient(top, #fff, #ddd);
   background: -o-linear-gradient(top, #fff, #ddd);
->>>>>>> fb8af3bd
+
   cursor: pointer;
   z-index:10;
 }
@@ -686,19 +512,16 @@
   border: 1px solid #0000ff;
   position: absolute;
 }
-<<<<<<< HEAD
-=======
+
 
 /*js/views/login.coffee*/
->>>>>>> fb8af3bd
+
 #login-view {
   width: 100%;
   margin: 50px auto;
-<<<<<<< HEAD
+
   border: 10x solid #dddddd;
-=======
-  border: 10px solid #ddd;
->>>>>>> fb8af3bd
+
   padding: 10px;
   background: #30406b;
   color: white;
@@ -731,34 +554,7 @@
   height: 100%;
   margin: 0 auto;
 }
-<<<<<<< HEAD
-/* TODO: temporary adaptation for iPads */
-.whiteboard-tools {
-  display: none;
-}
-#users {
-  position: absolute;
-  top: 0;
-  left: auto;
-  right: 0;
-  bottom: 65px;
-  background: #f6f6f6;
-  z-index: 2;
-  border-left: 1px solid #888;
-  width: 300px;
-  display: none;
-}
-#users > h3 {
-  background: -moz-linear-gradient(top, #ffffff, #dddddd);
-  background: -webkit-linear-gradient(top, #ffffff, #dddddd);
-  font-size: 11.9px;
-  line-height: 32px;
-  font-weight: bold;
-  padding: 0 16px;
-  text-transform: uppercase;
-  color: #666666;
-  border-bottom: 1px solid #aaaaaa;
-=======
+
 
 #slide-controls {
   display: none;
@@ -793,7 +589,7 @@
   position:absolute;
   top:0;
   left:0;    
->>>>>>> fb8af3bd
+
 }
 
 #usertable td {
@@ -873,70 +669,7 @@
   position: absolute;
   right: 1vw;
   top: 0;
-<<<<<<< HEAD
-  left: none;
-  right: 0;
-  bottom: none;
-  width: 300px;
-  height: 200px;
-  background: blue;
-}
-#user-name {
-  margin-left: 15px;
-  padding: 10px;
-  margin-bottom: 0 ;
-  width: 206px;
-  background-color: #ffffff;
-  border: 1px solid #cccccc;
-  -webkit-box-shadow: inset 0 1px 1px rgba(0, 0, 0, 0.075);
-  -moz-box-shadow: inset 0 1px 1px rgba(0, 0, 0, 0.075);
-  box-shadow: inset 0 1px 1px rgba(0, 0, 0, 0.075);
-  -webkit-transition: border linear 0.2s, box-shadow linear 0.2s;
-  -moz-transition: border linear 0.2s, box-shadow linear 0.2s;
-  -o-transition: border linear 0.2s, box-shadow linear 0.2s;
-  transition: border linear 0.2s, box-shadow linear 0.2s;
-  display: inline-block;
-  height: 20px;
-  font-size: 15px;
-  line-height: 20px;
-  color: #555555;
-  vertical-align: middle;
-  -webkit-border-radius: 4px;
-  -moz-border-radius: 4px;
-  border-radius: 4px;
-}
-.submit_btn {
-  -webkit-border-radius: 2px;
-  -moz-border-radius: 2px;
-  border-radius: 2px;
-  background-image: none;
-  box-shadow: none;
-  border: none;
-  font-size: 15px;
-  padding: 13px 10px;
-  margin: 0 0 0 15px;
-  background: #76ab3b;
-  background: -moz-linear-gradient(top, #90c356 0%, #649a27 100%);
-  background: -webkit-gradient(linear, left top, left bottom, color-stop(0%, #90c356), color-stop(100%, #649a27));
-  background: -webkit-linear-gradient(top, #90c356 0%, #649a27 100%);
-  background: -o-linear-gradient(top, #90c356 0%, #649a27 100%);
-  background: -ms-linear-gradient(top, #90c356 0%, #649a27 100%);
-  filter: progid:DXImageTransform.Microsoft.gradient(startColorstr='#90c356', endColorstr='#649a27', GradientType=0);
-  background: linear-gradient(top, #90c356 0%, #649a27 100%);
-  color: #fff !important;
-  text-shadow: 0 -1px 0 rgba(0, 0, 0, 0.4);
-  width: 140px;
-}
-.submit_btn:hover {
-  background: #649a27;
-  cursor: pointer;
-}
-#meeting-id {
-  font-size: 20px;
-}
-#welcomeMsg {
-  margin-bottom: 20px;
-=======
+
   width: 50%;
 }
 
@@ -1038,5 +771,66 @@
   border-bottom:1px solid black;
   width:100%;
   
->>>>>>> fb8af3bd
-}+}
+
++#user-name { 
++  margin-left:15px;
++  padding: 10px;
++  margin-bottom: 0 ;
++  width: 206px;
++  background-color: #ffffff;
++  border: 1px solid #cccccc;
++  -webkit-box-shadow: inset 0 1px 1px rgba(0, 0, 0, 0.075);
++  -moz-box-shadow: inset 0 1px 1px rgba(0, 0, 0, 0.075);
++  box-shadow: inset 0 1px 1px rgba(0, 0, 0, 0.075);
++  -webkit-transition: border linear 0.2s, box-shadow linear 0.2s;
++  -moz-transition: border linear 0.2s, box-shadow linear 0.2s;
++  -o-transition: border linear 0.2s, box-shadow linear 0.2s;
++  transition: border linear 0.2s, box-shadow linear 0.2s;
++  display: inline-block;
++  height: 20px;
++  font-size: 15px;
++  line-height: 20px;
++  color: #555555;
++  vertical-align: middle;
++  -webkit-border-radius: 4px;
++  -moz-border-radius: 4px;
++  border-radius: 4px;
++}
++
++
++.submit_btn  {
++  -webkit-border-radius: 2px;
++  -moz-border-radius: 2px;
++  border-radius: 2px;
++  background-image: none;
++  box-shadow: none;
++  border: none;
++  font-size: 15px;
++  padding: 13px 10px;
++  margin:0 0 0 15px;
++  background: #76ab3b;
++  background: -moz-linear-gradient(top, #90c356 0%, #649a27 100%);
++  background: -webkit-gradient(linear, left top, left bottom, color-stop(0%,#90c356), color-stop(100%,#649a27));
++  background: -webkit-linear-gradient(top, #90c356 0%,#649a27 100%);
++  background: -o-linear-gradient(top, #90c356 0%,#649a27 100%);
++  background: -ms-linear-gradient(top, #90c356 0%,#649a27 100%);
++  filter: progid:DXImageTransform.Microsoft.gradient( startColorstr='#90c356', endColorstr='#649a27',GradientType=0 );
++  background: linear-gradient(top, #90c356 0%,#649a27 100%);
++  color: #fff !important;
++  text-shadow: 0 -1px 0 rgba(0,0,0,.4);
++  width:140px;
++}
++
++.submit_btn:hover { 
++  background:#649a27;
++  cursor: pointer;
++}
++
++#meeting-id{
++  font-size:20px;
++}
++
++#welcomeMsg{
++  margin-bottom: 20px;
++}