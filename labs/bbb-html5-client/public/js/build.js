--- conflicted
+++ resolved
@@ -38,11 +38,7 @@
     'raphael.core': 'lib/raphael/raphael.core',
     'raphael.vml': 'lib/raphael/raphael.vml',
     'raphael.svg': 'lib/raphael/raphael.svg',
-<<<<<<< HEAD
-    'scale.raphael': 'lib/raphael/scale.raphael',
-=======
     'raphael.scale': 'lib/raphael/raphael.scale',
->>>>>>> d721f762
     'eve': 'lib/raphael/eve',
     'colorwheel': 'lib/colorwheel',
     'socket.io': 'lib/socket.io',
