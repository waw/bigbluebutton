package org.bigbluebutton.core

import scala.actors.Actor
import scala.actors.Actor._
import org.bigbluebutton.core.apps.poll.PollApp
import org.bigbluebutton.core.apps.poll.Poll
import org.bigbluebutton.core.apps.poll.PollApp
import org.bigbluebutton.core.apps.users.UsersApp
import org.bigbluebutton.core.api._
import org.bigbluebutton.core.apps.presentation.PresentationApp
import org.bigbluebutton.core.apps.layout.LayoutApp
import org.bigbluebutton.core.apps.chat.ChatApp
import org.bigbluebutton.core.apps.whiteboard.WhiteboardApp
import scala.actors.TIMEOUT
import java.util.concurrent.TimeUnit

case object StopMeetingActor
                      
class MeetingActor(val meetingID: String, meetingName: String, val recorded: Boolean, 
                   val voiceBridge: String, duration: Long, val outGW: MessageOutGateway) 
                   extends Actor with UsersApp with PresentationApp
                   with PollApp with LayoutApp with ChatApp
                   with WhiteboardApp {  

  var permissionsInited = false
  var permissions = new Permissions()
  var recording = false;
  var muted = false;
  var meetingEnded = false
  
  val TIMER_INTERVAL = 30000
<<<<<<< HEAD
  val EXTENSION_TIME = 30
  val startedOn = timeNowInMinutes
  var hasUserJoined = false
  var hasSentExtendNotice = false
  var hasReceivedExtendNoticeReply = false
  var minutesToExtend = 0
  
  var lastUserLeftOn:Long = 0
=======
  var hasLastWebUserLeft = false
  var lastWebUserLeftOn:Long = 0
>>>>>>> fa9e134b
  
  class TimerActor(val timeout: Long, val who: Actor, val reply: String) extends Actor {
    def act {
        reactWithin(timeout) {
          case TIMEOUT => who ! reply; exit
        }
    }
  }
  
  def act() = {
	loop {
	  react {
	    case "StartTimer"                                => handleStartTimer
<<<<<<< HEAD
	    case "CheckEndMeeting"                           => handleCheckEndMeeting
=======
	    case "Hello"                                     => handleHello
	    case "MonitorNumberOfWebUsers"                   => handleMonitorNumberOfWebUsers()
>>>>>>> fa9e134b
	    case msg: ValidateAuthToken                      => handleValidateAuthToken(msg)
	    case msg: RegisterUser                           => handleRegisterUser(msg)
	    case msg: VoiceUserJoined                        => handleVoiceUserJoined(msg)
	    case msg: VoiceUserLeft                          => handleVoiceUserLeft(msg)
	    case msg: VoiceUserMuted                         => handleVoiceUserMuted(msg)
	    case msg: VoiceUserTalking                       => handleVoiceUserTalking(msg)
    	case msg: UserJoining                            => handleUserJoin(msg)
	    case msg: UserLeaving                            => handleUserLeft(msg)
	    case msg: AssignPresenter                        => handleAssignPresenter(msg)
	    case msg: GetUsers                               => handleGetUsers(msg)
	    case msg: ChangeUserStatus                       => handleChangeUserStatus(msg)
	    case msg: UserRaiseHand                          => handleUserRaiseHand(msg)
	    case msg: UserLowerHand                          => handleUserLowerHand(msg)
	    case msg: UserShareWebcam                        => handleUserShareWebcam(msg)
	    case msg: UserUnshareWebcam                      => handleUserunshareWebcam(msg)
	    case msg: MuteMeetingRequest                     => handleMuteMeetingRequest(msg)
	    case msg: IsMeetingMutedRequest                  => handleIsMeetingMutedRequest(msg)
	    case msg: MuteUserRequest                        => handleMuteUserRequest(msg)
	    case msg: EjectUserRequest                       => handleEjectUserRequest(msg)
	    case msg: SetLockSettings                        => handleSetLockSettings(msg)
	    case msg: InitLockSettings                       => handleInitLockSettings(msg)
	    case msg: GetChatHistoryRequest                  => handleGetChatHistoryRequest(msg) 
	    case msg: SendPublicMessageRequest               => handleSendPublicMessageRequest(msg)
	    case msg: SendPrivateMessageRequest              => handleSendPrivateMessageRequest(msg)
	    case msg: UserConnectedToGlobalAudio             => handleUserConnectedToGlobalAudio(msg)
	    case msg: UserDisconnectedFromGlobalAudio        => handleUserDisconnectedFromGlobalAudio(msg)
	    case msg: GetCurrentLayoutRequest                => handleGetCurrentLayoutRequest(msg)
	    case msg: BroadcastLayoutRequest                 => handleBroadcastLayoutRequest(msg)
	    case msg: InitializeMeeting                      => handleInitializeMeeting(msg)
    	case msg: ClearPresentation                      => handleClearPresentation(msg)
    	case msg: PresentationConversionUpdate           => handlePresentationConversionUpdate(msg)
    	case msg: PresentationPageCountError             => handlePresentationPageCountError(msg)
    	case msg: PresentationSlideGenerated             => handlePresentationSlideGenerated(msg)
    	case msg: PresentationConversionCompleted        => handlePresentationConversionCompleted(msg)
    	case msg: RemovePresentation                     => handleRemovePresentation(msg)
    	case msg: GetPresentationInfo                    => handleGetPresentationInfo(msg)
    	case msg: SendCursorUpdate                       => handleSendCursorUpdate(msg)
    	case msg: ResizeAndMoveSlide                     => handleResizeAndMoveSlide(msg)
    	case msg: GotoSlide                              => handleGotoSlide(msg)
    	case msg: SharePresentation                      => handleSharePresentation(msg)
    	case msg: GetSlideInfo                           => handleGetSlideInfo(msg)
    	case msg: PreuploadedPresentations               => handlePreuploadedPresentations(msg)
      case msg: PreCreatedPoll                         => handlePreCreatedPoll(msg)
      case msg: CreatePoll                             => handleCreatePoll(msg)
      case msg: UpdatePoll                             => handleUpdatePoll(msg)
      case msg: DestroyPoll                            => handleDestroyPoll(msg)
      case msg: RemovePoll                             => handleRemovePoll(msg)
      case msg: SharePoll                              => handleSharePoll(msg)
      case msg: StopPoll                               => handleStopPoll(msg)
      case msg: StartPoll                              => handleStartPoll(msg)
      case msg: ClearPoll                              => handleClearPoll(msg)
      case msg: GetPolls                               => handleGetPolls(msg)
      case msg: RespondToPoll                          => handleRespondToPoll(msg)
      case msg: HidePollResult                         => handleHidePollResult(msg)
      case msg: ShowPollResult                         => handleShowPollResult(msg)
	    case msg: SendWhiteboardAnnotationRequest        => handleSendWhiteboardAnnotationRequest(msg)
	    case msg: GetWhiteboardShapesRequest             => handleGetWhiteboardShapesRequest(msg)
	    case msg: ClearWhiteboardRequest                 => handleClearWhiteboardRequest(msg)
	    case msg: UndoWhiteboardRequest                  => handleUndoWhiteboardRequest(msg)
	    case msg: EnableWhiteboardRequest                => handleEnableWhiteboardRequest(msg)
	    case msg: IsWhiteboardEnabledRequest             => handleIsWhiteboardEnabledRequest(msg)
	    case msg: SetRecordingStatus                     => handleSetRecordingStatus(msg)
	    case msg: GetRecordingStatus                     => handleGetRecordingStatus(msg)
	    case msg: VoiceRecording                         => handleVoiceRecording(msg)
	    case msg: ExtendMeetingNoticeReply               => handleExtendMeetingNoticeReply(msg)
	    case msg: EndMeeting                             => handleEndMeeting(msg)
	    case StopMeetingActor                            => exit
	    case _ => // do nothing
	  }
	}
  }	
  
  def hasMeetingEnded():Boolean = {
    meetingEnded
  }
  
  private def handleStartTimer() {
    println("*************** timer started******************")
    schedTimer()
  }
  
  private def schedTimer() {
    val timerActor = new TimerActor(TIMER_INTERVAL, self, "Hello")
    timerActor.start    
  }
  
  def timeNowInMinutes():Long = {
    TimeUnit.NANOSECONDS.toMinutes(System.nanoTime())
  }
  
  private def noUserJoined():Boolean = {
    val now = timeNowInMinutes
    if (!hasUserJoined && (now - startedOn > 2)) {
      println("No user has joined in 2 minutes")
      true
    } else {
      false
    }
  }
  
  private def isMeetingPassedDuration():Boolean = {
    val now = timeNowInMinutes
    println("now=[" + now + "], startedOn=[" + startedOn + "], duration=[" + duration + "]")
    if ((duration > 0) && (now > startedOn + duration)) {
      true
    } else {
      false
    }
  }
  
<<<<<<< HEAD
  private def meetingEmptyFor5Minutes():Boolean = {
    val now = timeNowInMinutes
    if (lastUserLeftOn > 0) {
      now - lastUserLeftOn > 5
    } else {
      false
    }
  }
  private def lessThanMinToEnd(numMinutes: Long):Boolean = {
     (timeNowInMinutes - (startedOn + duration + minutesToExtend)) < numMinutes
  }
  
  private def seeIfMeetingNeedsToBeExtended() {
    val now = timeNowInMinutes
    if ((duration > 0) && lessThanMinToEnd(2) && !hasSentExtendNotice) {
      sendMeetingEndNotice(2, EXTENSION_TIME)
      hasSentExtendNotice = true
    } else if ((duration > 0) && lessThanMinToEnd(5)) {
      sendMeetingEndNotice(5, EXTENSION_TIME)
    } else if ((duration > 0) && lessThanMinToEnd(15)) {
      sendMeetingEndNotice(15, EXTENSION_TIME)
    }
  }
  
  private def handleCheckEndMeeting() {
    println("*************** timer fired on [" + timeNowInMinutes + "]******************")
    if (noUserJoined || meetingEmptyFor5Minutes) {
      println("Ending meeting as no user joined in 2 minutes")
      endMeeting()
    } else {
      if (isMeetingPassedDuration()) {
        endMeeting()
      } else {
        seeIfMeetingNeedsToBeExtended()
      	schedTimer()        
      } 
    }
  }
  
  private def sendMeetingEndNotice(minutesLeft: Int, minutesToExtend: Int) {
    val moderators = users.getModerators
    println("Sending meeting end notice. minLeft=[" + minutesLeft + "], minExtend=[" + minutesToExtend + "]")
    outGW.send(new ExtendMeetingNotice(meetingID, recorded, minutesLeft, minutesToExtend, moderators))
  }
  
  private def handleExtendMeetingNoticeReply(msg: ExtendMeetingNoticeReply) {
    if (msg.extend) {
      minutesToExtend += EXTENSION_TIME
      hasSentExtendNotice = false
      users.getUser(msg.extendedBy) foreach { u=>
        outGW.send(new MeetingExtended(meetingID, recorded, u))
      }
    }
  }
   
=======
  def webUserJoined() {
    if (users.numWebUsers > 0) {
      lastWebUserLeftOn = 0
	  }      
  }
  
  def startCheckingIfWeNeedToEndVoiceConf() {
    if (users.numWebUsers == 0) {
      lastWebUserLeftOn = timeNowInMinutes
	    println("*************** MonitorNumberOfWebUsers started ******************")
      scheduleEndVoiceConference()
	  }
  }
  
  def handleMonitorNumberOfWebUsers() {
    if (users.numWebUsers == 0 && lastWebUserLeftOn > 0) {
      if (timeNowInMinutes - lastWebUserLeftOn > 2) {
        println("*************** MonitorNumberOfWebUsers [Ject all from voice] ******************")
        outGW.send(new EjectAllVoiceUsers(meetingID, recorded, voiceBridge))
      } else {
        scheduleEndVoiceConference()
      }
    }
  }
  
  private def scheduleEndVoiceConference() {
    println("*************** MonitorNumberOfWebUsers monitor ******************")
    val timerActor = new TimerActor(TIMER_INTERVAL, self, "MonitorNumberOfWebUsers")
    timerActor.start    
  }
  
  def timeNowInMinutes():Long = {
    TimeUnit.NANOSECONDS.toMinutes(System.nanoTime())
  }
  
>>>>>>> fa9e134b
  def sendMeetingHasEnded(userId: String) {
    outGW.send(new MeetingHasEnded(meetingID, userId))
    outGW.send(new DisconnectUser(meetingID, userId))
  }
  
  private def handleEndMeeting(msg: EndMeeting) {
    endMeeting()
  }
  
  private def endMeeting() {
    meetingEnded = true
    outGW.send(new MeetingEnded(meetingID, recorded, voiceBridge))
    outGW.send(new DisconnectAllUsers(meetingID))    
  }
  
  private def handleVoiceRecording(msg: VoiceRecording) {
     if (msg.recording) {
       outGW.send(new VoiceRecordingStarted(meetingID, 
                        recorded, msg.recordingFile, 
                        msg.timestamp, voiceBridge))
     } else {
       outGW.send(new VoiceRecordingStopped(meetingID, recorded, 
                        msg.recordingFile, msg.timestamp, voiceBridge))
     }
  }
  
  private def handleSetRecordingStatus(msg: SetRecordingStatus) {
     recording = msg.recording
     outGW.send(new RecordingStatusChanged(meetingID, recorded, msg.userId, msg.recording))
  }   

  private def handleGetRecordingStatus(msg: GetRecordingStatus) {
     outGW.send(new GetRecordingStatusReply(meetingID, recorded, msg.userId, recording.booleanValue()))
  }
  
  def lockLayout(lock: Boolean) {
    permissions = permissions.copy(lockedLayout=lock)
  }
  
  def newPermissions(np: Permissions) {
    permissions = np
  }
  
  def permissionsEqual(other: Permissions):Boolean = {
    permissions == other
  }
  
}<|MERGE_RESOLUTION|>--- conflicted
+++ resolved
@@ -1,314 +1,300 @@
-package org.bigbluebutton.core
-
-import scala.actors.Actor
-import scala.actors.Actor._
-import org.bigbluebutton.core.apps.poll.PollApp
-import org.bigbluebutton.core.apps.poll.Poll
-import org.bigbluebutton.core.apps.poll.PollApp
-import org.bigbluebutton.core.apps.users.UsersApp
-import org.bigbluebutton.core.api._
-import org.bigbluebutton.core.apps.presentation.PresentationApp
-import org.bigbluebutton.core.apps.layout.LayoutApp
-import org.bigbluebutton.core.apps.chat.ChatApp
-import org.bigbluebutton.core.apps.whiteboard.WhiteboardApp
-import scala.actors.TIMEOUT
-import java.util.concurrent.TimeUnit
-
-case object StopMeetingActor
-                      
-class MeetingActor(val meetingID: String, meetingName: String, val recorded: Boolean, 
-                   val voiceBridge: String, duration: Long, val outGW: MessageOutGateway) 
-                   extends Actor with UsersApp with PresentationApp
-                   with PollApp with LayoutApp with ChatApp
-                   with WhiteboardApp {  
-
-  var permissionsInited = false
-  var permissions = new Permissions()
-  var recording = false;
-  var muted = false;
-  var meetingEnded = false
-  
-  val TIMER_INTERVAL = 30000
-<<<<<<< HEAD
-  val EXTENSION_TIME = 30
-  val startedOn = timeNowInMinutes
-  var hasUserJoined = false
-  var hasSentExtendNotice = false
-  var hasReceivedExtendNoticeReply = false
-  var minutesToExtend = 0
-  
-  var lastUserLeftOn:Long = 0
-=======
-  var hasLastWebUserLeft = false
-  var lastWebUserLeftOn:Long = 0
->>>>>>> fa9e134b
-  
-  class TimerActor(val timeout: Long, val who: Actor, val reply: String) extends Actor {
-    def act {
-        reactWithin(timeout) {
-          case TIMEOUT => who ! reply; exit
-        }
-    }
-  }
-  
-  def act() = {
-	loop {
-	  react {
-	    case "StartTimer"                                => handleStartTimer
-<<<<<<< HEAD
-	    case "CheckEndMeeting"                           => handleCheckEndMeeting
-=======
-	    case "Hello"                                     => handleHello
-	    case "MonitorNumberOfWebUsers"                   => handleMonitorNumberOfWebUsers()
->>>>>>> fa9e134b
-	    case msg: ValidateAuthToken                      => handleValidateAuthToken(msg)
-	    case msg: RegisterUser                           => handleRegisterUser(msg)
-	    case msg: VoiceUserJoined                        => handleVoiceUserJoined(msg)
-	    case msg: VoiceUserLeft                          => handleVoiceUserLeft(msg)
-	    case msg: VoiceUserMuted                         => handleVoiceUserMuted(msg)
-	    case msg: VoiceUserTalking                       => handleVoiceUserTalking(msg)
-    	case msg: UserJoining                            => handleUserJoin(msg)
-	    case msg: UserLeaving                            => handleUserLeft(msg)
-	    case msg: AssignPresenter                        => handleAssignPresenter(msg)
-	    case msg: GetUsers                               => handleGetUsers(msg)
-	    case msg: ChangeUserStatus                       => handleChangeUserStatus(msg)
-	    case msg: UserRaiseHand                          => handleUserRaiseHand(msg)
-	    case msg: UserLowerHand                          => handleUserLowerHand(msg)
-	    case msg: UserShareWebcam                        => handleUserShareWebcam(msg)
-	    case msg: UserUnshareWebcam                      => handleUserunshareWebcam(msg)
-	    case msg: MuteMeetingRequest                     => handleMuteMeetingRequest(msg)
-	    case msg: IsMeetingMutedRequest                  => handleIsMeetingMutedRequest(msg)
-	    case msg: MuteUserRequest                        => handleMuteUserRequest(msg)
-	    case msg: EjectUserRequest                       => handleEjectUserRequest(msg)
-	    case msg: SetLockSettings                        => handleSetLockSettings(msg)
-	    case msg: InitLockSettings                       => handleInitLockSettings(msg)
-	    case msg: GetChatHistoryRequest                  => handleGetChatHistoryRequest(msg) 
-	    case msg: SendPublicMessageRequest               => handleSendPublicMessageRequest(msg)
-	    case msg: SendPrivateMessageRequest              => handleSendPrivateMessageRequest(msg)
-	    case msg: UserConnectedToGlobalAudio             => handleUserConnectedToGlobalAudio(msg)
-	    case msg: UserDisconnectedFromGlobalAudio        => handleUserDisconnectedFromGlobalAudio(msg)
-	    case msg: GetCurrentLayoutRequest                => handleGetCurrentLayoutRequest(msg)
-	    case msg: BroadcastLayoutRequest                 => handleBroadcastLayoutRequest(msg)
-	    case msg: InitializeMeeting                      => handleInitializeMeeting(msg)
-    	case msg: ClearPresentation                      => handleClearPresentation(msg)
-    	case msg: PresentationConversionUpdate           => handlePresentationConversionUpdate(msg)
-    	case msg: PresentationPageCountError             => handlePresentationPageCountError(msg)
-    	case msg: PresentationSlideGenerated             => handlePresentationSlideGenerated(msg)
-    	case msg: PresentationConversionCompleted        => handlePresentationConversionCompleted(msg)
-    	case msg: RemovePresentation                     => handleRemovePresentation(msg)
-    	case msg: GetPresentationInfo                    => handleGetPresentationInfo(msg)
-    	case msg: SendCursorUpdate                       => handleSendCursorUpdate(msg)
-    	case msg: ResizeAndMoveSlide                     => handleResizeAndMoveSlide(msg)
-    	case msg: GotoSlide                              => handleGotoSlide(msg)
-    	case msg: SharePresentation                      => handleSharePresentation(msg)
-    	case msg: GetSlideInfo                           => handleGetSlideInfo(msg)
-    	case msg: PreuploadedPresentations               => handlePreuploadedPresentations(msg)
-      case msg: PreCreatedPoll                         => handlePreCreatedPoll(msg)
-      case msg: CreatePoll                             => handleCreatePoll(msg)
-      case msg: UpdatePoll                             => handleUpdatePoll(msg)
-      case msg: DestroyPoll                            => handleDestroyPoll(msg)
-      case msg: RemovePoll                             => handleRemovePoll(msg)
-      case msg: SharePoll                              => handleSharePoll(msg)
-      case msg: StopPoll                               => handleStopPoll(msg)
-      case msg: StartPoll                              => handleStartPoll(msg)
-      case msg: ClearPoll                              => handleClearPoll(msg)
-      case msg: GetPolls                               => handleGetPolls(msg)
-      case msg: RespondToPoll                          => handleRespondToPoll(msg)
-      case msg: HidePollResult                         => handleHidePollResult(msg)
-      case msg: ShowPollResult                         => handleShowPollResult(msg)
-	    case msg: SendWhiteboardAnnotationRequest        => handleSendWhiteboardAnnotationRequest(msg)
-	    case msg: GetWhiteboardShapesRequest             => handleGetWhiteboardShapesRequest(msg)
-	    case msg: ClearWhiteboardRequest                 => handleClearWhiteboardRequest(msg)
-	    case msg: UndoWhiteboardRequest                  => handleUndoWhiteboardRequest(msg)
-	    case msg: EnableWhiteboardRequest                => handleEnableWhiteboardRequest(msg)
-	    case msg: IsWhiteboardEnabledRequest             => handleIsWhiteboardEnabledRequest(msg)
-	    case msg: SetRecordingStatus                     => handleSetRecordingStatus(msg)
-	    case msg: GetRecordingStatus                     => handleGetRecordingStatus(msg)
-	    case msg: VoiceRecording                         => handleVoiceRecording(msg)
-	    case msg: ExtendMeetingNoticeReply               => handleExtendMeetingNoticeReply(msg)
-	    case msg: EndMeeting                             => handleEndMeeting(msg)
-	    case StopMeetingActor                            => exit
-	    case _ => // do nothing
-	  }
-	}
-  }	
-  
-  def hasMeetingEnded():Boolean = {
-    meetingEnded
-  }
-  
-  private def handleStartTimer() {
-    println("*************** timer started******************")
-    schedTimer()
-  }
-  
-  private def schedTimer() {
-    val timerActor = new TimerActor(TIMER_INTERVAL, self, "Hello")
-    timerActor.start    
-  }
-  
-  def timeNowInMinutes():Long = {
-    TimeUnit.NANOSECONDS.toMinutes(System.nanoTime())
-  }
-  
-  private def noUserJoined():Boolean = {
-    val now = timeNowInMinutes
-    if (!hasUserJoined && (now - startedOn > 2)) {
-      println("No user has joined in 2 minutes")
-      true
-    } else {
-      false
-    }
-  }
-  
-  private def isMeetingPassedDuration():Boolean = {
-    val now = timeNowInMinutes
-    println("now=[" + now + "], startedOn=[" + startedOn + "], duration=[" + duration + "]")
-    if ((duration > 0) && (now > startedOn + duration)) {
-      true
-    } else {
-      false
-    }
-  }
-  
-<<<<<<< HEAD
-  private def meetingEmptyFor5Minutes():Boolean = {
-    val now = timeNowInMinutes
-    if (lastUserLeftOn > 0) {
-      now - lastUserLeftOn > 5
-    } else {
-      false
-    }
-  }
-  private def lessThanMinToEnd(numMinutes: Long):Boolean = {
-     (timeNowInMinutes - (startedOn + duration + minutesToExtend)) < numMinutes
-  }
-  
-  private def seeIfMeetingNeedsToBeExtended() {
-    val now = timeNowInMinutes
-    if ((duration > 0) && lessThanMinToEnd(2) && !hasSentExtendNotice) {
-      sendMeetingEndNotice(2, EXTENSION_TIME)
-      hasSentExtendNotice = true
-    } else if ((duration > 0) && lessThanMinToEnd(5)) {
-      sendMeetingEndNotice(5, EXTENSION_TIME)
-    } else if ((duration > 0) && lessThanMinToEnd(15)) {
-      sendMeetingEndNotice(15, EXTENSION_TIME)
-    }
-  }
-  
-  private def handleCheckEndMeeting() {
-    println("*************** timer fired on [" + timeNowInMinutes + "]******************")
-    if (noUserJoined || meetingEmptyFor5Minutes) {
-      println("Ending meeting as no user joined in 2 minutes")
-      endMeeting()
-    } else {
-      if (isMeetingPassedDuration()) {
-        endMeeting()
-      } else {
-        seeIfMeetingNeedsToBeExtended()
-      	schedTimer()        
-      } 
-    }
-  }
-  
-  private def sendMeetingEndNotice(minutesLeft: Int, minutesToExtend: Int) {
-    val moderators = users.getModerators
-    println("Sending meeting end notice. minLeft=[" + minutesLeft + "], minExtend=[" + minutesToExtend + "]")
-    outGW.send(new ExtendMeetingNotice(meetingID, recorded, minutesLeft, minutesToExtend, moderators))
-  }
-  
-  private def handleExtendMeetingNoticeReply(msg: ExtendMeetingNoticeReply) {
-    if (msg.extend) {
-      minutesToExtend += EXTENSION_TIME
-      hasSentExtendNotice = false
-      users.getUser(msg.extendedBy) foreach { u=>
-        outGW.send(new MeetingExtended(meetingID, recorded, u))
-      }
-    }
-  }
-   
-=======
-  def webUserJoined() {
-    if (users.numWebUsers > 0) {
-      lastWebUserLeftOn = 0
-	  }      
-  }
-  
-  def startCheckingIfWeNeedToEndVoiceConf() {
-    if (users.numWebUsers == 0) {
-      lastWebUserLeftOn = timeNowInMinutes
-	    println("*************** MonitorNumberOfWebUsers started ******************")
-      scheduleEndVoiceConference()
-	  }
-  }
-  
-  def handleMonitorNumberOfWebUsers() {
-    if (users.numWebUsers == 0 && lastWebUserLeftOn > 0) {
-      if (timeNowInMinutes - lastWebUserLeftOn > 2) {
-        println("*************** MonitorNumberOfWebUsers [Ject all from voice] ******************")
-        outGW.send(new EjectAllVoiceUsers(meetingID, recorded, voiceBridge))
-      } else {
-        scheduleEndVoiceConference()
-      }
-    }
-  }
-  
-  private def scheduleEndVoiceConference() {
-    println("*************** MonitorNumberOfWebUsers monitor ******************")
-    val timerActor = new TimerActor(TIMER_INTERVAL, self, "MonitorNumberOfWebUsers")
-    timerActor.start    
-  }
-  
-  def timeNowInMinutes():Long = {
-    TimeUnit.NANOSECONDS.toMinutes(System.nanoTime())
-  }
-  
->>>>>>> fa9e134b
-  def sendMeetingHasEnded(userId: String) {
-    outGW.send(new MeetingHasEnded(meetingID, userId))
-    outGW.send(new DisconnectUser(meetingID, userId))
-  }
-  
-  private def handleEndMeeting(msg: EndMeeting) {
-    endMeeting()
-  }
-  
-  private def endMeeting() {
-    meetingEnded = true
-    outGW.send(new MeetingEnded(meetingID, recorded, voiceBridge))
-    outGW.send(new DisconnectAllUsers(meetingID))    
-  }
-  
-  private def handleVoiceRecording(msg: VoiceRecording) {
-     if (msg.recording) {
-       outGW.send(new VoiceRecordingStarted(meetingID, 
-                        recorded, msg.recordingFile, 
-                        msg.timestamp, voiceBridge))
-     } else {
-       outGW.send(new VoiceRecordingStopped(meetingID, recorded, 
-                        msg.recordingFile, msg.timestamp, voiceBridge))
-     }
-  }
-  
-  private def handleSetRecordingStatus(msg: SetRecordingStatus) {
-     recording = msg.recording
-     outGW.send(new RecordingStatusChanged(meetingID, recorded, msg.userId, msg.recording))
-  }   
-
-  private def handleGetRecordingStatus(msg: GetRecordingStatus) {
-     outGW.send(new GetRecordingStatusReply(meetingID, recorded, msg.userId, recording.booleanValue()))
-  }
-  
-  def lockLayout(lock: Boolean) {
-    permissions = permissions.copy(lockedLayout=lock)
-  }
-  
-  def newPermissions(np: Permissions) {
-    permissions = np
-  }
-  
-  def permissionsEqual(other: Permissions):Boolean = {
-    permissions == other
-  }
-  
+package org.bigbluebutton.core
+
+import scala.actors.Actor
+import scala.actors.Actor._
+import org.bigbluebutton.core.apps.poll.PollApp
+import org.bigbluebutton.core.apps.poll.Poll
+import org.bigbluebutton.core.apps.poll.PollApp
+import org.bigbluebutton.core.apps.users.UsersApp
+import org.bigbluebutton.core.api._
+import org.bigbluebutton.core.apps.presentation.PresentationApp
+import org.bigbluebutton.core.apps.layout.LayoutApp
+import org.bigbluebutton.core.apps.chat.ChatApp
+import org.bigbluebutton.core.apps.whiteboard.WhiteboardApp
+import scala.actors.TIMEOUT
+import java.util.concurrent.TimeUnit
+
+case object StopMeetingActor
+                      
+class MeetingActor(val meetingID: String, meetingName: String, val recorded: Boolean, 
+                   val voiceBridge: String, duration: Long, val outGW: MessageOutGateway) 
+                   extends Actor with UsersApp with PresentationApp
+                   with PollApp with LayoutApp with ChatApp
+                   with WhiteboardApp {  
+
+  var permissionsInited = false
+  var permissions = new Permissions()
+  var recording = false;
+  var muted = false;
+  var meetingEnded = false
+  
+  val TIMER_INTERVAL = 30000
+  val EXTENSION_TIME = 30
+  val startedOn = timeNowInMinutes
+  var hasUserJoined = false
+  var hasSentExtendNotice = false
+  var hasReceivedExtendNoticeReply = false
+  var minutesToExtend = 0
+  
+  var lastUserLeftOn:Long = 0
+  var hasLastWebUserLeft = false
+  var lastWebUserLeftOn:Long = 0
+  
+  class TimerActor(val timeout: Long, val who: Actor, val reply: String) extends Actor {
+    def act {
+        reactWithin(timeout) {
+          case TIMEOUT => who ! reply; exit
+        }
+    }
+  }
+  
+  def act() = {
+	loop {
+	  react {
+	    case "StartTimer"                                => handleStartTimer
+	    case "CheckEndMeeting"                           => handleCheckEndMeeting
+	    case "MonitorNumberOfWebUsers"                   => handleMonitorNumberOfWebUsers()
+	    case msg: ValidateAuthToken                      => handleValidateAuthToken(msg)
+	    case msg: RegisterUser                           => handleRegisterUser(msg)
+	    case msg: VoiceUserJoined                        => handleVoiceUserJoined(msg)
+	    case msg: VoiceUserLeft                          => handleVoiceUserLeft(msg)
+	    case msg: VoiceUserMuted                         => handleVoiceUserMuted(msg)
+	    case msg: VoiceUserTalking                       => handleVoiceUserTalking(msg)
+    	case msg: UserJoining                            => handleUserJoin(msg)
+	    case msg: UserLeaving                            => handleUserLeft(msg)
+	    case msg: AssignPresenter                        => handleAssignPresenter(msg)
+	    case msg: GetUsers                               => handleGetUsers(msg)
+	    case msg: ChangeUserStatus                       => handleChangeUserStatus(msg)
+	    case msg: UserRaiseHand                          => handleUserRaiseHand(msg)
+	    case msg: UserLowerHand                          => handleUserLowerHand(msg)
+	    case msg: UserShareWebcam                        => handleUserShareWebcam(msg)
+	    case msg: UserUnshareWebcam                      => handleUserunshareWebcam(msg)
+	    case msg: MuteMeetingRequest                     => handleMuteMeetingRequest(msg)
+	    case msg: IsMeetingMutedRequest                  => handleIsMeetingMutedRequest(msg)
+	    case msg: MuteUserRequest                        => handleMuteUserRequest(msg)
+	    case msg: EjectUserRequest                       => handleEjectUserRequest(msg)
+	    case msg: SetLockSettings                        => handleSetLockSettings(msg)
+	    case msg: InitLockSettings                       => handleInitLockSettings(msg)
+	    case msg: GetChatHistoryRequest                  => handleGetChatHistoryRequest(msg) 
+	    case msg: SendPublicMessageRequest               => handleSendPublicMessageRequest(msg)
+	    case msg: SendPrivateMessageRequest              => handleSendPrivateMessageRequest(msg)
+	    case msg: UserConnectedToGlobalAudio             => handleUserConnectedToGlobalAudio(msg)
+	    case msg: UserDisconnectedFromGlobalAudio        => handleUserDisconnectedFromGlobalAudio(msg)
+	    case msg: GetCurrentLayoutRequest                => handleGetCurrentLayoutRequest(msg)
+	    case msg: BroadcastLayoutRequest                 => handleBroadcastLayoutRequest(msg)
+	    case msg: InitializeMeeting                      => handleInitializeMeeting(msg)
+    	case msg: ClearPresentation                      => handleClearPresentation(msg)
+    	case msg: PresentationConversionUpdate           => handlePresentationConversionUpdate(msg)
+    	case msg: PresentationPageCountError             => handlePresentationPageCountError(msg)
+    	case msg: PresentationSlideGenerated             => handlePresentationSlideGenerated(msg)
+    	case msg: PresentationConversionCompleted        => handlePresentationConversionCompleted(msg)
+    	case msg: RemovePresentation                     => handleRemovePresentation(msg)
+    	case msg: GetPresentationInfo                    => handleGetPresentationInfo(msg)
+    	case msg: SendCursorUpdate                       => handleSendCursorUpdate(msg)
+    	case msg: ResizeAndMoveSlide                     => handleResizeAndMoveSlide(msg)
+    	case msg: GotoSlide                              => handleGotoSlide(msg)
+    	case msg: SharePresentation                      => handleSharePresentation(msg)
+    	case msg: GetSlideInfo                           => handleGetSlideInfo(msg)
+    	case msg: PreuploadedPresentations               => handlePreuploadedPresentations(msg)
+      case msg: PreCreatedPoll                         => handlePreCreatedPoll(msg)
+      case msg: CreatePoll                             => handleCreatePoll(msg)
+      case msg: UpdatePoll                             => handleUpdatePoll(msg)
+      case msg: DestroyPoll                            => handleDestroyPoll(msg)
+      case msg: RemovePoll                             => handleRemovePoll(msg)
+      case msg: SharePoll                              => handleSharePoll(msg)
+      case msg: StopPoll                               => handleStopPoll(msg)
+      case msg: StartPoll                              => handleStartPoll(msg)
+      case msg: ClearPoll                              => handleClearPoll(msg)
+      case msg: GetPolls                               => handleGetPolls(msg)
+      case msg: RespondToPoll                          => handleRespondToPoll(msg)
+      case msg: HidePollResult                         => handleHidePollResult(msg)
+      case msg: ShowPollResult                         => handleShowPollResult(msg)
+	    case msg: SendWhiteboardAnnotationRequest        => handleSendWhiteboardAnnotationRequest(msg)
+	    case msg: GetWhiteboardShapesRequest             => handleGetWhiteboardShapesRequest(msg)
+	    case msg: ClearWhiteboardRequest                 => handleClearWhiteboardRequest(msg)
+	    case msg: UndoWhiteboardRequest                  => handleUndoWhiteboardRequest(msg)
+	    case msg: EnableWhiteboardRequest                => handleEnableWhiteboardRequest(msg)
+	    case msg: IsWhiteboardEnabledRequest             => handleIsWhiteboardEnabledRequest(msg)
+	    case msg: SetRecordingStatus                     => handleSetRecordingStatus(msg)
+	    case msg: GetRecordingStatus                     => handleGetRecordingStatus(msg)
+	    case msg: VoiceRecording                         => handleVoiceRecording(msg)
+	    case msg: ExtendMeetingNoticeReply               => handleExtendMeetingNoticeReply(msg)
+	    case msg: EndMeeting                             => handleEndMeeting(msg)
+	    case StopMeetingActor                            => exit
+	    case _ => // do nothing
+	  }
+	}
+  }	
+  
+  def hasMeetingEnded():Boolean = {
+    meetingEnded
+  }
+  
+  private def handleStartTimer() {
+    println("*************** timer started******************")
+    schedTimer()
+  }
+  
+  private def schedTimer() {
+    val timerActor = new TimerActor(TIMER_INTERVAL, self, "Hello")
+    timerActor.start    
+  }
+  
+  def timeNowInMinutes():Long = {
+    TimeUnit.NANOSECONDS.toMinutes(System.nanoTime())
+  }
+  
+  private def noUserJoined():Boolean = {
+    val now = timeNowInMinutes
+    if (!hasUserJoined && (now - startedOn > 2)) {
+      println("No user has joined in 2 minutes")
+      true
+    } else {
+      false
+    }
+  }
+  
+  private def isMeetingPassedDuration():Boolean = {
+    val now = timeNowInMinutes
+    println("now=[" + now + "], startedOn=[" + startedOn + "], duration=[" + duration + "]")
+    if ((duration > 0) && (now > startedOn + duration)) {
+      true
+    } else {
+      false
+    }
+  }
+  
+  private def meetingEmptyFor5Minutes():Boolean = {
+    val now = timeNowInMinutes
+    if (lastUserLeftOn > 0) {
+      now - lastUserLeftOn > 5
+    } else {
+      false
+    }
+  }
+  private def lessThanMinToEnd(numMinutes: Long):Boolean = {
+     (timeNowInMinutes - (startedOn + duration + minutesToExtend)) < numMinutes
+  }
+  
+  private def seeIfMeetingNeedsToBeExtended() {
+    val now = timeNowInMinutes
+    if ((duration > 0) && lessThanMinToEnd(2) && !hasSentExtendNotice) {
+      sendMeetingEndNotice(2, EXTENSION_TIME)
+      hasSentExtendNotice = true
+    } else if ((duration > 0) && lessThanMinToEnd(5)) {
+      sendMeetingEndNotice(5, EXTENSION_TIME)
+    } else if ((duration > 0) && lessThanMinToEnd(15)) {
+      sendMeetingEndNotice(15, EXTENSION_TIME)
+    }
+  }
+  
+  private def handleCheckEndMeeting() {
+    println("*************** timer fired on [" + timeNowInMinutes + "]******************")
+    if (noUserJoined || meetingEmptyFor5Minutes) {
+      println("Ending meeting as no user joined in 2 minutes")
+      endMeeting()
+    } else {
+      if (isMeetingPassedDuration()) {
+        endMeeting()
+      } else {
+        seeIfMeetingNeedsToBeExtended()
+      	schedTimer()        
+      } 
+    }
+  }
+  
+  private def sendMeetingEndNotice(minutesLeft: Int, minutesToExtend: Int) {
+    val moderators = users.getModerators
+    println("Sending meeting end notice. minLeft=[" + minutesLeft + "], minExtend=[" + minutesToExtend + "]")
+    outGW.send(new ExtendMeetingNotice(meetingID, recorded, minutesLeft, minutesToExtend, moderators))
+  }
+  
+  private def handleExtendMeetingNoticeReply(msg: ExtendMeetingNoticeReply) {
+    if (msg.extend) {
+      minutesToExtend += EXTENSION_TIME
+      hasSentExtendNotice = false
+      users.getUser(msg.extendedBy) foreach { u=>
+        outGW.send(new MeetingExtended(meetingID, recorded, u))
+      }
+    }
+  }
+   
+  def webUserJoined() {
+    if (users.numWebUsers > 0) {
+      lastWebUserLeftOn = 0
+	  }      
+  }
+  
+  def startCheckingIfWeNeedToEndVoiceConf() {
+    if (users.numWebUsers == 0) {
+      lastWebUserLeftOn = timeNowInMinutes
+	    println("*************** MonitorNumberOfWebUsers started ******************")
+      scheduleEndVoiceConference()
+	  }
+  }
+  
+  def handleMonitorNumberOfWebUsers() {
+    if (users.numWebUsers == 0 && lastWebUserLeftOn > 0) {
+      if (timeNowInMinutes - lastWebUserLeftOn > 2) {
+        println("*************** MonitorNumberOfWebUsers [Ject all from voice] ******************")
+        outGW.send(new EjectAllVoiceUsers(meetingID, recorded, voiceBridge))
+      } else {
+        scheduleEndVoiceConference()
+      }
+    }
+  }
+  
+  private def scheduleEndVoiceConference() {
+    println("*************** MonitorNumberOfWebUsers monitor ******************")
+    val timerActor = new TimerActor(TIMER_INTERVAL, self, "MonitorNumberOfWebUsers")
+    timerActor.start    
+  }
+  
+  def sendMeetingHasEnded(userId: String) {
+    outGW.send(new MeetingHasEnded(meetingID, userId))
+    outGW.send(new DisconnectUser(meetingID, userId))
+  }
+  
+  private def handleEndMeeting(msg: EndMeeting) {
+    endMeeting()
+  }
+  
+  private def endMeeting() {
+    meetingEnded = true
+    outGW.send(new MeetingEnded(meetingID, recorded, voiceBridge))
+    outGW.send(new DisconnectAllUsers(meetingID))    
+  }
+  
+  private def handleVoiceRecording(msg: VoiceRecording) {
+     if (msg.recording) {
+       outGW.send(new VoiceRecordingStarted(meetingID, 
+                        recorded, msg.recordingFile, 
+                        msg.timestamp, voiceBridge))
+     } else {
+       outGW.send(new VoiceRecordingStopped(meetingID, recorded, 
+                        msg.recordingFile, msg.timestamp, voiceBridge))
+     }
+  }
+  
+  private def handleSetRecordingStatus(msg: SetRecordingStatus) {
+     recording = msg.recording
+     outGW.send(new RecordingStatusChanged(meetingID, recorded, msg.userId, msg.recording))
+  }   
+
+  private def handleGetRecordingStatus(msg: GetRecordingStatus) {
+     outGW.send(new GetRecordingStatusReply(meetingID, recorded, msg.userId, recording.booleanValue()))
+  }
+  
+  def lockLayout(lock: Boolean) {
+    permissions = permissions.copy(lockedLayout=lock)
+  }
+  
+  def newPermissions(np: Permissions) {
+    permissions = np
+  }
+  
+  def permissionsEqual(other: Permissions):Boolean = {
+    permissions == other
+  }
+  
 }