--- conflicted
+++ resolved
@@ -1,67 +1,47 @@
-package org.bigbluebutton.core.apps.layout
-
-import org.bigbluebutton.core.api._
-import org.bigbluebutton.core.MeetingActor
-import scala.collection.mutable.ArrayBuffer
-
-trait LayoutApp {
-  this : MeetingActor =>
-  
-  val outGW: MessageOutGateway
-  
-	private var _locked:Boolean = false;
-	private var _setByUserID:String = "system";
-	private var _currentLayoutID = "";
-	    
-  def handleGetCurrentLayoutRequest(msg: GetCurrentLayoutRequest) {
-    outGW.send(new GetCurrentLayoutReply(msg.meetingID, recorded, msg.requesterID, _currentLayoutID, _locked, _setByUserID))
-  }
-    
-<<<<<<< HEAD
-  def handleSetLayoutRequest(msg: SetLayoutRequest) {
-    _currentLayoutID = msg.layoutID
-    outGW.send(new SetLayoutEvent(msg.meetingID, recorded, msg.requesterID, _currentLayoutID, _locked, _setByUserID, affectedUsers))
-  }
-  
-  def handleLayoutLockSettings(msg: LayoutLockSettings) {
-    if (msg.locked) {
-      _locked = true
-      _setByUserID = msg.requesterId
-      outGW.send(new LockLayoutEvent(msg.meetingID, recorded, msg.requesterId, _currentLayoutID, _locked, _setByUserID, affectedUsers))      
-    } else {
-=======
-    def handleBroadcastLayoutRequest(msg: BroadcastLayoutRequest) {
-      _locked = msg.locked
-      _currentLayoutID = msg.layoutID
-      outGW.send(new BroadcastLayoutEvent(msg.meetingID, recorded, msg.requesterID, _currentLayoutID, _locked, _setByUserID))
-    }
-    
-    def handleUnlockLayoutRequest(msg: UnlockLayoutRequest) {
->>>>>>> 5821c323
-      _locked = false
-      _setByUserID = msg.requesterId
-      outGW.send(new UnlockLayoutEvent(msg.meetingID, recorded, msg.requesterId, _currentLayoutID, _locked, _setByUserID, affectedUsers))      
-    } 
-  }
-  
-  def affectedUsers():Array[UserVO] = {
-    val au = ArrayBuffer[UserVO]()   
-    users.getUsers foreach {u =>
-        if (! u.presenter && u.role != Role.MODERATOR) {
-          au += u
-        }
-    }
-    au.toArray
-  }
-    
-  def handleLockLayoutRequest(msg: LockLayoutRequest) {
-    _locked = true
-    _currentLayoutID = msg.layoutID
-    outGW.send(new LockLayoutEvent(msg.meetingID, recorded, msg.requesterID, _currentLayoutID, _locked, _setByUserID, affectedUsers))
-  }
-    
-  def handleUnlockLayoutRequest(msg: UnlockLayoutRequest) {
-    _locked = false
-    outGW.send(new UnlockLayoutEvent(msg.meetingID, recorded, msg.requesterID, _currentLayoutID, _locked, _setByUserID, affectedUsers))
-  }
+package org.bigbluebutton.core.apps.layout
+
+import org.bigbluebutton.core.api._
+import org.bigbluebutton.core.MeetingActor
+import scala.collection.mutable.ArrayBuffer
+
+trait LayoutApp {
+  this : MeetingActor =>
+  
+  val outGW: MessageOutGateway
+  
+  private var _locked:Boolean = false;
+  private var _setByUserID:String = "system";
+  private var _currentLayoutID = "";
+	    
+  def handleGetCurrentLayoutRequest(msg: GetCurrentLayoutRequest) {
+    outGW.send(new GetCurrentLayoutReply(msg.meetingID, recorded, msg.requesterID, _currentLayoutID, _locked, _setByUserID))
+  }
+    
+  def handleSetLayoutRequest(msg: SetLayoutRequest) {
+    _currentLayoutID = msg.layoutID
+    outGW.send(new SetLayoutEvent(msg.meetingID, recorded, msg.requesterID, _currentLayoutID, _locked, _setByUserID, affectedUsers))
+  }
+  
+  def handleBroadcastLayoutRequest(msg: BroadcastLayoutRequest) {
+    _locked = msg.locked
+    _currentLayoutID = msg.layoutID
+    outGW.send(new BroadcastLayoutEvent(msg.meetingID, recorded, msg.requesterID, _currentLayoutID, _locked, _setByUserID, affectedUsers))
+  }
+    
+  def handleUnlockLayoutRequest(msg: UnlockLayoutRequest) {
+    _locked = false
+    _setByUserID = msg.requesterID
+    outGW.send(new UnlockLayoutEvent(msg.meetingID, recorded, msg.requesterID, _currentLayoutID, _locked, _setByUserID, affectedUsers))      
+  }
+  
+  def affectedUsers():Array[UserVO] = {
+    val au = ArrayBuffer[UserVO]()   
+    users.getUsers foreach {u =>
+        if (! u.presenter && u.role != Role.MODERATOR) {
+          au += u
+        }
+    }
+    au.toArray
+  }
+    
 }