<?xml version="1.0" encoding="UTF-8"?>
<!--

BigBlueButton open source conferencing system - http://www.bigbluebutton.org/

Copyright (c) 2012 BigBlueButton Inc. and by respective authors (see below).

This program is free software; you can redistribute it and/or modify it under the
terms of the GNU Lesser General Public License as published by the Free Software
Foundation; either version 3.0 of the License, or (at your option) any later
version.

BigBlueButton is distributed in the hope that it will be useful, but WITHOUT ANY
WARRANTY; without even the implied warranty of MERCHANTABILITY or FITNESS FOR A
PARTICULAR PURPOSE. See the GNU Lesser General Public License for more details.

You should have received a copy of the GNU Lesser General Public License along
with BigBlueButton; if not, see <http://www.gnu.org/licenses/>.

-->
<beans xmlns="http://www.springframework.org/schema/beans"
       xmlns:xsi="http://www.w3.org/2001/XMLSchema-instance"
       xmlns:lang="http://www.springframework.org/schema/lang"
       xsi:schemaLocation="
             http://www.springframework.org/schema/beans 
             http://www.springframework.org/schema/beans/spring-beans-2.0.xsd
             http://www.springframework.org/schema/lang 
             http://www.springframework.org/schema/lang/spring-lang-2.0.xsd">

	<bean id="placeholderConfig" class="org.springframework.beans.factory.config.PropertyPlaceholderConfigurer">
	    <property name="locations">
	    	<list>
	    	 	<value>/WEB-INF/red5-web.properties</value>
	    	 	<value>/WEB-INF/bigbluebutton.properties</value>
	    	</list>
	    </property>
	</bean>
	
	<bean id="web.context" class="org.red5.server.Context" autowire="byType" />
	
	<bean id="web.scope" class="org.red5.server.scope.WebScope"
		 init-method="register">
		<property name="server" ref="red5.server" />
		<property name="parent" ref="global.scope" />
		<property name="context" ref="web.context" />
		<property name="handler" ref="web.handler" />
		<property name="contextPath" value="${webapp.contextPath}" />
		<property name="virtualHosts" value="${webapp.virtualHosts}" />
	</bean>

	<bean id="web.handler" class="org.bigbluebutton.conference.BigBlueButtonApplication">
		<property name="applicationListeners">
    		<set>
				<ref bean="participantsHandler" />
				<ref bean="chatHandler" />
				<ref bean="layoutHandler" />
				<ref bean="presentationHandler" />
				<ref bean="voiceHandler" />
				<ref bean="whiteboardApplication" />
    		</set>
  		</property>	  
  		<property name="recorderApplication"> <ref bean="recorderApplication"/></property>	
  		<property name="connInvokerService"> <ref bean="connInvokerService"/></property>		
  		<property name="bigBlueButtonInGW"> <ref bean="bbbInGW"/></property>
	</bean>
	
<<<<<<< HEAD
	<bean id="connInvokerService" class="org.bigbluebutton.conference.meeting.messaging.red5.ConnectionInvokerService" init-method="start" destroy-method="stop"/>
	
	<bean id="outMessageGateway" class="org.bigbluebutton.conference.meeting.messaging.OutMessageGateway">
        <property name="outMessageListeners">
            <set>
                <ref bean="meetingMessagePublisher" />          
            </set>
        </property>  	
	</bean>
	
	<bean id="meetingMessagePublisher" class="org.bigbluebutton.conference.meeting.messaging.redis.MeetingMessagePublisher">
      <property name="messageService"> <ref bean="redisMessageSender"/></property>
    </bean>

    <bean id="bbbInGW" class="org.bigbluebutton.core.BigBlueButtonInGW">
        <constructor-arg index="0" ref="bbbGW"/>
    </bean>
              
    <bean id="bbbGW" class="org.bigbluebutton.core.BigBlueButtonGateway">
        <constructor-arg index="0" ref="outMsgGW"/>
    </bean>
    
    <bean id="outMsgGW" class="org.bigbluebutton.core.api.MessageOutGateway">
        <property name="listeners">
            <set>
                <ref bean="presentationRed5ClientSender" />  
                <ref bean="usersRed5ClientSender" />   
                <ref bean="presentationRedisRecorder" /> 
                <ref bean="usersRedisRecorder" />
                <ref bean="meetingEventRedisPublisher" />   
                <ref bean="pollRed5ClientSender" />
                <ref bean="layoutRed5ClientSender" />
                <ref bean="usersRedisPublisher" />
                <ref bean="pollRedisRecorder" />  
                <ref bean="pollRedisPublisher"/>  
                <ref bean="whiteboardRed5ClientSender"/> 
                <ref bean="chatRed5ClientSender"/>   
                <ref bean="chatRedisRecorder"/>                    
            </set>        
         </property> 
    </bean>
    
    <bean id="presentationRedisRecorder" class="org.bigbluebutton.core.apps.presentation.redis.PresentationEventRedisRecorder">
        <constructor-arg index="0" ref="recorderApplication"/>
    </bean>

    <bean id="usersRedisRecorder" class="org.bigbluebutton.core.apps.users.redis.UsersEventRedisRecorder">
        <constructor-arg index="0" ref="recorderApplication"/>
    </bean>
        
    <bean id="usersRed5ClientSender" class="org.bigbluebutton.core.apps.users.red5.UsersClientMessageSender">
      <constructor-arg index="0" ref="connInvokerService"/>
    </bean>

    <bean id="presentationRed5ClientSender" class="org.bigbluebutton.core.apps.presentation.red5.PresentationClientMessageSender">
      <constructor-arg index="0" ref="connInvokerService"/>
    </bean>

    <bean id="pollRed5ClientSender" class="org.bigbluebutton.core.apps.poll.red5.PollClientMessageSender">
      <constructor-arg index="0" ref="connInvokerService"/>
    </bean>

    <bean id="layoutRed5ClientSender" class="org.bigbluebutton.core.apps.layout.red5.LayoutClientMessageSender">
      <constructor-arg index="0" ref="connInvokerService"/>
    </bean>

    <bean id="whiteboardRed5ClientSender" class="org.bigbluebutton.core.apps.whiteboard.red5.WhiteboardClientMessageSender">
      <constructor-arg index="0" ref="connInvokerService"/>
    </bean>
    
    <bean id="chatRed5ClientSender" class="org.bigbluebutton.core.apps.chat.red5.ChatClientMessageSender">
      <constructor-arg index="0" ref="connInvokerService"/>
    </bean>
    
    <bean id="chatRedisRecorder" class="org.bigbluebutton.core.apps.chat.redis.ChatEventRedisRecorder">
        <constructor-arg index="0" ref="recorderApplication"/>
    </bean>
        
    <bean id="meetingEventRedisPublisher" class="org.bigbluebutton.core.meeting.MeetingEventRedisPublisher">
      <constructor-arg ref="redisMessageSender" />
    </bean>

    <bean id="usersRedisPublisher" class="org.bigbluebutton.core.apps.users.redis.UsersEventRedisPublisher">
        <constructor-arg index="0" ref="redisMessageSender"/>
    </bean>

    <bean id="pollRedisPublisher" class="org.bigbluebutton.core.apps.poll.redis.PollEventRedisPublisher">
        <constructor-arg index="0" ref="redisMessageSender"/>
    </bean>
    
    <bean id="pollRedisRecorder" class="org.bigbluebutton.core.apps.poll.redis.PollEventRedisRecorder">
        <constructor-arg index="0" ref="recorderApplication"/>
    </bean>

    <bean id="pollMessageHandler" class="org.bigbluebutton.conference.service.poll.messaging.redis.PollRedisMessageHandler">
      <property name="bigBlueButtonInGW"> <ref bean="bbbInGW"/></property>
    </bean>
            
    <bean id="meetingMessageHandler" class="org.bigbluebutton.conference.meeting.messaging.redis.MeetingMessageHandler">
      <property name="bigBlueButtonInGW"> <ref bean="bbbInGW"/></property>
    </bean>
        
	<import resource="bbb-redis-pool.xml"/>
	<import resource="bbb-redis-recorder.xml"/>
	<import resource="bbb-app-chat.xml" />
	<import resource="bbb-app-layout.xml" />
	<import resource="bbb-app-poll.xml" />
	<import resource="bbb-app-presentation.xml" />
	<import resource="bbb-app-whiteboard.xml" />
	<import resource="bbb-app-users.xml" />
	<import resource="bbb-voice-app.xml" />
  	<import resource="bbb-voice-freeswitch.xml" />
=======
	<bean id="connInvokerService" class="org.bigbluebutton.conference.meeting.messaging.red5.ConnectionInvokerService" 
	      init-method="start" destroy-method="stop"/>

  <bean id="lock.service" class="org.bigbluebutton.conference.service.lock.LockService">
    <property name="bigBlueButtonInGW"> <ref bean="bbbInGW"/></property>
  </bean>
  	
    <bean id="bbbInGW" class="org.bigbluebutton.core.BigBlueButtonInGW">
        <constructor-arg index="0" ref="bbbGW"/>
        <constructor-arg index="1" ref="preuploadedPresentationsUtil"/>
    </bean>
    
    <bean id="preuploadedPresentationsUtil" class="org.bigbluebutton.conference.service.presentation.PreuploadedPresentationsUtil">
      <property name="bigBlueButtonDirectory" value="${default.BigBlueButtonDirectory}"/>
    </bean>
              
    <bean id="bbbGW" class="org.bigbluebutton.core.BigBlueButtonGateway">
        <constructor-arg index="0" ref="outMsgGW"/>
        <constructor-arg index="1" ref="collectorGW"/>
    </bean>
    
    <bean id="collectorGW" class="org.bigbluebutton.core.CollectorGateway">
        <constructor-arg index="0" ref="collDispatcher"/>
    </bean>
    
    <bean id="collDispatcher" class="org.bigbluebutton.core.api.ConsoleDispatcher"/>

    <bean id="redisLpushDispatcher" class="org.bigbluebutton.core.api.RedisLpushDispatcher" 
           init-method="start" destroy-method="stop">
      <property name="redisPool"><ref bean="redisPool" /> </property>
    </bean>

      
    <bean id="outMsgGW" class="org.bigbluebutton.core.api.MessageOutGateway">
        <property name="listeners">
            <set>
                <ref bean="presentationRed5ClientSender" />  
                <ref bean="presentationRedisRecorder" />
                <ref bean="presentationRedisPublisher" />
                <ref bean="usersRed5ClientSender" />   
                <ref bean="usersRedisRecorder" />
                <ref bean="usersRedisPublisher" />
                <ref bean="meetingEventRedisPublisher" />  
                <ref bean="layoutRed5ClientSender" /> 
                <ref bean="pollRed5ClientSender" />
                <ref bean="pollRedisRecorder" />  
                <ref bean="pollRedisPublisher"/>  
                <ref bean="whiteboardRed5ClientSender"/> 
                <ref bean="whiteboardRedisRecorder"/>
                <ref bean="whiteboardEventRedisPublisher"/>
                <ref bean="chatRed5ClientSender"/>   
                <ref bean="chatRedisRecorder"/>
                <ref bean="chatRedisPublisher"/>
                <ref bean="fsConfService"/>                    
                <ref bean="whiteboardEventRedisPublisher"/>
                <ref bean="collectorGW"/>                   
            </set>        
         </property> 
    </bean>

    <bean id="presentationRed5ClientSender" class="org.bigbluebutton.core.apps.presentation.red5.PresentationClientMessageSender">
      <constructor-arg index="0" ref="connInvokerService"/>
    </bean>
        
    <bean id="presentationRedisRecorder" class="org.bigbluebutton.core.apps.presentation.redis.PresentationEventRedisRecorder">
        <constructor-arg index="0" ref="recorderApplication"/>
    </bean>

    <bean id="presentationRedisPublisher" class="org.bigbluebutton.core.apps.presentation.redis.PresentationEventRedisPublisher">
      <constructor-arg ref="redisMessageSender" />
    </bean>
    
    <bean id="usersRedisRecorder" class="org.bigbluebutton.core.apps.users.redis.UsersEventRedisRecorder">
        <constructor-arg index="0" ref="recorderApplication"/>
    </bean>
        
    <bean id="usersRed5ClientSender" class="org.bigbluebutton.core.apps.users.red5.UsersClientMessageSender">
      <constructor-arg index="0" ref="connInvokerService"/>
    </bean>

    <bean id="usersRedisPublisher" class="org.bigbluebutton.core.apps.users.redis.UsersEventRedisPublisher">
      <constructor-arg ref="redisMessageSender" />
    </bean>
    
    <bean id="pollRed5ClientSender" class="org.bigbluebutton.core.apps.poll.red5.PollClientMessageSender">
      <constructor-arg index="0" ref="connInvokerService"/>
    </bean>

    <bean id="layoutRed5ClientSender" class="org.bigbluebutton.core.apps.layout.red5.LayoutClientMessageSender">
      <constructor-arg index="0" ref="connInvokerService"/>
    </bean>

    <bean id="whiteboardRed5ClientSender" class="org.bigbluebutton.core.apps.whiteboard.red5.WhiteboardClientMessageSender">
      <constructor-arg index="0" ref="connInvokerService"/>
    </bean>
    
    <bean id="whiteboardRedisRecorder" class="org.bigbluebutton.core.apps.whiteboard.redis.WhiteboardEventRedisRecorder">
        <constructor-arg index="0" ref="recorderApplication"/>
    </bean>
    
    <bean id="whiteboardEventRedisPublisher" class="org.bigbluebutton.core.apps.whiteboard.redis.WhiteboardEventRedisPublisher">
      <constructor-arg ref="redisMessageSender"/>
    </bean>    
    
    <bean id="chatRed5ClientSender" class="org.bigbluebutton.core.apps.chat.red5.ChatClientMessageSender">
      <constructor-arg index="0" ref="connInvokerService"/>
    </bean>
    
    <bean id="chatRedisRecorder" class="org.bigbluebutton.core.apps.chat.redis.ChatEventRedisRecorder">
        <constructor-arg index="0" ref="recorderApplication"/>
    </bean>

    <bean id="chatRedisPublisher" class="org.bigbluebutton.core.apps.chat.redis.ChatEventRedisPublisher">
      <constructor-arg ref="redisMessageSender"/>
    </bean>  
            
    <bean id="meetingEventRedisPublisher" class="org.bigbluebutton.core.meeting.MeetingEventRedisPublisher">
      <constructor-arg ref="redisMessageSender" />
    </bean>

    <bean id="pollRedisPublisher" class="org.bigbluebutton.core.apps.poll.redis.PollEventRedisPublisher">
        <constructor-arg index="0" ref="redisMessageSender"/>
    </bean>
    
    <bean id="pollRedisRecorder" class="org.bigbluebutton.core.apps.poll.redis.PollEventRedisRecorder">
        <constructor-arg index="0" ref="recorderApplication"/>
    </bean>

    <bean id="pollMessageHandler" class="org.bigbluebutton.conference.service.poll.messaging.redis.PollRedisMessageHandler">
      <property name="bigBlueButtonInGW"> <ref bean="bbbInGW"/></property>
    </bean>
            
    <bean id="meetingMessageHandler" class="org.bigbluebutton.conference.meeting.messaging.redis.MeetingMessageHandler">
      <property name="bigBlueButtonInGW"> <ref bean="bbbInGW"/></property>
    </bean>
    

        
	<import resource="bbb-redis-pool.xml"/>
	<import resource="bbb-redis-recorder.xml"/>
	<import resource="bbb-app-chat.xml" />
	<import resource="bbb-app-layout.xml" />
	<import resource="bbb-app-poll.xml" />
	<import resource="bbb-app-presentation.xml" />
	<import resource="bbb-app-whiteboard.xml" />
	<import resource="bbb-app-users.xml" />
	
	<import resource="bbb-voice-app.xml" />
  <import resource="bbb-voice-freeswitch.xml" />
>>>>>>> 50418342
  	
  	<import resource="bbb-redis-messaging.xml"/>
  	<!--
  	<import resource="spring/applicationContext-redis.xml"/>
  	-->
</beans><|MERGE_RESOLUTION|>--- conflicted
+++ resolved
@@ -64,120 +64,6 @@
   		<property name="bigBlueButtonInGW"> <ref bean="bbbInGW"/></property>
 	</bean>
 	
-<<<<<<< HEAD
-	<bean id="connInvokerService" class="org.bigbluebutton.conference.meeting.messaging.red5.ConnectionInvokerService" init-method="start" destroy-method="stop"/>
-	
-	<bean id="outMessageGateway" class="org.bigbluebutton.conference.meeting.messaging.OutMessageGateway">
-        <property name="outMessageListeners">
-            <set>
-                <ref bean="meetingMessagePublisher" />          
-            </set>
-        </property>  	
-	</bean>
-	
-	<bean id="meetingMessagePublisher" class="org.bigbluebutton.conference.meeting.messaging.redis.MeetingMessagePublisher">
-      <property name="messageService"> <ref bean="redisMessageSender"/></property>
-    </bean>
-
-    <bean id="bbbInGW" class="org.bigbluebutton.core.BigBlueButtonInGW">
-        <constructor-arg index="0" ref="bbbGW"/>
-    </bean>
-              
-    <bean id="bbbGW" class="org.bigbluebutton.core.BigBlueButtonGateway">
-        <constructor-arg index="0" ref="outMsgGW"/>
-    </bean>
-    
-    <bean id="outMsgGW" class="org.bigbluebutton.core.api.MessageOutGateway">
-        <property name="listeners">
-            <set>
-                <ref bean="presentationRed5ClientSender" />  
-                <ref bean="usersRed5ClientSender" />   
-                <ref bean="presentationRedisRecorder" /> 
-                <ref bean="usersRedisRecorder" />
-                <ref bean="meetingEventRedisPublisher" />   
-                <ref bean="pollRed5ClientSender" />
-                <ref bean="layoutRed5ClientSender" />
-                <ref bean="usersRedisPublisher" />
-                <ref bean="pollRedisRecorder" />  
-                <ref bean="pollRedisPublisher"/>  
-                <ref bean="whiteboardRed5ClientSender"/> 
-                <ref bean="chatRed5ClientSender"/>   
-                <ref bean="chatRedisRecorder"/>                    
-            </set>        
-         </property> 
-    </bean>
-    
-    <bean id="presentationRedisRecorder" class="org.bigbluebutton.core.apps.presentation.redis.PresentationEventRedisRecorder">
-        <constructor-arg index="0" ref="recorderApplication"/>
-    </bean>
-
-    <bean id="usersRedisRecorder" class="org.bigbluebutton.core.apps.users.redis.UsersEventRedisRecorder">
-        <constructor-arg index="0" ref="recorderApplication"/>
-    </bean>
-        
-    <bean id="usersRed5ClientSender" class="org.bigbluebutton.core.apps.users.red5.UsersClientMessageSender">
-      <constructor-arg index="0" ref="connInvokerService"/>
-    </bean>
-
-    <bean id="presentationRed5ClientSender" class="org.bigbluebutton.core.apps.presentation.red5.PresentationClientMessageSender">
-      <constructor-arg index="0" ref="connInvokerService"/>
-    </bean>
-
-    <bean id="pollRed5ClientSender" class="org.bigbluebutton.core.apps.poll.red5.PollClientMessageSender">
-      <constructor-arg index="0" ref="connInvokerService"/>
-    </bean>
-
-    <bean id="layoutRed5ClientSender" class="org.bigbluebutton.core.apps.layout.red5.LayoutClientMessageSender">
-      <constructor-arg index="0" ref="connInvokerService"/>
-    </bean>
-
-    <bean id="whiteboardRed5ClientSender" class="org.bigbluebutton.core.apps.whiteboard.red5.WhiteboardClientMessageSender">
-      <constructor-arg index="0" ref="connInvokerService"/>
-    </bean>
-    
-    <bean id="chatRed5ClientSender" class="org.bigbluebutton.core.apps.chat.red5.ChatClientMessageSender">
-      <constructor-arg index="0" ref="connInvokerService"/>
-    </bean>
-    
-    <bean id="chatRedisRecorder" class="org.bigbluebutton.core.apps.chat.redis.ChatEventRedisRecorder">
-        <constructor-arg index="0" ref="recorderApplication"/>
-    </bean>
-        
-    <bean id="meetingEventRedisPublisher" class="org.bigbluebutton.core.meeting.MeetingEventRedisPublisher">
-      <constructor-arg ref="redisMessageSender" />
-    </bean>
-
-    <bean id="usersRedisPublisher" class="org.bigbluebutton.core.apps.users.redis.UsersEventRedisPublisher">
-        <constructor-arg index="0" ref="redisMessageSender"/>
-    </bean>
-
-    <bean id="pollRedisPublisher" class="org.bigbluebutton.core.apps.poll.redis.PollEventRedisPublisher">
-        <constructor-arg index="0" ref="redisMessageSender"/>
-    </bean>
-    
-    <bean id="pollRedisRecorder" class="org.bigbluebutton.core.apps.poll.redis.PollEventRedisRecorder">
-        <constructor-arg index="0" ref="recorderApplication"/>
-    </bean>
-
-    <bean id="pollMessageHandler" class="org.bigbluebutton.conference.service.poll.messaging.redis.PollRedisMessageHandler">
-      <property name="bigBlueButtonInGW"> <ref bean="bbbInGW"/></property>
-    </bean>
-            
-    <bean id="meetingMessageHandler" class="org.bigbluebutton.conference.meeting.messaging.redis.MeetingMessageHandler">
-      <property name="bigBlueButtonInGW"> <ref bean="bbbInGW"/></property>
-    </bean>
-        
-	<import resource="bbb-redis-pool.xml"/>
-	<import resource="bbb-redis-recorder.xml"/>
-	<import resource="bbb-app-chat.xml" />
-	<import resource="bbb-app-layout.xml" />
-	<import resource="bbb-app-poll.xml" />
-	<import resource="bbb-app-presentation.xml" />
-	<import resource="bbb-app-whiteboard.xml" />
-	<import resource="bbb-app-users.xml" />
-	<import resource="bbb-voice-app.xml" />
-  	<import resource="bbb-voice-freeswitch.xml" />
-=======
 	<bean id="connInvokerService" class="org.bigbluebutton.conference.meeting.messaging.red5.ConnectionInvokerService" 
 	      init-method="start" destroy-method="stop"/>
 
@@ -327,7 +213,6 @@
 	
 	<import resource="bbb-voice-app.xml" />
   <import resource="bbb-voice-freeswitch.xml" />
->>>>>>> 50418342
   	
   	<import resource="bbb-redis-messaging.xml"/>
   	<!--
