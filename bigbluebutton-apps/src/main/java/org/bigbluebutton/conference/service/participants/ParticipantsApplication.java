/**
* BigBlueButton open source conferencing system - http://www.bigbluebutton.org/
* 
* Copyright (c) 2012 BigBlueButton Inc. and by respective authors (see below).
*
* This program is free software; you can redistribute it and/or modify it under the
* terms of the GNU Lesser General Public License as published by the Free Software
* Foundation; either version 3.0 of the License, or (at your option) any later
* version.
* 
* BigBlueButton is distributed in the hope that it will be useful, but WITHOUT ANY
* WARRANTY; without even the implied warranty of MERCHANTABILITY or FITNESS FOR A
* PARTICULAR PURPOSE. See the GNU Lesser General Public License for more details.
*
* You should have received a copy of the GNU Lesser General Public License along
* with BigBlueButton; if not, see <http://www.gnu.org/licenses/>.
*
*/
package org.bigbluebutton.conference.service.participants;

import org.slf4j.Logger;
import org.red5.logging.Red5LoggerFactory;
<<<<<<< HEAD
import java.util.Map;
import org.bigbluebutton.core.api.IBigBlueButtonInGW;
=======
import java.util.Map;
import org.bigbluebutton.core.api.IBigBlueButtonInGW;
import org.bigbluebutton.conference.service.lock.LockSettingsOld;
>>>>>>> d8f1c2ea

public class ParticipantsApplication {
	private static Logger log = Red5LoggerFactory.getLogger( ParticipantsApplication.class, "bigbluebutton" );	
	private IBigBlueButtonInGW bbbInGW;
<<<<<<< HEAD
	

	public void setParticipantStatus(String room, String userid, String status, Object value) {
		bbbInGW.setUserStatus(room, userid, status, value);
	}
		
	public boolean participantLeft(String roomName, String userid) {
		log.debug("Participant " + userid + " leaving room " + roomName);
			bbbInGW.userLeft(userid, userid);
			
			return true;
	}
	
	public boolean participantJoin(String roomName, String userid, String username, String role, String externUserID, Map status) {
			bbbInGW.userJoin(roomName, userid, username, role, externUserID);
			return true;

	}
		
	public void assignPresenter(String room, String newPresenterID, String newPresenterName, String assignedBy){
			bbbInGW.assignPresenter(room, newPresenterID, newPresenterName, assignedBy);			
	}
	
	public void getUsers(String meetingID, String requesterID) {
		bbbInGW.getUsers(meetingID, requesterID);
	}
	
	public void setBigBlueButtonInGW(IBigBlueButtonInGW inGW) {
		bbbInGW = inGW;
=======
				
	public void setParticipantStatus(String room, String userid, String status, Object value) {
		bbbInGW.setUserStatus(room, userid, status, value);
	}

	public boolean participantLeft(String roomName, String userid) {
		log.debug("Participant " + userid + " leaving room " + roomName);
		bbbInGW.userLeft(userid, userid);	
		return true;
	}
	
	public boolean participantJoin(String roomName, String userid, String username, String role, String externUserID, Map status) {
		bbbInGW.userJoin(roomName, userid, username, role, externUserID);
		return true;
			
/*
		log.debug("participant joining room " + roomName);
		if (roomsManager.hasRoom(roomName)) {
			Room room = roomsManager.getRoom(roomName);
			Boolean userLocked = false;
			
			LockSettings ls = room.getLockSettings();
			
			if(room.isLocked()) {
				//If room is locked and it's not a moderator, user join as locked
				if(!"MODERATOR".equals(role))
					userLocked = true;
				else {
					//If it's a moderator, check for lockSettings
					if(ls.getAllowModeratorLocking()) {
						userLocked = true;
					}
				}
			} 
			
			User p = new User(userid, username, role, externUserID, status, userLocked);			
			room.addParticipant(p);
			
			log.debug("participant joined room " + roomName);
			return true;
*/
	}
		
	public void assignPresenter(String room, String newPresenterID, String newPresenterName, String assignedBy){
		bbbInGW.assignPresenter(room, newPresenterID, newPresenterName, assignedBy);			
	}
	
	public void getUsers(String meetingID, String requesterID) {
		bbbInGW.getUsers(meetingID, requesterID);
	}
	
	public void setBigBlueButtonInGW(IBigBlueButtonInGW inGW) {
		bbbInGW = inGW;
	}
	
	public void setRecordingStatus(String meetingId, String userId, Boolean recording) {
		bbbInGW.setRecordingStatus(meetingId, userId, recording);
	}

	public void getRecordingStatus(String meetingId, String userId) {
		bbbInGW.getRecordingStatus(meetingId, userId);
>>>>>>> d8f1c2ea
	}
			
}<|MERGE_RESOLUTION|>--- conflicted
+++ resolved
@@ -20,49 +20,13 @@
 
 import org.slf4j.Logger;
 import org.red5.logging.Red5LoggerFactory;
-<<<<<<< HEAD
-import java.util.Map;
-import org.bigbluebutton.core.api.IBigBlueButtonInGW;
-=======
-import java.util.Map;
+import java.util.Map; import org.bigbluebutton.core.api.IBigBlueButtonInGW;
 import org.bigbluebutton.conference.service.lock.LockSettingsOld;
->>>>>>> d8f1c2ea
-
+
 public class ParticipantsApplication {
 	private static Logger log = Red5LoggerFactory.getLogger( ParticipantsApplication.class, "bigbluebutton" );	
 	private IBigBlueButtonInGW bbbInGW;
-<<<<<<< HEAD
-	
-
-	public void setParticipantStatus(String room, String userid, String status, Object value) {
-		bbbInGW.setUserStatus(room, userid, status, value);
-	}
-		
-	public boolean participantLeft(String roomName, String userid) {
-		log.debug("Participant " + userid + " leaving room " + roomName);
-			bbbInGW.userLeft(userid, userid);
-			
-			return true;
-	}
-	
-	public boolean participantJoin(String roomName, String userid, String username, String role, String externUserID, Map status) {
-			bbbInGW.userJoin(roomName, userid, username, role, externUserID);
-			return true;
-
-	}
-		
-	public void assignPresenter(String room, String newPresenterID, String newPresenterName, String assignedBy){
-			bbbInGW.assignPresenter(room, newPresenterID, newPresenterName, assignedBy);			
-	}
-	
-	public void getUsers(String meetingID, String requesterID) {
-		bbbInGW.getUsers(meetingID, requesterID);
-	}
-	
-	public void setBigBlueButtonInGW(IBigBlueButtonInGW inGW) {
-		bbbInGW = inGW;
-=======
 				
 	public void setParticipantStatus(String room, String userid, String status, Object value) {
 		bbbInGW.setUserStatus(room, userid, status, value);
@@ -77,33 +41,6 @@
 	public boolean participantJoin(String roomName, String userid, String username, String role, String externUserID, Map status) {
 		bbbInGW.userJoin(roomName, userid, username, role, externUserID);
 		return true;
-			
-/*
-		log.debug("participant joining room " + roomName);
-		if (roomsManager.hasRoom(roomName)) {
-			Room room = roomsManager.getRoom(roomName);
-			Boolean userLocked = false;
-			
-			LockSettings ls = room.getLockSettings();
-			
-			if(room.isLocked()) {
-				//If room is locked and it's not a moderator, user join as locked
-				if(!"MODERATOR".equals(role))
-					userLocked = true;
-				else {
-					//If it's a moderator, check for lockSettings
-					if(ls.getAllowModeratorLocking()) {
-						userLocked = true;
-					}
-				}
-			} 
-			
-			User p = new User(userid, username, role, externUserID, status, userLocked);			
-			room.addParticipant(p);
-			
-			log.debug("participant joined room " + roomName);
-			return true;
-*/
 	}
 		
 	public void assignPresenter(String room, String newPresenterID, String newPresenterName, String assignedBy){
@@ -124,7 +61,5 @@
 
 	public void getRecordingStatus(String meetingId, String userId) {
 		bbbInGW.getRecordingStatus(meetingId, userId);
->>>>>>> d8f1c2ea
 	}
-			
 }