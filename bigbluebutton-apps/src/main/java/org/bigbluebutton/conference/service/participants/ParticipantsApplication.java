/**
* BigBlueButton open source conferencing system - http://www.bigbluebutton.org/
* 
* Copyright (c) 2012 BigBlueButton Inc. and by respective authors (see below).
*
* This program is free software; you can redistribute it and/or modify it under the
* terms of the GNU Lesser General Public License as published by the Free Software
* Foundation; either version 3.0 of the License, or (at your option) any later
* version.
* 
* BigBlueButton is distributed in the hope that it will be useful, but WITHOUT ANY
* WARRANTY; without even the implied warranty of MERCHANTABILITY or FITNESS FOR A
* PARTICULAR PURPOSE. See the GNU Lesser General Public License for more details.
*
* You should have received a copy of the GNU Lesser General Public License along
* with BigBlueButton; if not, see <http://www.gnu.org/licenses/>.
*
*/
package org.bigbluebutton.conference.service.participants;

import org.slf4j.Logger;
import org.red5.logging.Red5LoggerFactory;
import org.red5.server.api.Red5;

import java.util.ArrayList;
import java.util.Map;
import org.bigbluebutton.conference.ConnectionInvokerService;
import org.bigbluebutton.conference.RoomsManager;
import org.bigbluebutton.conference.Room;
import org.bigbluebutton.conference.User;
import org.bigbluebutton.conference.IRoomListener;

public class ParticipantsApplication {
	private static Logger log = Red5LoggerFactory.getLogger( ParticipantsApplication.class, "bigbluebutton" );	
	private ConnectionInvokerService connInvokerService;
	
	private RoomsManager roomsManager;
	
	public boolean createRoom(String name) {
		if(!roomsManager.hasRoom(name)){
			log.info("Creating room " + name);
			roomsManager.addRoom(new Room(name));
			return true;
		}
		return false;
	}
	
	public boolean destroyRoom(String name) {
		if (roomsManager.hasRoom(name)) {
			log.info("Destroying room " + name);
			roomsManager.removeRoom(name);
		} else {
			log.warn("Destroying non-existing room " + name);
		}
		return true;
	}
	
	public void destroyAllRooms() {
		roomsManager.destroyAllRooms();
	}
	
	public boolean hasRoom(String name) {
		return roomsManager.hasRoom(name);
	}
	
	public boolean addRoomListener(String room, IRoomListener listener) {
		if (roomsManager.hasRoom(room)){
			roomsManager.addRoomListener(room, listener);
			return true;
		}
		log.warn("Adding listener to a non-existant room " + room);
		return false;
	}
	
	public void setParticipantStatus(String room, String userid, String status, Object value) {
		roomsManager.changeParticipantStatus(room, userid, status, value);
	}
	
	public Map getParticipants(String roomName) {
		log.debug("getParticipants - " + roomName);
		if (! roomsManager.hasRoom(roomName)) {
			log.warn("Could not find room " + roomName + ". Total rooms " + roomsManager.numberOfRooms());
			return null;
		}

		return roomsManager.getParticipants(roomName);
	}
	
<<<<<<< HEAD
	public Participant getParticipantByUsername(String roomName, String username){
		log.debug("getParticipantByUsername - " + roomName);
		if (! roomsManager.hasRoom(roomName)) {
			log.warn("Could not find room " + roomName + ". Total rooms " + roomsManager.numberOfRooms());
			return null;
		}

		return roomsManager.getParticipantByUsername(roomName,username);
	}
	
	public Participant getParticipantByUserID(String roomName, long userid) {
		log.debug("getParticipantByUserID - " + roomName);
		if (! roomsManager.hasRoom(roomName)) {
			log.warn("Could not find room " + roomName + ". Total rooms " + roomsManager.numberOfRooms());
			return null;
		}

		return roomsManager.getParticipantByUserID(roomName,userid);
	}
	
	public boolean participantLeft(String roomName, Long userid) {
=======
	public boolean participantLeft(String roomName, String userid) {
>>>>>>> 74012394
		log.debug("Participant " + userid + " leaving room " + roomName);
		if (roomsManager.hasRoom(roomName)) {
			Room room = roomsManager.getRoom(roomName);
			log.debug("Removing " + userid + " from room " + roomName);
			room.removeParticipant(userid);
			return true;
		}

		return false;
	}
	
	@SuppressWarnings("unchecked")
	public boolean participantJoin(String roomName, String userid, String username, String role, String externUserID, Map status) {
		log.debug("participant joining room " + roomName);
		if (roomsManager.hasRoom(roomName)) {
			User p = new User(userid, username, role, externUserID, status);			
			Room room = roomsManager.getRoom(roomName);
			room.addParticipant(p);
			log.debug("participant joined room " + roomName);
			return true;
		}
		log.debug("participant failed to join room " + roomName);
		return false;
	}
	
	public ArrayList<String> getCurrentPresenter(String room){
		if (roomsManager.hasRoom(room)){
			return roomsManager.getCurrentPresenter(room);			
		}
		log.warn("Getting presenter on a non-existant room " + room);
		return null;
	}
	
	public void assignPresenter(String room, ArrayList presenter){
		if (roomsManager.hasRoom(room)){
			roomsManager.assignPresenter(room, presenter);
			return;
		}
		log.warn("Assigning presenter on a non-existant room " + room);	
	}
	
	public void setRoomsManager(RoomsManager r) {
		log.debug("Setting room manager");
		roomsManager = r;
	}
<<<<<<< HEAD

	public boolean addParticipantsBridge(String room, ParticipantsBridge participantsBridge) {
		if (roomsManager.hasRoom(room)){
			roomsManager.addParticipantsBridge(room, participantsBridge);
			return true;
		}
		log.warn("Adding listener to a non-existant room " + room);
		return false;
	}

=======
	
	private String getMeetingId(){
		return Red5.getConnectionLocal().getScope().getName();
	}
		
	public void setConnInvokerService(ConnectionInvokerService connInvokerService) {
		this.connInvokerService = connInvokerService;
	}
>>>>>>> 74012394
}<|MERGE_RESOLUTION|>--- conflicted
+++ resolved
@@ -21,15 +21,15 @@
 import org.slf4j.Logger;
 import org.red5.logging.Red5LoggerFactory;
 import org.red5.server.api.Red5;
-
+ import java.util.ArrayList;
-import java.util.Map;
+import java.util.Map;
 import org.bigbluebutton.conference.ConnectionInvokerService;
 import org.bigbluebutton.conference.RoomsManager;
-import org.bigbluebutton.conference.Room;
-import org.bigbluebutton.conference.User;
+import org.bigbluebutton.conference.Room;+import org.bigbluebutton.conference.User; import org.bigbluebutton.conference.IRoomListener;
-
+
 public class ParticipantsApplication {
 	private static Logger log = Red5LoggerFactory.getLogger( ParticipantsApplication.class, "bigbluebutton" );	
 	private ConnectionInvokerService connInvokerService;
@@ -86,18 +86,7 @@
 		return roomsManager.getParticipants(roomName);
 	}
 	
-<<<<<<< HEAD
-	public Participant getParticipantByUsername(String roomName, String username){
-		log.debug("getParticipantByUsername - " + roomName);
-		if (! roomsManager.hasRoom(roomName)) {
-			log.warn("Could not find room " + roomName + ". Total rooms " + roomsManager.numberOfRooms());
-			return null;
-		}
-
-		return roomsManager.getParticipantByUsername(roomName,username);
-	}
-	
-	public Participant getParticipantByUserID(String roomName, long userid) {
+	public User getParticipantByUserID(String roomName, String userid) {
 		log.debug("getParticipantByUserID - " + roomName);
 		if (! roomsManager.hasRoom(roomName)) {
 			log.warn("Could not find room " + roomName + ". Total rooms " + roomsManager.numberOfRooms());
@@ -107,10 +96,7 @@
 		return roomsManager.getParticipantByUserID(roomName,userid);
 	}
 	
-	public boolean participantLeft(String roomName, Long userid) {
-=======
 	public boolean participantLeft(String roomName, String userid) {
->>>>>>> 74012394
 		log.debug("Participant " + userid + " leaving room " + roomName);
 		if (roomsManager.hasRoom(roomName)) {
 			Room room = roomsManager.getRoom(roomName);
@@ -156,7 +142,6 @@
 		log.debug("Setting room manager");
 		roomsManager = r;
 	}
-<<<<<<< HEAD
 
 	public boolean addParticipantsBridge(String room, ParticipantsBridge participantsBridge) {
 		if (roomsManager.hasRoom(room)){
@@ -166,8 +151,6 @@
 		log.warn("Adding listener to a non-existant room " + room);
 		return false;
 	}
-
-=======
 	
 	private String getMeetingId(){
 		return Red5.getConnectionLocal().getScope().getName();
@@ -176,5 +159,4 @@
 	public void setConnInvokerService(ConnectionInvokerService connInvokerService) {
 		this.connInvokerService = connInvokerService;
 	}
->>>>>>> 74012394
 }