/**
* BigBlueButton open source conferencing system - http://www.bigbluebutton.org/
* 
* Copyright (c) 2012 BigBlueButton Inc. and by respective authors (see below).
*
* This program is free software; you can redistribute it and/or modify it under the
* terms of the GNU Lesser General Public License as published by the Free Software
* Foundation; either version 3.0 of the License, or (at your option) any later
* version.
* 
* BigBlueButton is distributed in the hope that it will be useful, but WITHOUT ANY
* WARRANTY; without even the implied warranty of MERCHANTABILITY or FITNESS FOR A
* PARTICULAR PURPOSE. See the GNU Lesser General Public License for more details.
*
* You should have received a copy of the GNU Lesser General Public License along
* with BigBlueButton; if not, see <http://www.gnu.org/licenses/>.
*
*/
package org.bigbluebutton.conference.service.messaging;

public class MessagingConstants {
	// BigBlueButton Events WebHooks
	public static final String BIGBLUEBUTTON_WEBHOOK_EVENTS = "bigbluebutton:webhook_events";
			
	//BigBlueButton Pattern
	public static final String BIGBLUEBUTTON_PATTERN = "bigbluebutton:meeting:*";
	
	//Messaging channels for each module
	public static final String SYSTEM_CHANNEL = "bigbluebutton:meeting:system";
	public static final String PARTICIPANTS_CHANNEL = "bigbluebutton:meeting:participants";
	public static final String PRESENTATION_CHANNEL = "bigbluebutton:meeting:presentation";
	public static final String POLLING_CHANNEL = "bigbluebutton:meeting:polling";
	public static final String ANTON_CHANNEL = "bigbluebutton:meeting:anton";
	
	public static final String DESTROY_MEETING_REQUEST_EVENT = "DestroyMeetingRequestEvent";
	public static final String CREATE_MEETING_REQUEST_EVENT = "CreateMeetingRequestEvent";	
	public static final String END_MEETING_REQUEST_EVENT = "EndMeetingRequestEvent";
	public static final String MEETING_STARTED_EVENT = "MeetingStartedEvent";
	public static final String MEETING_ENDED_EVENT = "MeetingEndedEvent";
	public static final String MEETING_DESTROYED_EVENT = "MeetingDestroyedEvent";
	public static final String USER_JOINED_EVENT = "UserJoinedEvent";
	public static final String USER_LEFT_EVENT = "UserLeftEvent";
<<<<<<< HEAD
	public static final String USER_STATUS_CHANGE_EVENT = "UserStatusChangeEvent";	
	public static final String SEND_POLLS_EVENT = "SendPollsEvent";
	public static final String RECORD_STATUS_EVENT = "RecordStatusEvent";
=======
	public static final String USER_STATUS_CHANGE_EVENT = "UserStatusChangeEvent";

	public static final String BIGBLUEBUTTON_BRIDGE = "bigbluebutton:bridge";
>>>>>>> e45a77f0
}
<|MERGE_RESOLUTION|>--- conflicted
+++ resolved
@@ -1,52 +1,48 @@
-/**
-* BigBlueButton open source conferencing system - http://www.bigbluebutton.org/
-* 
-* Copyright (c) 2012 BigBlueButton Inc. and by respective authors (see below).
-*
-* This program is free software; you can redistribute it and/or modify it under the
-* terms of the GNU Lesser General Public License as published by the Free Software
-* Foundation; either version 3.0 of the License, or (at your option) any later
-* version.
-* 
-* BigBlueButton is distributed in the hope that it will be useful, but WITHOUT ANY
-* WARRANTY; without even the implied warranty of MERCHANTABILITY or FITNESS FOR A
-* PARTICULAR PURPOSE. See the GNU Lesser General Public License for more details.
-*
-* You should have received a copy of the GNU Lesser General Public License along
-* with BigBlueButton; if not, see <http://www.gnu.org/licenses/>.
-*
-*/
-package org.bigbluebutton.conference.service.messaging;
-
-public class MessagingConstants {
-	// BigBlueButton Events WebHooks
-	public static final String BIGBLUEBUTTON_WEBHOOK_EVENTS = "bigbluebutton:webhook_events";
-			
-	//BigBlueButton Pattern
-	public static final String BIGBLUEBUTTON_PATTERN = "bigbluebutton:meeting:*";
-	
-	//Messaging channels for each module
-	public static final String SYSTEM_CHANNEL = "bigbluebutton:meeting:system";
-	public static final String PARTICIPANTS_CHANNEL = "bigbluebutton:meeting:participants";
-	public static final String PRESENTATION_CHANNEL = "bigbluebutton:meeting:presentation";
-	public static final String POLLING_CHANNEL = "bigbluebutton:meeting:polling";
-	public static final String ANTON_CHANNEL = "bigbluebutton:meeting:anton";
-	
-	public static final String DESTROY_MEETING_REQUEST_EVENT = "DestroyMeetingRequestEvent";
-	public static final String CREATE_MEETING_REQUEST_EVENT = "CreateMeetingRequestEvent";	
-	public static final String END_MEETING_REQUEST_EVENT = "EndMeetingRequestEvent";
-	public static final String MEETING_STARTED_EVENT = "MeetingStartedEvent";
-	public static final String MEETING_ENDED_EVENT = "MeetingEndedEvent";
-	public static final String MEETING_DESTROYED_EVENT = "MeetingDestroyedEvent";
-	public static final String USER_JOINED_EVENT = "UserJoinedEvent";
-	public static final String USER_LEFT_EVENT = "UserLeftEvent";
-<<<<<<< HEAD
-	public static final String USER_STATUS_CHANGE_EVENT = "UserStatusChangeEvent";	
+/**
+* BigBlueButton open source conferencing system - http://www.bigbluebutton.org/
+* 
+* Copyright (c) 2012 BigBlueButton Inc. and by respective authors (see below).
+*
+* This program is free software; you can redistribute it and/or modify it under the
+* terms of the GNU Lesser General Public License as published by the Free Software
+* Foundation; either version 3.0 of the License, or (at your option) any later
+* version.
+* 
+* BigBlueButton is distributed in the hope that it will be useful, but WITHOUT ANY
+* WARRANTY; without even the implied warranty of MERCHANTABILITY or FITNESS FOR A
+* PARTICULAR PURPOSE. See the GNU Lesser General Public License for more details.
+*
+* You should have received a copy of the GNU Lesser General Public License along
+* with BigBlueButton; if not, see <http://www.gnu.org/licenses/>.
+*
+*/
+package org.bigbluebutton.conference.service.messaging;
+
+public class MessagingConstants {
+	// BigBlueButton Events WebHooks
+	public static final String BIGBLUEBUTTON_WEBHOOK_EVENTS = "bigbluebutton:webhook_events";
+			
+	//BigBlueButton Pattern
+	public static final String BIGBLUEBUTTON_PATTERN = "bigbluebutton:meeting:*";
+	
+	//Messaging channels for each module
+	public static final String SYSTEM_CHANNEL = "bigbluebutton:meeting:system";
+	public static final String PARTICIPANTS_CHANNEL = "bigbluebutton:meeting:participants";
+	public static final String PRESENTATION_CHANNEL = "bigbluebutton:meeting:presentation";
+	public static final String POLLING_CHANNEL = "bigbluebutton:meeting:polling";
+	public static final String ANTON_CHANNEL = "bigbluebutton:meeting:anton";
+	
+	public static final String DESTROY_MEETING_REQUEST_EVENT = "DestroyMeetingRequestEvent";
+	public static final String CREATE_MEETING_REQUEST_EVENT = "CreateMeetingRequestEvent";	
+	public static final String END_MEETING_REQUEST_EVENT = "EndMeetingRequestEvent";
+	public static final String MEETING_STARTED_EVENT = "MeetingStartedEvent";
+	public static final String MEETING_ENDED_EVENT = "MeetingEndedEvent";
+	public static final String MEETING_DESTROYED_EVENT = "MeetingDestroyedEvent";
+	public static final String USER_JOINED_EVENT = "UserJoinedEvent";
+	public static final String USER_LEFT_EVENT = "UserLeftEvent";
+	public static final String USER_STATUS_CHANGE_EVENT = "UserStatusChangeEvent";	
 	public static final String SEND_POLLS_EVENT = "SendPollsEvent";
 	public static final String RECORD_STATUS_EVENT = "RecordStatusEvent";
-=======
-	public static final String USER_STATUS_CHANGE_EVENT = "UserStatusChangeEvent";
-
-	public static final String BIGBLUEBUTTON_BRIDGE = "bigbluebutton:bridge";
->>>>>>> e45a77f0
-}
+
+	public static final String BIGBLUEBUTTON_BRIDGE = "bigbluebutton:bridge";
+}