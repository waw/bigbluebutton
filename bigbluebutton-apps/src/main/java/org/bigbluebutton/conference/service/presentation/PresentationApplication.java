/**
* BigBlueButton open source conferencing system - http://www.bigbluebutton.org/
* 
* Copyright (c) 2012 BigBlueButton Inc. and by respective authors (see below).
*
* This program is free software; you can redistribute it and/or modify it under the
* terms of the GNU Lesser General Public License as published by the Free Software
* Foundation; either version 3.0 of the License, or (at your option) any later
* version.
* 
* BigBlueButton is distributed in the hope that it will be useful, but WITHOUT ANY
* WARRANTY; without even the implied warranty of MERCHANTABILITY or FITNESS FOR A
* PARTICULAR PURPOSE. See the GNU Lesser General Public License for more details.
*
* You should have received a copy of the GNU Lesser General Public License along
* with BigBlueButton; if not, see <http://www.gnu.org/licenses/>.
*
*/
package org.bigbluebutton.conference.service.presentation;

import org.slf4j.Logger;
import org.bigbluebutton.core.api.IBigBlueButtonInGW;
import org.red5.logging.Red5LoggerFactory;
<<<<<<< HEAD
<<<<<<< HEAD
import java.util.Map;


=======
import org.red5.server.api.Red5;
import java.util.ArrayList;
import java.util.HashMap;
import java.util.Map;
=======
>>>>>>> 50418342

>>>>>>> html5-bridge-new-events
public class PresentationApplication {
	private static Logger log = Red5LoggerFactory.getLogger( PresentationApplication.class, "bigbluebutton" );	
		
	private IBigBlueButtonInGW bbbInGW;
	
	public void setBigBlueButtonInGW(IBigBlueButtonInGW inGW) {
		bbbInGW = inGW;
	}
<<<<<<< HEAD
	

	
	public void clear(String meetingID) {
		
	}
	
	public void sendUpdateMessage(Map<String, Object> message){	
		String meetingID = (String) message.get("room");		
		bbbInGW.sendUpdateMessage(meetingID, message);
	}
			
=======
		
	public void clear(String meetingID) {
		
	}

	public void sendConversionUpdate(String messageKey, String meetingId, 
            String code, String presentationId, String presName) {
		bbbInGW.sendConversionUpdate(messageKey, meetingId, code, 
				presentationId, presName);
    }
	
	public void sendPageCountError(String messageKey, String meetingId, 
            String code, String presentationId, int numberOfPages,
            int maxNumberPages, String presName) {
		bbbInGW.sendPageCountError(messageKey, meetingId, code, 
				presentationId, numberOfPages, maxNumberPages, presName);
	}
	
	public void sendSlideGenerated(String messageKey, String meetingId, 
            String code, String presentationId, int numberOfPages,
            int pagesCompleted, String presName) {
		bbbInGW.sendSlideGenerated(messageKey, meetingId, code, 
				presentationId, numberOfPages, pagesCompleted, presName);
	}

	public void sendConversionCompleted(String messageKey, String meetingId, 
            String code, String presentation, int numberOfPages, 
            String presName, String presBaseUrl) {
		bbbInGW.sendConversionCompleted(messageKey, meetingId, 
	            code, presentation, numberOfPages, presName, presBaseUrl);
	}
				
>>>>>>> 50418342
	public void removePresentation(String meetingID, String presentationID){
		bbbInGW.removePresentation(meetingID, presentationID);
    }
	
	public void getPresentationInfo(String meetingID, String requesterID) {
<<<<<<< HEAD
		bbbInGW.getPresentationInfo(meetingID, requesterID);
	}
<<<<<<< HEAD
		
	public void sendCursorUpdate(String meetingID, Double xPercent, Double yPercent) {	

		bbbInGW.sendCursorUpdate(meetingID, xPercent, yPercent);
=======
	
	public void sendCursorUpdate(String room, Double xPercent, Double yPercent) {	
		if (roomsManager.hasRoom(room)){
			log.debug("Request to update cursor[" + xPercent + "," + yPercent + "]");
			roomsManager.sendCursorUpdate(room, xPercent, yPercent);
			
			Map<String, Object> message = new HashMap<String, Object>();	
			message.put("xPercent", xPercent);
			message.put("yPercent", yPercent);
			//ClientMessage m = new ClientMessage(ClientMessage.BROADCAST, getMeetingId(), "PresentationCursorUpdateCommand", message);
			ClientMessage m = new ClientMessage(ClientMessage.BROADCAST, room, "PresentationCursorUpdateCommand", message);
			connInvokerService.sendMessage(m);
			
			return;
		}
				
		log.warn("Sending cursor update on a non-existant room " + room);
>>>>>>> html5-bridge-new-events
=======
		// Just hardcode as we don't really need it for flash client. (ralam may 7, 2014)
		String replyTo = meetingID + "/" + requesterID; 
		bbbInGW.getPresentationInfo(meetingID, requesterID, replyTo);
	}
		
	public void sendCursorUpdate(String meetingID, Double xPercent, Double yPercent) {	
		bbbInGW.sendCursorUpdate(meetingID, xPercent, yPercent);
>>>>>>> 50418342
	}
	
	public void resizeAndMoveSlide(String meetingID, Double xOffset, Double yOffset, Double widthRatio, Double heightRatio) {
		bbbInGW.resizeAndMoveSlide(meetingID, xOffset, yOffset, widthRatio, heightRatio);
	}
		
<<<<<<< HEAD
	public void gotoSlide(String meetingID, int slide){		
		bbbInGW.gotoSlide(meetingID, slide);
=======
	public void gotoSlide(String meetingID, String pageId){		
		bbbInGW.gotoSlide(meetingID, pageId);
>>>>>>> 50418342
	}
	
	public void sharePresentation(String meetingID, String presentationID, Boolean share){		
		bbbInGW.sharePresentation(meetingID, presentationID, share);
	}
	
<<<<<<< HEAD
	public void getSlideInfo(String meetingID, String requesterID) {
		
		bbbInGW.getSlideInfo(meetingID, requesterID);
		
=======
	public void getSlideInfo(String meetingID, String requesterID) {		
		// Just hardcode as we don't really need it for flash client. (ralam may 7, 2014)
		String replyTo = meetingID + "/" + requesterID; 
		bbbInGW.getSlideInfo(meetingID, requesterID,  replyTo);		
>>>>>>> 50418342
	}
		
}<|MERGE_RESOLUTION|>--- conflicted
+++ resolved
@@ -21,20 +21,12 @@
 import org.slf4j.Logger;
 import org.bigbluebutton.core.api.IBigBlueButtonInGW;
 import org.red5.logging.Red5LoggerFactory;
-<<<<<<< HEAD
-<<<<<<< HEAD
 import java.util.Map;
-
-
-=======
 import org.red5.server.api.Red5;
 import java.util.ArrayList;
 import java.util.HashMap;
 import java.util.Map;
-=======
->>>>>>> 50418342
 
->>>>>>> html5-bridge-new-events
 public class PresentationApplication {
 	private static Logger log = Red5LoggerFactory.getLogger( PresentationApplication.class, "bigbluebutton" );	
 		
@@ -43,20 +35,6 @@
 	public void setBigBlueButtonInGW(IBigBlueButtonInGW inGW) {
 		bbbInGW = inGW;
 	}
-<<<<<<< HEAD
-	
-
-	
-	public void clear(String meetingID) {
-		
-	}
-	
-	public void sendUpdateMessage(Map<String, Object> message){	
-		String meetingID = (String) message.get("room");		
-		bbbInGW.sendUpdateMessage(meetingID, message);
-	}
-			
-=======
 		
 	public void clear(String meetingID) {
 		
@@ -89,40 +67,11 @@
 	            code, presentation, numberOfPages, presName, presBaseUrl);
 	}
 				
->>>>>>> 50418342
 	public void removePresentation(String meetingID, String presentationID){
 		bbbInGW.removePresentation(meetingID, presentationID);
     }
 	
 	public void getPresentationInfo(String meetingID, String requesterID) {
-<<<<<<< HEAD
-		bbbInGW.getPresentationInfo(meetingID, requesterID);
-	}
-<<<<<<< HEAD
-		
-	public void sendCursorUpdate(String meetingID, Double xPercent, Double yPercent) {	
-
-		bbbInGW.sendCursorUpdate(meetingID, xPercent, yPercent);
-=======
-	
-	public void sendCursorUpdate(String room, Double xPercent, Double yPercent) {	
-		if (roomsManager.hasRoom(room)){
-			log.debug("Request to update cursor[" + xPercent + "," + yPercent + "]");
-			roomsManager.sendCursorUpdate(room, xPercent, yPercent);
-			
-			Map<String, Object> message = new HashMap<String, Object>();	
-			message.put("xPercent", xPercent);
-			message.put("yPercent", yPercent);
-			//ClientMessage m = new ClientMessage(ClientMessage.BROADCAST, getMeetingId(), "PresentationCursorUpdateCommand", message);
-			ClientMessage m = new ClientMessage(ClientMessage.BROADCAST, room, "PresentationCursorUpdateCommand", message);
-			connInvokerService.sendMessage(m);
-			
-			return;
-		}
-				
-		log.warn("Sending cursor update on a non-existant room " + room);
->>>>>>> html5-bridge-new-events
-=======
 		// Just hardcode as we don't really need it for flash client. (ralam may 7, 2014)
 		String replyTo = meetingID + "/" + requesterID; 
 		bbbInGW.getPresentationInfo(meetingID, requesterID, replyTo);
@@ -130,37 +79,24 @@
 		
 	public void sendCursorUpdate(String meetingID, Double xPercent, Double yPercent) {	
 		bbbInGW.sendCursorUpdate(meetingID, xPercent, yPercent);
->>>>>>> 50418342
 	}
 	
 	public void resizeAndMoveSlide(String meetingID, Double xOffset, Double yOffset, Double widthRatio, Double heightRatio) {
 		bbbInGW.resizeAndMoveSlide(meetingID, xOffset, yOffset, widthRatio, heightRatio);
 	}
 		
-<<<<<<< HEAD
-	public void gotoSlide(String meetingID, int slide){		
-		bbbInGW.gotoSlide(meetingID, slide);
-=======
 	public void gotoSlide(String meetingID, String pageId){		
 		bbbInGW.gotoSlide(meetingID, pageId);
->>>>>>> 50418342
 	}
 	
 	public void sharePresentation(String meetingID, String presentationID, Boolean share){		
 		bbbInGW.sharePresentation(meetingID, presentationID, share);
 	}
 	
-<<<<<<< HEAD
-	public void getSlideInfo(String meetingID, String requesterID) {
-		
-		bbbInGW.getSlideInfo(meetingID, requesterID);
-		
-=======
 	public void getSlideInfo(String meetingID, String requesterID) {		
 		// Just hardcode as we don't really need it for flash client. (ralam may 7, 2014)
 		String replyTo = meetingID + "/" + requesterID; 
 		bbbInGW.getSlideInfo(meetingID, requesterID,  replyTo);		
->>>>>>> 50418342
 	}
 		
 }