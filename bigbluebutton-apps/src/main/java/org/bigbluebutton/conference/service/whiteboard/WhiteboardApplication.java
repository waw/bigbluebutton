--- conflicted
+++ resolved
@@ -1,141 +1,138 @@
-/**
-* BigBlueButton open source conferencing system - http://www.bigbluebutton.org/
-* 
-* Copyright (c) 2012 BigBlueButton Inc. and by respective authors (see below).
-*
-* This program is free software; you can redistribute it and/or modify it under the
-* terms of the GNU Lesser General Public License as published by the Free Software
-* Foundation; either version 3.0 of the License, or (at your option) any later
-* version.
-* 
-* BigBlueButton is distributed in the hope that it will be useful, but WITHOUT ANY
-* WARRANTY; without even the implied warranty of MERCHANTABILITY or FITNESS FOR A
-* PARTICULAR PURPOSE. See the GNU Lesser General Public License for more details.
-*
-* You should have received a copy of the GNU Lesser General Public License along
-* with BigBlueButton; if not, see <http://www.gnu.org/licenses/>.
-*
-*/
-package org.bigbluebutton.conference.service.whiteboard;
-
-import java.util.List;
-import org.bigbluebutton.conference.BigBlueButtonSession;
-import org.bigbluebutton.conference.Constants;
-import org.red5.logging.Red5LoggerFactory;
-import org.red5.server.adapter.ApplicationAdapter;
-import org.red5.server.adapter.IApplication;
-import org.red5.server.api.IClient;
-import org.red5.server.api.IConnection;
-import org.red5.server.api.Red5;
-import org.red5.server.api.scope.IScope;
-import org.slf4j.Logger;
-import org.bigbluebutton.conference.service.whiteboard.red5.ClientMessageSender;
-import org.bigbluebutton.conference.service.whiteboard.shapes.Annotation;
-import org.bigbluebutton.core.api.IBigBlueButtonInGW;
-
-import java.util.concurrent.ConcurrentHashMap;
-
-public class WhiteboardApplication extends ApplicationAdapter implements IApplication {	
-	private static Logger log = Red5LoggerFactory.getLogger(WhiteboardApplication.class, "bigbluebutton");
-
-	private IBigBlueButtonInGW bbbInGW;
-	
-	public void setBigBlueButtonInGW(IBigBlueButtonInGW inGW) {
-		bbbInGW = inGW;
-	}
-	
-	@Override
-	public boolean appConnect(IConnection conn, Object[] params) {
-		return true;
-	}
-
-	@Override
-	public void appDisconnect(IConnection conn) {
-	}
-
-	@Override
-	public boolean appJoin(IClient client, IScope scope) {
-		return true;
-	}
-
-	@Override
-	public void appLeave(IClient client, IScope scope) {
-	}
-
-	@Override
-	public boolean appStart(IScope scope) {
-		return true;
-	}
-
-	@Override
-	public void appStop(IScope scope) {
-	}
-	
-	@Override
-	public boolean roomConnect(IConnection connection, Object[] params) {
-
-    	return true;
-	}
-
-	@Override
-	public void roomDisconnect(IConnection connection) {
-		
-	}
-
-	@Override
-	public boolean roomJoin(IClient client, IScope scope) {
-		return true;
-	}
-
-	@Override
-	public void roomLeave(IClient client, IScope scope) {
-	}
-
-	@Override
-	public boolean roomStart(IScope scope) {
-		return true;
-	}
-
-	@Override
-	public void roomStop(IScope scope) {
-	}
-	
-	public void requestAnnotationHistory(String meetingID, String requesterID, String presentationID, Integer pageNum) {
-		bbbInGW.requestWhiteboardAnnotationHistory(meetingID, requesterID, presentationID, pageNum);
-	}
-	
-	public void sendWhiteboardAnnotation(String meetingID, String requesterID, java.util.Map<String, Object> shape) {
-		bbbInGW.sendWhiteboardAnnotation(meetingID, requesterID, shape);
-	}
-	
-	public void changeWhiteboardPage(String meetingID, String requesterID, Integer page) {
-		bbbInGW.setWhiteboardActivePage(meetingID, requesterID, page);
-	}
-	
-	public void clearWhiteboard(String meetingID, String requesterID) {
-		bbbInGW.clearWhiteboard(meetingID, requesterID);
-	}
-	
-	public void undoWhiteboard(String meetingID, String requesterID) {
-		bbbInGW.undoWhiteboard(meetingID, requesterID);
-	}
-	
-	public void setWhiteboardActivePresentation(String meetingID, String requesterID, String presentationID, Integer numPages) {
-		bbbInGW.setActivePresentation(meetingID, requesterID, presentationID, numPages);
-	}
-	
-	public void setWhiteboardEnable(String meetingID, String requesterID, Boolean enable) {
-		bbbInGW.enableWhiteboard(meetingID, requesterID, enable);
-	}
-<<<<<<< HEAD
-	
-	public void setIsWhiteboardEnabled(String meetingID, String requesterID) {
-		bbbInGW.isWhiteboardEnabled(meetingID, requesterID);
-=======
-	//TODO: changed to public for html5 integration
-	public String getMeetingId(){
-		return Red5.getConnectionLocal().getScope().getName();
->>>>>>> 4b07e6d3
-	}
-	
-}
+/**
+* BigBlueButton open source conferencing system - http://www.bigbluebutton.org/
+* 
+* Copyright (c) 2012 BigBlueButton Inc. and by respective authors (see below).
+*
+* This program is free software; you can redistribute it and/or modify it under the
+* terms of the GNU Lesser General Public License as published by the Free Software
+* Foundation; either version 3.0 of the License, or (at your option) any later
+* version.
+* 
+* BigBlueButton is distributed in the hope that it will be useful, but WITHOUT ANY
+* WARRANTY; without even the implied warranty of MERCHANTABILITY or FITNESS FOR A
+* PARTICULAR PURPOSE. See the GNU Lesser General Public License for more details.
+*
+* You should have received a copy of the GNU Lesser General Public License along
+* with BigBlueButton; if not, see <http://www.gnu.org/licenses/>.
+*
+*/
+package org.bigbluebutton.conference.service.whiteboard;
+
+import java.util.List;
+import org.bigbluebutton.conference.BigBlueButtonSession;
+import org.bigbluebutton.conference.Constants;
+import org.red5.logging.Red5LoggerFactory;
+import org.red5.server.adapter.ApplicationAdapter;
+import org.red5.server.adapter.IApplication;
+import org.red5.server.api.IClient;
+import org.red5.server.api.IConnection;
+import org.red5.server.api.Red5;
+import org.red5.server.api.scope.IScope;
+import org.slf4j.Logger;
+import org.bigbluebutton.conference.service.whiteboard.red5.ClientMessageSender;
+import org.bigbluebutton.conference.service.whiteboard.shapes.Annotation;
+import org.bigbluebutton.core.api.IBigBlueButtonInGW;
+
+import java.util.concurrent.ConcurrentHashMap;
+
+public class WhiteboardApplication extends ApplicationAdapter implements IApplication {	
+	private static Logger log = Red5LoggerFactory.getLogger(WhiteboardApplication.class, "bigbluebutton");
+
+	private IBigBlueButtonInGW bbbInGW;
+	
+	public void setBigBlueButtonInGW(IBigBlueButtonInGW inGW) {
+		bbbInGW = inGW;
+	}
+	
+	@Override
+	public boolean appConnect(IConnection conn, Object[] params) {
+		return true;
+	}
+
+	@Override
+	public void appDisconnect(IConnection conn) {
+	}
+
+	@Override
+	public boolean appJoin(IClient client, IScope scope) {
+		return true;
+	}
+
+	@Override
+	public void appLeave(IClient client, IScope scope) {
+	}
+
+	@Override
+	public boolean appStart(IScope scope) {
+		return true;
+	}
+
+	@Override
+	public void appStop(IScope scope) {
+	}
+	
+	@Override
+	public boolean roomConnect(IConnection connection, Object[] params) {
+
+    	return true;
+	}
+
+	@Override
+	public void roomDisconnect(IConnection connection) {
+		
+	}
+
+	@Override
+	public boolean roomJoin(IClient client, IScope scope) {
+		return true;
+	}
+
+	@Override
+	public void roomLeave(IClient client, IScope scope) {
+	}
+
+	@Override
+	public boolean roomStart(IScope scope) {
+		return true;
+	}
+
+	@Override
+	public void roomStop(IScope scope) {
+	}
+	
+	public void requestAnnotationHistory(String meetingID, String requesterID, String presentationID, Integer pageNum) {
+		bbbInGW.requestWhiteboardAnnotationHistory(meetingID, requesterID, presentationID, pageNum);
+	}
+	
+	public void sendWhiteboardAnnotation(String meetingID, String requesterID, java.util.Map<String, Object> shape) {
+		bbbInGW.sendWhiteboardAnnotation(meetingID, requesterID, shape);
+	}
+	
+	public void changeWhiteboardPage(String meetingID, String requesterID, Integer page) {
+		bbbInGW.setWhiteboardActivePage(meetingID, requesterID, page);
+	}
+	
+	public void clearWhiteboard(String meetingID, String requesterID) {
+		bbbInGW.clearWhiteboard(meetingID, requesterID);
+	}
+	
+	public void undoWhiteboard(String meetingID, String requesterID) {
+		bbbInGW.undoWhiteboard(meetingID, requesterID);
+	}
+	
+	public void setWhiteboardActivePresentation(String meetingID, String requesterID, String presentationID, Integer numPages) {
+		bbbInGW.setActivePresentation(meetingID, requesterID, presentationID, numPages);
+	}
+	
+	public void setWhiteboardEnable(String meetingID, String requesterID, Boolean enable) {
+		bbbInGW.enableWhiteboard(meetingID, requesterID, enable);
+	}
+	
+	public void setIsWhiteboardEnabled(String meetingID, String requesterID) {
+		bbbInGW.isWhiteboardEnabled(meetingID, requesterID);
+	//TODO: changed to public for html5 integration
+	public String getMeetingId(){
+		return Red5.getConnectionLocal().getScope().getName();
+	}
+	
+}