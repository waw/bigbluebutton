--- conflicted
+++ resolved
@@ -27,17 +27,12 @@
 		bbbInGW = inGW;
 	}
 	
-<<<<<<< HEAD
 	public void syncLayout(String meetingID, String requesterID, String layoutID) {
 		bbbInGW.syncLayout(meetingID, requesterID, layoutID);
 	}
 	
-	public void lockLayout(String meetingID, String requesterID, String layoutID) {
-		bbbInGW.lockLayout(meetingID, requesterID, layoutID);
-=======
 	public void broadcastLayout(String meetingID, String requesterID, String layoutID, Boolean locked) {
 		bbbInGW.broadcastLayout(meetingID, requesterID, layoutID, locked);
->>>>>>> 5821c323
 	}
 
 	public void unlockLayout(String meetingID, String requesterID) {
