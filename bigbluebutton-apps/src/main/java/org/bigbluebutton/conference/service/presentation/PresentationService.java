--- conflicted
+++ resolved
@@ -17,36 +17,27 @@
 *
 */
 package org.bigbluebutton.conference.service.presentation;
-<<<<<<< HEAD
-<<<<<<< HEAD
-
-=======
 import java.util.ArrayList;
 import java.util.HashMap;
->>>>>>> html5-bridge-new-events
-=======
-
->>>>>>> 50418342
 import java.util.Map;
 
 import org.slf4j.Logger;
-<<<<<<< HEAD
+import org.red5.logging.Red5LoggerFactory;+import org.red5.server.api.Red5;+import org.red5.server.api.scope.IScope;
+import org.bigbluebutton.conference.BigBlueButtonSession;
+import org.bigbluebutton.conference.Constants;
+import org.red5.logging.Red5LoggerFactory;
+import org.red5.server.api.Red5;
+import org.red5.server.api.scope.IScope;
+import org.bigbluebutton.conference.service.participants.ParticipantsApplication;
+import java.util.Map;
+import org.slf4j.Logger;
 import org.red5.logging.Red5LoggerFactory;
 import org.red5.server.api.Red5;
 import org.red5.server.api.scope.IScope;
 import org.bigbluebutton.conference.BigBlueButtonSession;
 import org.bigbluebutton.conference.Constants;
-=======
-import org.red5.logging.Red5LoggerFactory;
-import org.red5.server.api.Red5;
-import org.red5.server.api.scope.IScope;
-<<<<<<< HEAD
-import org.bigbluebutton.conference.service.participants.ParticipantsApplication;
->>>>>>> html5-bridge-new-events
-=======
-import org.bigbluebutton.conference.BigBlueButtonSession;
-import org.bigbluebutton.conference.Constants;
->>>>>>> 50418342
 
 public class PresentationService {	
 	private static Logger log = Red5LoggerFactory.getLogger( PresentationService.class, "bigbluebutton" );
@@ -62,34 +53,30 @@
 	
 	public void getSlideInfo() {
 		IScope scope = Red5.getConnectionLocal().getScope();
-<<<<<<< HEAD
-=======
 		log.debug("Getting slide info for meeting [{}]", scope.getName());
->>>>>>> 50418342
 		presentationApplication.getSlideInfo(scope.getName(), getBbbSession().getInternalUserID());		
 	}
 	
 	public void clear() {
-<<<<<<< HEAD
 		IScope scope = Red5.getConnectionLocal().getScope();
 		presentationApplication.clear(scope.getName());
 	}
 	
 	public void getPresentationInfo() {
 		IScope scope = Red5.getConnectionLocal().getScope();
+		log.debug("Getting presentation info for meeting [{}]", scope.getName());
 		presentationApplication.getPresentationInfo(scope.getName(), getBbbSession().getInternalUserID());
 	}
 	
 	public void gotoSlide(Map<String, Object> msg) {
-		Integer slideNum = (Integer) msg.get("pageNumber");
+		String pageId = (String) msg.get("page");
 		
-=======
->>>>>>> 50418342
 		IScope scope = Red5.getConnectionLocal().getScope();
-		presentationApplication.clear(scope.getName());
+		log.debug("Got GotoSlide for meeting [{}] page=[{}]", scope.getName(), pageId);
+
+		presentationApplication.gotoSlide(scope.getName(), pageId);
 	}
 	
-<<<<<<< HEAD
 	public void sharePresentation(Map<String, Object> msg) {
 		String presentationID = (String) msg.get("presentationID");
 		Boolean share = (Boolean) msg.get("share");
@@ -98,7 +85,6 @@
 		presentationApplication.sharePresentation(scope.getName(), presentationID, share);
 	}
 	
-<<<<<<< HEAD
 	public void sendCursorUpdate(Map<String, Object> msg) {
 		IScope scope = Red5.getConnectionLocal().getScope();
 		
@@ -120,97 +106,11 @@
 		}
 		
 		presentationApplication.sendCursorUpdate(scope.getName(), xPercent, yPercent);
-=======
 	public void sendCursorUpdate(Double xPercent,Double yPercent) {
 		log.debug("[HTML5-Debug] Request update cursor[" + xPercent + "," + yPercent + "]" );
 		IScope scope = Red5.getConnectionLocal().getScope();
 		//presentationApplication.sendCursorUpdate(scope.getName(), xPercent, yPercent);
 		bridge.sendCursorUpdate(scope.getName(),xPercent,yPercent);
->>>>>>> html5-bridge-new-events
-	}
-	
-	public void resizeAndMoveSlide(Map<String, Object> msg) {
-		Double xOffset;
-		if (msg.get("xOffset") instanceof Integer) {
-			Integer tempXOffset = (Integer) msg.get("xOffset");
-			xOffset = tempXOffset.doubleValue();
-		} else {
-			xOffset = (Double) msg.get("xOffset");
-		}
-
-		Double yOffset;
-		
-		if (msg.get("yOffset") instanceof Integer) {
-			Integer tempYOffset = (Integer) msg.get("yOffset");
-			yOffset = tempYOffset.doubleValue();
-		} else {
-			yOffset = (Double) msg.get("yOffset");
-		}
-		 
-		Double widthRatio;
-		if (msg.get("widthRatio") instanceof Integer) {
-			Integer tempWRatio = (Integer) msg.get("widthRatio");
-			widthRatio = tempWRatio.doubleValue();
-		} else {
-			widthRatio = (Double) msg.get("widthRatio");
-		}
-				
-		
-		Double heightRatio;
-		if (msg.get("heightRatio") instanceof Integer) {
-			Integer tempHRatio = (Integer) msg.get("heightRatio");
-			heightRatio = tempHRatio.doubleValue();
-		} else {
-			heightRatio = (Double) msg.get("heightRatio");
-		}
-=======
-	public void getPresentationInfo() {
-		IScope scope = Red5.getConnectionLocal().getScope();
-		log.debug("Getting presentation info for meeting [{}]", scope.getName());
-		presentationApplication.getPresentationInfo(scope.getName(), getBbbSession().getInternalUserID());
-	}
-	
-	public void gotoSlide(Map<String, Object> msg) {
-		String pageId = (String) msg.get("page");
-		
-		IScope scope = Red5.getConnectionLocal().getScope();
-		log.debug("Got GotoSlide for meeting [{}] page=[{}]", scope.getName(), pageId);
-
-		presentationApplication.gotoSlide(scope.getName(), pageId);
-	}
-	
-	public void sharePresentation(Map<String, Object> msg) {
-		String presentationID = (String) msg.get("presentationID");
-		Boolean share = (Boolean) msg.get("share");
->>>>>>> 50418342
-		
-		IScope scope = Red5.getConnectionLocal().getScope();
-		presentationApplication.sharePresentation(scope.getName(), presentationID, share);
-	}
-	
-	public void sendCursorUpdate(Map<String, Object> msg) {
-		IScope scope = Red5.getConnectionLocal().getScope();
-		
-		Double xPercent;
-		if (msg.get("xPercent") instanceof Integer) {
-			Integer tempXOffset = (Integer) msg.get("xPercent");
-			xPercent = tempXOffset.doubleValue();
-		} else {
-			xPercent = (Double) msg.get("xPercent");
-		}
-
-<<<<<<< HEAD
-=======
-		Double yPercent;
-		
-		if (msg.get("yPercent") instanceof Integer) {
-			Integer tempYOffset = (Integer) msg.get("yPercent");
-			yPercent = tempYOffset.doubleValue();
-		} else {
-			yPercent = (Double) msg.get("yPercent");
-		}
-		
-		presentationApplication.sendCursorUpdate(scope.getName(), xPercent, yPercent);
 	}
 	
 	public void resizeAndMoveSlide(Map<String, Object> msg) {
@@ -252,23 +152,15 @@
 		presentationApplication.resizeAndMoveSlide(scope.getName(), xOffset, yOffset, widthRatio, heightRatio);
 	}
 
->>>>>>> 50418342
 	public void setPresentationApplication(PresentationApplication a) {
 		presentationApplication = a;
 	}
 	
-<<<<<<< HEAD
-<<<<<<< HEAD
 	private BigBlueButtonSession getBbbSession() {
 		return (BigBlueButtonSession) Red5.getConnectionLocal().getAttribute(Constants.SESSION);
-=======
-	public void setPresentationBridge(PresentationBridge pb) {
-		log.debug("Setting Presentation Bridge");
-		bridge = pb;
->>>>>>> html5-bridge-new-events
-=======
+        }
+
 	private BigBlueButtonSession getBbbSession() {
 		return (BigBlueButtonSession) Red5.getConnectionLocal().getAttribute(Constants.SESSION);
->>>>>>> 50418342
 	}
 }