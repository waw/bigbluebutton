--- conflicted
+++ resolved
@@ -56,12 +56,6 @@
 		log.debug("Setting Participants Applications");
 		application = a;
 	}
-<<<<<<< HEAD
-	
-	private BigBlueButtonSession getBbbSession() {
-		return (BigBlueButtonSession) Red5.getConnectionLocal().getAttribute(Constants.SESSION);
-=======
-
 	public void setRecordingStatus(String userid, Boolean recording) {
 		String roomName = Red5.getConnectionLocal().getScope().getName();
 		log.debug("Setting recording status " + roomName + " " + userid + " " + recording);
@@ -72,6 +66,5 @@
 		String roomName = Red5.getConnectionLocal().getScope().getName();
 		log.info("Client is requesting the recording status in [" + roomName + "].");
 		return application.getRecordingStatus(roomName);
->>>>>>> 614cbdde
 	}
 }