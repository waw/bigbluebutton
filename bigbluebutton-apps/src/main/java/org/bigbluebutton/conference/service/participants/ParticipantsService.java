/**
* BigBlueButton open source conferencing system - http://www.bigbluebutton.org/
* 
* Copyright (c) 2012 BigBlueButton Inc. and by respective authors (see below).
*
* This program is free software; you can redistribute it and/or modify it under the
* terms of the GNU Lesser General Public License as published by the Free Software
* Foundation; either version 3.0 of the License, or (at your option) any later
* version.
* 
* BigBlueButton is distributed in the hope that it will be useful, but WITHOUT ANY
* WARRANTY; without even the implied warranty of MERCHANTABILITY or FITNESS FOR A
* PARTICULAR PURPOSE. See the GNU Lesser General Public License for more details.
*
* You should have received a copy of the GNU Lesser General Public License along
* with BigBlueButton; if not, see <http://www.gnu.org/licenses/>.
*
*/

package org.bigbluebutton.conference.service.participants;

import org.slf4j.Logger;
import org.red5.logging.Red5LoggerFactory;
import org.red5.server.api.Red5;
import org.red5.server.api.scope.IScope;
import java.util.Map;
import org.bigbluebutton.conference.BigBlueButtonSession;
import org.bigbluebutton.conference.Constants;


public class ParticipantsService {

	private static Logger log = Red5LoggerFactory.getLogger( ParticipantsService.class, "bigbluebutton" );	
	private ParticipantsApplication application;

	public void assignPresenter(Map<String, String> msg) {

		IScope scope = Red5.getConnectionLocal().getScope();
		log.debug("Checking assignPresenter values " + msg.get("newPresenterID") + " " + msg.get("newPresenterName") + " " + msg.get("assignedBy"));
		application.assignPresenter(scope.getName(), (String) msg.get("newPresenterID"), (String) msg.get("newPresenterName"), (String) msg.get("assignedBy"));
	}
	
	public void getParticipants() {
		IScope scope = Red5.getConnectionLocal().getScope();
		application.getUsers(scope.getName(), getBbbSession().getInternalUserID());
	}
	
		
	public void setParticipantStatus(Map<String, Object> msg) {
		String roomName = Red5.getConnectionLocal().getScope().getName();

		application.setParticipantStatus(roomName, (String) msg.get("userID"), (String) msg.get("status"), (Object) msg.get("value"));
	}
	
	public void setParticipantsApplication(ParticipantsApplication a) {
		log.debug("Setting Participants Applications");
		application = a;
	}
<<<<<<< HEAD
=======
	
	private BigBlueButtonSession getBbbSession() {
		return (BigBlueButtonSession) Red5.getConnectionLocal().getAttribute(Constants.SESSION);
	}

>>>>>>> d8f1c2ea
	public void setRecordingStatus(String userid, Boolean recording) {
		String roomName = Red5.getConnectionLocal().getScope().getName();
		log.error("TODO: Setting recording status " + roomName + " " + userid + " " + recording);
		//application.setRecordingStatus(roomName, userid, recording);
	}

	public void getRecordingStatus() {
		String roomName = Red5.getConnectionLocal().getScope().getName();
<<<<<<< HEAD
		log.error("TODO: Client is requesting the recording status in [" + roomName + "].");
		return false;
		//return application.getRecordingStatus(roomName);
=======
		log.info("Client is requesting the recording status in [" + roomName + "].");
		application.getRecordingStatus(roomName, getMyUserId());
	}
	
	public String getMyUserId() {
		BigBlueButtonSession bbbSession = (BigBlueButtonSession) Red5.getConnectionLocal().getAttribute(Constants.SESSION);
		assert bbbSession != null;
		return bbbSession.getInternalUserID();
>>>>>>> d8f1c2ea
	}
	
	private BigBlueButtonSession getBbbSession() {
        return (BigBlueButtonSession) Red5.getConnectionLocal().getAttribute(Constants.SESSION);
}
}<|MERGE_RESOLUTION|>--- conflicted
+++ resolved
@@ -56,14 +56,7 @@
 		log.debug("Setting Participants Applications");
 		application = a;
 	}
-<<<<<<< HEAD
-=======
 	
-	private BigBlueButtonSession getBbbSession() {
-		return (BigBlueButtonSession) Red5.getConnectionLocal().getAttribute(Constants.SESSION);
-	}
-
->>>>>>> d8f1c2ea
 	public void setRecordingStatus(String userid, Boolean recording) {
 		String roomName = Red5.getConnectionLocal().getScope().getName();
 		log.error("TODO: Setting recording status " + roomName + " " + userid + " " + recording);
@@ -72,11 +65,6 @@
 
 	public void getRecordingStatus() {
 		String roomName = Red5.getConnectionLocal().getScope().getName();
-<<<<<<< HEAD
-		log.error("TODO: Client is requesting the recording status in [" + roomName + "].");
-		return false;
-		//return application.getRecordingStatus(roomName);
-=======
 		log.info("Client is requesting the recording status in [" + roomName + "].");
 		application.getRecordingStatus(roomName, getMyUserId());
 	}
@@ -85,7 +73,6 @@
 		BigBlueButtonSession bbbSession = (BigBlueButtonSession) Red5.getConnectionLocal().getAttribute(Constants.SESSION);
 		assert bbbSession != null;
 		return bbbSession.getInternalUserID();
->>>>>>> d8f1c2ea
 	}
 	
 	private BigBlueButtonSession getBbbSession() {
