/**
* BigBlueButton open source conferencing system - http://www.bigbluebutton.org/
* 
* Copyright (c) 2012 BigBlueButton Inc. and by respective authors (see below).
*
* This program is free software; you can redistribute it and/or modify it under the
* terms of the GNU Lesser General Public License as published by the Free Software
* Foundation; either version 3.0 of the License, or (at your option) any later
* version.
* 
* BigBlueButton is distributed in the hope that it will be useful, but WITHOUT ANY
* WARRANTY; without even the implied warranty of MERCHANTABILITY or FITNESS FOR A
* PARTICULAR PURPOSE. See the GNU Lesser General Public License for more details.
*
* You should have received a copy of the GNU Lesser General Public License along
* with BigBlueButton; if not, see <http://www.gnu.org/licenses/>.
*
*/

package org.bigbluebutton.conference.service.participants;

import org.slf4j.Logger;
import org.red5.logging.Red5LoggerFactory;
import org.red5.server.api.Red5;
import org.red5.server.api.scope.IScope;
import java.util.Map;
import org.bigbluebutton.conference.BigBlueButtonSession;
import org.bigbluebutton.conference.Constants;


public class ParticipantsService {

	private static Logger log = Red5LoggerFactory.getLogger( ParticipantsService.class, "bigbluebutton" );	
	private ParticipantsApplication application;
	private ParticipantsBridge participantsBridge;

	public void assignPresenter(Map<String, String> msg) {

		IScope scope = Red5.getConnectionLocal().getScope();
<<<<<<< HEAD
		log.debug("Checking assignPresenter values " + msg.get("newPresenterID") + " " + msg.get("newPresenterName") + " " + msg.get("assignedBy"));
		application.assignPresenter(scope.getName(), (String) msg.get("newPresenterID"), (String) msg.get("newPresenterName"), (String) msg.get("assignedBy"));
=======
		/*ArrayList<String> presenter = new ArrayList<String>();
		presenter.add(userid);
		presenter.add(name);
		presenter.add(assignedBy.toString());
		ArrayList<String> curPresenter = application.getCurrentPresenter(scope.getName());
		application.setParticipantStatus(scope.getName(), userid, "presenter", true);
		
		if (curPresenter != null){ 
			String curUserid = (String) curPresenter.get(0);
			if (! curUserid.equals(userid)){
				log.info("Changing the current presenter [" + curPresenter.get(0) + "] to viewer.");
				application.setParticipantStatus(scope.getName(), curPresenter.get(0), "presenter", false);
			}
		} else {
			log.info("No current presenter. So do nothing.");
		}*/
		//application.assignPresenter(scope.getName(), presenter);
		
		ArrayList<String> curPresenter = application.getCurrentPresenter(scope.getName());
		String previousPresenter = null;
		if (curPresenter != null){ 
			String curUserid = (String) curPresenter.get(0);
			if (! curUserid.equalsIgnoreCase(userid)){
				previousPresenter = curUserid;
			}
		} else {
			log.info("No current presenter. So do nothing.");
		}
		participantsBridge.storeAssignPresenter(scope.getName(), userid, previousPresenter);
		
		participantsBridge.sendAssignPresenter(scope.getName(), userid);
>>>>>>> 4b07e6d3
	}
	
	public void getParticipants() {
		IScope scope = Red5.getConnectionLocal().getScope();
		application.getUsers(scope.getName(), getBbbSession().getInternalUserID());
	}
	
		
	public void setParticipantStatus(Map<String, Object> msg) {
		String roomName = Red5.getConnectionLocal().getScope().getName();

		application.setParticipantStatus(roomName, (String) msg.get("userID"), (String) msg.get("status"), (Object) msg.get("value"));
	}
	
	public void setParticipantsApplication(ParticipantsApplication a) {
		log.debug("Setting Participants Applications");
		application = a;
	}
	
<<<<<<< HEAD
	private BigBlueButtonSession getBbbSession() {
		return (BigBlueButtonSession) Red5.getConnectionLocal().getAttribute(Constants.SESSION);
=======
	public void setParticipantsBridge(ParticipantsBridge pb){
		this.participantsBridge = pb;
>>>>>>> 4b07e6d3
	}
}<|MERGE_RESOLUTION|>--- conflicted
+++ resolved
@@ -37,10 +37,8 @@
 	public void assignPresenter(Map<String, String> msg) {
 
 		IScope scope = Red5.getConnectionLocal().getScope();
-<<<<<<< HEAD
 		log.debug("Checking assignPresenter values " + msg.get("newPresenterID") + " " + msg.get("newPresenterName") + " " + msg.get("assignedBy"));
 		application.assignPresenter(scope.getName(), (String) msg.get("newPresenterID"), (String) msg.get("newPresenterName"), (String) msg.get("assignedBy"));
-=======
 		/*ArrayList<String> presenter = new ArrayList<String>();
 		presenter.add(userid);
 		presenter.add(name);
@@ -72,7 +70,6 @@
 		participantsBridge.storeAssignPresenter(scope.getName(), userid, previousPresenter);
 		
 		participantsBridge.sendAssignPresenter(scope.getName(), userid);
->>>>>>> 4b07e6d3
 	}
 	
 	public void getParticipants() {
@@ -92,12 +89,9 @@
 		application = a;
 	}
 	
-<<<<<<< HEAD
 	private BigBlueButtonSession getBbbSession() {
 		return (BigBlueButtonSession) Red5.getConnectionLocal().getAttribute(Constants.SESSION);
-=======
 	public void setParticipantsBridge(ParticipantsBridge pb){
 		this.participantsBridge = pb;
->>>>>>> 4b07e6d3
 	}
 }