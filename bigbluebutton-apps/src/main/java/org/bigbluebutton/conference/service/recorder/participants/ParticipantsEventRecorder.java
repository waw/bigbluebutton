--- conflicted
+++ resolved
@@ -1,120 +1,118 @@
-/**
-* BigBlueButton open source conferencing system - http://www.bigbluebutton.org/
-* 
-* Copyright (c) 2012 BigBlueButton Inc. and by respective authors (see below).
-*
-* This program is free software; you can redistribute it and/or modify it under the
-* terms of the GNU Lesser General Public License as published by the Free Software
-* Foundation; either version 3.0 of the License, or (at your option) any later
-* version.
-* 
-* BigBlueButton is distributed in the hope that it will be useful, but WITHOUT ANY
-* WARRANTY; without even the implied warranty of MERCHANTABILITY or FITNESS FOR A
-* PARTICULAR PURPOSE. See the GNU Lesser General Public License for more details.
-*
-* You should have received a copy of the GNU Lesser General Public License along
-* with BigBlueButton; if not, see <http://www.gnu.org/licenses/>.
-*
-*/
-package org.bigbluebutton.conference.service.recorder.participants;
-
-import java.util.ArrayList;
-import java.util.Map;
-
-import org.bigbluebutton.conference.IRoomListener;
-import org.bigbluebutton.conference.User;
-import org.bigbluebutton.conference.service.recorder.RecorderApplication;
-import org.red5.logging.Red5LoggerFactory;
-import org.slf4j.Logger;
-
-public class ParticipantsEventRecorder implements IRoomListener {
-	private static Logger log = Red5LoggerFactory.getLogger(ParticipantsEventRecorder.class, "bigbluebutton");
-	private final RecorderApplication recorder;
-	private final String session;
-	
-	String name = "RECORDER:PARTICIPANT";
-		
-	public ParticipantsEventRecorder(String session, RecorderApplication recorder) {
-		this.recorder = recorder;
-		this.session = session;
-	}
-
-	@Override
-	public void endAndKickAll() {
-		ParticipantEndAndKickAllRecordEvent ev = new ParticipantEndAndKickAllRecordEvent();
-		ev.setTimestamp(System.currentTimeMillis());
-		ev.setMeetingId(session);
-		recorder.record(session, ev);		
-	}
-
-	@Override
-	public void participantJoined(User p) {
-		ParticipantJoinRecordEvent ev = new ParticipantJoinRecordEvent();
-		ev.setTimestamp(System.currentTimeMillis());
-		ev.setUserId(p.getInternalUserID());
-		ev.setName(p.getName());
-		ev.setMeetingId(session);
-		ev.setStatus(p.getStatus().toString());
-		ev.setRole(p.getRole());
-
-		recorder.record(session, ev);
-	}
-
-	@Override
-	public void participantLeft(User p) {
-		ParticipantLeftRecordEvent ev = new ParticipantLeftRecordEvent();
-		ev.setTimestamp(System.currentTimeMillis());
-		ev.setUserId(p.getInternalUserID());
-		ev.setMeetingId(session);
-		
-		recorder.record(session, ev);
-	}
-
-	@Override
-	public void participantStatusChange(User p, String status, Object value) {
-		ParticipantStatusChangeRecordEvent ev = new ParticipantStatusChangeRecordEvent();
-		ev.setTimestamp(System.currentTimeMillis());
-		ev.setUserId(p.getInternalUserID());
-		ev.setMeetingId(session);
-		ev.setStatus(status);
-		ev.setValue(value.toString());
-		
-		recorder.record(session, ev);
-	}
-
-	@Override
-	public void assignPresenter(ArrayList<String> presenter) {
-		log.debug("RECORD module:presentation event:assign_presenter");
-		AssignPresenterRecordEvent event = new AssignPresenterRecordEvent();
-		event.setMeetingId(session);
-		event.setTimestamp(System.currentTimeMillis());
-		event.setUserId(presenter.get(0).toString());
-		event.setName(presenter.get(1).toString());
-		event.setAssignedBy(presenter.get(2).toString());
-		
-		recorder.record(session, event);
-	}
-	
-	@Override
-	public String getName() {
-		return this.name;
-	}
-
-	@Override
-<<<<<<< HEAD
-	public void recordingStatusChange(User p, Boolean recording) {
-		RecordStatusRecordEvent ev = new RecordStatusRecordEvent();
-		ev.setTimestamp(System.currentTimeMillis());
-		ev.setUserId(p.getInternalUserID());
-		ev.setMeetingId(session);
-		ev.setRecordingStatus(recording.toString());
-
-		recorder.record(session, ev);
-	}
-=======
-	public void lockSettingsChange(Map<String, Boolean> lockSettings) {
-		
-	}
-
->>>>>>> 06795686
-}
+/**
+* BigBlueButton open source conferencing system - http://www.bigbluebutton.org/
+* 
+* Copyright (c) 2012 BigBlueButton Inc. and by respective authors (see below).
+*
+* This program is free software; you can redistribute it and/or modify it under the
+* terms of the GNU Lesser General Public License as published by the Free Software
+* Foundation; either version 3.0 of the License, or (at your option) any later
+* version.
+* 
+* BigBlueButton is distributed in the hope that it will be useful, but WITHOUT ANY
+* WARRANTY; without even the implied warranty of MERCHANTABILITY or FITNESS FOR A
+* PARTICULAR PURPOSE. See the GNU Lesser General Public License for more details.
+*
+* You should have received a copy of the GNU Lesser General Public License along
+* with BigBlueButton; if not, see <http://www.gnu.org/licenses/>.
+*
+*/
+package org.bigbluebutton.conference.service.recorder.participants;
+
+import java.util.ArrayList;
+import java.util.Map;
+
+import org.bigbluebutton.conference.IRoomListener;
+import org.bigbluebutton.conference.User;
+import org.bigbluebutton.conference.service.recorder.RecorderApplication;
+import org.red5.logging.Red5LoggerFactory;
+import org.slf4j.Logger;
+
+public class ParticipantsEventRecorder implements IRoomListener {
+	private static Logger log = Red5LoggerFactory.getLogger(ParticipantsEventRecorder.class, "bigbluebutton");
+	private final RecorderApplication recorder;
+	private final String session;
+	
+	String name = "RECORDER:PARTICIPANT";
+		
+	public ParticipantsEventRecorder(String session, RecorderApplication recorder) {
+		this.recorder = recorder;
+		this.session = session;
+	}
+
+	@Override
+	public void endAndKickAll() {
+		ParticipantEndAndKickAllRecordEvent ev = new ParticipantEndAndKickAllRecordEvent();
+		ev.setTimestamp(System.currentTimeMillis());
+		ev.setMeetingId(session);
+		recorder.record(session, ev);		
+	}
+
+	@Override
+	public void participantJoined(User p) {
+		ParticipantJoinRecordEvent ev = new ParticipantJoinRecordEvent();
+		ev.setTimestamp(System.currentTimeMillis());
+		ev.setUserId(p.getInternalUserID());
+		ev.setName(p.getName());
+		ev.setMeetingId(session);
+		ev.setStatus(p.getStatus().toString());
+		ev.setRole(p.getRole());
+
+		recorder.record(session, ev);
+	}
+
+	@Override
+	public void participantLeft(User p) {
+		ParticipantLeftRecordEvent ev = new ParticipantLeftRecordEvent();
+		ev.setTimestamp(System.currentTimeMillis());
+		ev.setUserId(p.getInternalUserID());
+		ev.setMeetingId(session);
+		
+		recorder.record(session, ev);
+	}
+
+	@Override
+	public void participantStatusChange(User p, String status, Object value) {
+		ParticipantStatusChangeRecordEvent ev = new ParticipantStatusChangeRecordEvent();
+		ev.setTimestamp(System.currentTimeMillis());
+		ev.setUserId(p.getInternalUserID());
+		ev.setMeetingId(session);
+		ev.setStatus(status);
+		ev.setValue(value.toString());
+		
+		recorder.record(session, ev);
+	}
+
+	@Override
+	public void assignPresenter(ArrayList<String> presenter) {
+		log.debug("RECORD module:presentation event:assign_presenter");
+		AssignPresenterRecordEvent event = new AssignPresenterRecordEvent();
+		event.setMeetingId(session);
+		event.setTimestamp(System.currentTimeMillis());
+		event.setUserId(presenter.get(0).toString());
+		event.setName(presenter.get(1).toString());
+		event.setAssignedBy(presenter.get(2).toString());
+		
+		recorder.record(session, event);
+	}
+	
+	@Override
+	public String getName() {
+		return this.name;
+	}
+
+	@Override
+	public void lockSettingsChange(Map<String, Boolean> lockSettings) {
+		
+	}
+
+	@Override
+	public void recordingStatusChange(User p, Boolean recording) {
+		RecordStatusRecordEvent ev = new RecordStatusRecordEvent();
+		ev.setTimestamp(System.currentTimeMillis());
+		ev.setUserId(p.getInternalUserID());
+		ev.setMeetingId(session);
+		ev.setRecordingStatus(recording.toString());
+
+		recorder.record(session, ev);
+	}
+}