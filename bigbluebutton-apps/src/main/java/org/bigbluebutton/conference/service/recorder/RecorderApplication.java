--- conflicted
+++ resolved
@@ -1,142 +1,109 @@
-/**
-* BigBlueButton open source conferencing system - http://www.bigbluebutton.org/
-* 
-* Copyright (c) 2012 BigBlueButton Inc. and by respective authors (see below).
-*
-* This program is free software; you can redistribute it and/or modify it under the
-* terms of the GNU Lesser General Public License as published by the Free Software
-* Foundation; either version 3.0 of the License, or (at your option) any later
-* version.
-* 
-* BigBlueButton is distributed in the hope that it will be useful, but WITHOUT ANY
-* WARRANTY; without even the implied warranty of MERCHANTABILITY or FITNESS FOR A
-* PARTICULAR PURPOSE. See the GNU Lesser General Public License for more details.
-*
-* You should have received a copy of the GNU Lesser General Public License along
-* with BigBlueButton; if not, see <http://www.gnu.org/licenses/>.
-*
-*/
-package org.bigbluebutton.conference.service.recorder;
-
-import org.slf4j.Logger;
-import org.bigbluebutton.service.recording.RedisListRecorder;
-import org.red5.logging.Red5LoggerFactory;
-import java.util.Map;
-import java.util.concurrent.ConcurrentHashMap;
-import java.util.concurrent.BlockingQueue;
-import java.util.concurrent.Executor;
-import java.util.concurrent.Executors;
-import java.util.concurrent.LinkedBlockingQueue;
-
-/**
- * 
- * The RecorderApplication class is used for setting the record module 
- * in BigBlueButton for send events messages to a JMS queue.
- * The class follows the same standard as the others modules of BigBlueButton Apps.
- */
-public class RecorderApplication {
-	private static Logger log = Red5LoggerFactory.getLogger(RecorderApplication.class, "bigbluebutton");
-	
-	private static final int NTHREADS = 1;
-	private static final Executor exec = Executors.newFixedThreadPool(NTHREADS);
-<<<<<<< HEAD
-			
-	private BlockingQueue<RecordEvent> messages;
-	private volatile boolean recordEvents = false;
-
-	private final Map<String, String> recordingSessions;
-=======
-	private static final Executor runExec = Executors.newFixedThreadPool(NTHREADS);
-	
-	private BlockingQueue<RecordEvent> messages;
-	private volatile boolean recordEvents = false;
-
-  private RedisListRecorder redisListRecorder;
-  
->>>>>>> 50418342
-	private Recorder recorder;
-	
-	public RecorderApplication() {
-		 messages = new LinkedBlockingQueue<RecordEvent>();
-<<<<<<< HEAD
-		recordingSessions = new ConcurrentHashMap<String, String>();
-=======
->>>>>>> 50418342
-	}
-
-	public void start() {
-		recordEvents = true;
-		Runnable sender = new Runnable() {
-			public void run() {
-				while (recordEvents) {
-					RecordEvent message;
-					try {
-						message = messages.take();
-						recordEvent(message);	
-					} catch (InterruptedException e) {
-						// TODO Auto-generated catch block
-						e.printStackTrace();
-					}
-									
-				}
-			}
-		};
-		exec.execute(sender);		
-	}
-	
-	public void stop() {
-		recordEvents = false;
-	}
-
-	public void destroyRecordSession(String meetingID) {
-<<<<<<< HEAD
-		recordingSessions.remove(meetingID);
-	}
-	
-	public void createRecordSession(String meetingID) {
-		recordingSessions.put(meetingID, meetingID);
-=======
-//		recordingSessions.remove(meetingID);
-	}
-	
-	public void createRecordSession(String meetingID) {
-//		recordingSessions.put(meetingID, meetingID);
->>>>>>> 50418342
-	}
-	
-	public void record(String meetingID, RecordEvent message) {
-		messages.offer(message);
-<<<<<<< HEAD
-
-		if (recordingSessions.containsKey(meetingID)) {
-			recorder.record(meetingID, message);
-		}
-=======
-	}
-
-	private void recordEvent(final RecordEvent message) {
-		Runnable task = new Runnable() {
-			public void run() {
-			  recorder.record(message.getMeetingID(), message);
-			}
-		};
-		runExec.execute(task);
->>>>>>> 50418342
-	}
-
-	private void recordEvent(RecordEvent message) {
-		if (recordingSessions.containsKey(message.getMeetingID())) {
-			recorder.record(message.getMeetingID(), message);
-		}		
-	}
-	
-	public void setRecorder(Recorder recorder) {
-		this.recorder = recorder;
-		log.debug("setting recorder");
-	}
-	
-	public void setRedisListRecorder(RedisListRecorder rec) {
-		redisListRecorder = rec;
-	}
-}
-
+/**
+* BigBlueButton open source conferencing system - http://www.bigbluebutton.org/
+* 
+* Copyright (c) 2012 BigBlueButton Inc. and by respective authors (see below).
+*
+* This program is free software; you can redistribute it and/or modify it under the
+* terms of the GNU Lesser General Public License as published by the Free Software
+* Foundation; either version 3.0 of the License, or (at your option) any later
+* version.
+* 
+* BigBlueButton is distributed in the hope that it will be useful, but WITHOUT ANY
+* WARRANTY; without even the implied warranty of MERCHANTABILITY or FITNESS FOR A
+* PARTICULAR PURPOSE. See the GNU Lesser General Public License for more details.
+*
+* You should have received a copy of the GNU Lesser General Public License along
+* with BigBlueButton; if not, see <http://www.gnu.org/licenses/>.
+*
+*/
+package org.bigbluebutton.conference.service.recorder;
+
+import org.slf4j.Logger;
+import org.bigbluebutton.service.recording.RedisListRecorder;
+import org.red5.logging.Red5LoggerFactory;
+import java.util.Map;
+import java.util.concurrent.ConcurrentHashMap;
+import java.util.concurrent.BlockingQueue;
+import java.util.concurrent.Executor;
+import java.util.concurrent.Executors;
+import java.util.concurrent.LinkedBlockingQueue;
+
+/**
+ * 
+ * The RecorderApplication class is used for setting the record module 
+ * in BigBlueButton for send events messages to a JMS queue.
+ * The class follows the same standard as the others modules of BigBlueButton Apps.
+ */
+public class RecorderApplication {
+	private static Logger log = Red5LoggerFactory.getLogger(RecorderApplication.class, "bigbluebutton");
+	
+	private static final int NTHREADS = 1;
+	private static final Executor exec = Executors.newFixedThreadPool(NTHREADS);
+	private static final Executor runExec = Executors.newFixedThreadPool(NTHREADS);
+	
+	private BlockingQueue<RecordEvent> messages;
+	private volatile boolean recordEvents = false;
+
+  private RedisListRecorder redisListRecorder;
+  
+	private Recorder recorder;
+	
+	public RecorderApplication() {
+		 messages = new LinkedBlockingQueue<RecordEvent>();
+	}
+
+	public void start() {
+		recordEvents = true;
+		Runnable sender = new Runnable() {
+			public void run() {
+				while (recordEvents) {
+					RecordEvent message;
+					try {
+						message = messages.take();
+						recordEvent(message);	
+					} catch (InterruptedException e) {
+						// TODO Auto-generated catch block
+						e.printStackTrace();
+					}
+									
+				}
+			}
+		};
+		exec.execute(sender);		
+	}
+	
+	public void stop() {
+		recordEvents = false;
+	}
+
+	public void destroyRecordSession(String meetingID) {
+//		recordingSessions.remove(meetingID);
+	}
+	
+	public void createRecordSession(String meetingID) {
+//		recordingSessions.put(meetingID, meetingID);
+	}
+	
+	public void record(String meetingID, RecordEvent message) {
+		messages.offer(message);
+	}
+
+	private void recordEvent(final RecordEvent message) {
+		Runnable task = new Runnable() {
+			public void run() {
+			  recorder.record(message.getMeetingID(), message);
+			}
+		};
+		runExec.execute(task);
+	}
+	
+	public void setRecorder(Recorder recorder) {
+		this.recorder = recorder;
+		log.debug("setting recorder");
+	}
+	
+	public void setRedisListRecorder(RedisListRecorder rec) {
+		redisListRecorder = rec;
+	}
+}
+