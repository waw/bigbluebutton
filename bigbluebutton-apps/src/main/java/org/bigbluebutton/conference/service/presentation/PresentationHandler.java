/**
* BigBlueButton open source conferencing system - http://www.bigbluebutton.org/
* 
* Copyright (c) 2012 BigBlueButton Inc. and by respective authors (see below).
*
* This program is free software; you can redistribute it and/or modify it under the
* terms of the GNU Lesser General Public License as published by the Free Software
* Foundation; either version 3.0 of the License, or (at your option) any later
* version.
* 
* BigBlueButton is distributed in the hope that it will be useful, but WITHOUT ANY
* WARRANTY; without even the implied warranty of MERCHANTABILITY or FITNESS FOR A
* PARTICULAR PURPOSE. See the GNU Lesser General Public License for more details.
*
* You should have received a copy of the GNU Lesser General Public License along
* with BigBlueButton; if not, see <http://www.gnu.org/licenses/>.
*
*/
package org.bigbluebutton.conference.service.presentation;

import org.red5.server.adapter.IApplication;
import org.red5.server.api.IClient;
import org.red5.server.api.IConnection;
import org.slf4j.Logger;
import org.red5.logging.Red5LoggerFactory;
import org.red5.server.api.scope.IScope;
import org.red5.server.adapter.ApplicationAdapter;
<<<<<<< HEAD
import org.red5.server.api.Red5;
import org.bigbluebutton.conference.BigBlueButtonSession;
import org.bigbluebutton.conference.Constants;
import org.bigbluebutton.conference.service.recorder.RecorderApplication;

public class PresentationHandler extends ApplicationAdapter implements IApplication{
	private static Logger log = Red5LoggerFactory.getLogger( PresentationHandler.class, "bigbluebutton" );

	private static final String PRESENTATION = "PRESENTATION";
	private static final String PRESENTATION_SO = "presentationSO";   
	private static final String APP = "PRESENTATION";

	private RecorderApplication recorderApplication;
	private PresentationApplication presentationApplication;
=======

public class PresentationHandler extends ApplicationAdapter implements IApplication{
	private static Logger log = Red5LoggerFactory.getLogger( PresentationHandler.class, "bigbluebutton" );
    private static String APP = "presentation";
>>>>>>> 50418342
	
	@Override
	public boolean appConnect(IConnection conn, Object[] params) {
		log.debug("***** " + APP + " [ " + " appConnect *********");
		return true;
	}

	@Override
	public void appDisconnect(IConnection conn) {
		log.debug("***** " + APP + " [ " + " appDisconnect *********");
	}

	@Override
	public boolean appJoin(IClient client, IScope scope) {
		log.debug("***** " + APP + " [ " + " appJoin [ " + scope.getName() + "] *********");
		return true;
	}

	@Override
	public void appLeave(IClient client, IScope scope) {
		log.debug("***** " + APP + " [ " + " appLeave [ " + scope.getName() + "] *********");
	}

	@Override
	public boolean appStart(IScope scope) {
		log.debug("***** " + APP + " [ " + " appStart [ " + scope.getName() + "] *********");
		return true;
	}

	@Override
	public void appStop(IScope scope) {
		log.debug("***** " + APP + " [ " + " appStop [ " + scope.getName() + "] *********");
	}

	@Override
	public boolean roomConnect(IConnection connection, Object[] params) {
		log.debug("***** " + APP + " [ " + " roomConnect [ " + connection.getScope().getName() + "] *********");
		
    	return true;
	}

	@Override
	public void roomDisconnect(IConnection connection) {
		log.debug("***** " + APP + " [ " + " roomDisconnect [ " + connection.getScope().getName() + "] *********");
	}

	@Override
	public boolean roomJoin(IClient client, IScope scope) {
		log.debug(APP + ":roomJoin " + scope.getName() + " - " + scope.getParent().getName());
		return true;
	}

	@Override
	public void roomLeave(IClient client, IScope scope) {
		log.debug("***** " + APP + " [ " + " roomLeave [ " + scope.getName() + "] *********");
	}

	@Override
	public boolean roomStart(IScope scope) {
		log.debug("***** " + APP + " [ " + " roomStart [ " + scope.getName() + "] *********");
					
    	return true; 			
	}

	@Override
	public void roomStop(IScope scope) {
		log.debug("***** " + APP + " [ " + " roomStop [ " + scope.getName() + "] *********");
<<<<<<< HEAD
	}
	
	public void setPresentationApplication(PresentationApplication a) {
		log.debug("Setting presentation application");
		presentationApplication = a;
	}
	
	public void setRecorderApplication(RecorderApplication a) {
		log.debug("Setting archive application");
		recorderApplication = a;
	}
	
	private BigBlueButtonSession getBbbSession() {
		return (BigBlueButtonSession) Red5.getConnectionLocal().getAttribute(Constants.SESSION);
=======
>>>>>>> 50418342
	}
}<|MERGE_RESOLUTION|>--- conflicted
+++ resolved
@@ -25,27 +25,10 @@
 import org.red5.logging.Red5LoggerFactory;
 import org.red5.server.api.scope.IScope;
 import org.red5.server.adapter.ApplicationAdapter;
-<<<<<<< HEAD
-import org.red5.server.api.Red5;
-import org.bigbluebutton.conference.BigBlueButtonSession;
-import org.bigbluebutton.conference.Constants;
-import org.bigbluebutton.conference.service.recorder.RecorderApplication;
-
-public class PresentationHandler extends ApplicationAdapter implements IApplication{
-	private static Logger log = Red5LoggerFactory.getLogger( PresentationHandler.class, "bigbluebutton" );
-
-	private static final String PRESENTATION = "PRESENTATION";
-	private static final String PRESENTATION_SO = "presentationSO";   
-	private static final String APP = "PRESENTATION";
-
-	private RecorderApplication recorderApplication;
-	private PresentationApplication presentationApplication;
-=======
 
 public class PresentationHandler extends ApplicationAdapter implements IApplication{
 	private static Logger log = Red5LoggerFactory.getLogger( PresentationHandler.class, "bigbluebutton" );
     private static String APP = "presentation";
->>>>>>> 50418342
 	
 	@Override
 	public boolean appConnect(IConnection conn, Object[] params) {
@@ -113,22 +96,6 @@
 	@Override
 	public void roomStop(IScope scope) {
 		log.debug("***** " + APP + " [ " + " roomStop [ " + scope.getName() + "] *********");
-<<<<<<< HEAD
 	}
 	
-	public void setPresentationApplication(PresentationApplication a) {
-		log.debug("Setting presentation application");
-		presentationApplication = a;
-	}
-	
-	public void setRecorderApplication(RecorderApplication a) {
-		log.debug("Setting archive application");
-		recorderApplication = a;
-	}
-	
-	private BigBlueButtonSession getBbbSession() {
-		return (BigBlueButtonSession) Red5.getConnectionLocal().getAttribute(Constants.SESSION);
-=======
->>>>>>> 50418342
-	}
 }