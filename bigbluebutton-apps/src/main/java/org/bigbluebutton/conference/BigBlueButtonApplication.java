/**
* BigBlueButton open source conferencing system - http://www.bigbluebutton.org/
* 
* Copyright (c) 2012 BigBlueButton Inc. and by respective authors (see below).
*
* This program is free software; you can redistribute it and/or modify it under the
* terms of the GNU Lesser General Public License as published by the Free Software
* Foundation; either version 3.0 of the License, or (at your option) any later
* version.
* 
* BigBlueButton is distributed in the hope that it will be useful, but WITHOUT ANY
* WARRANTY; without even the implied warranty of MERCHANTABILITY or FITNESS FOR A
* PARTICULAR PURPOSE. See the GNU Lesser General Public License for more details.
*
* You should have received a copy of the GNU Lesser General Public License along
* with BigBlueButton; if not, see <http://www.gnu.org/licenses/>.
*
*/
package org.bigbluebutton.conference;

import java.util.HashMap;
import java.util.Iterator;
import java.util.Map;
import java.util.Set;
import org.red5.server.api.Red5;
<<<<<<< HEAD
import org.bigbluebutton.conference.meeting.messaging.red5.ConnectionInvokerService;
import org.bigbluebutton.conference.service.lock.LockSettings;
=======
import org.bigbluebutton.conference.meeting.messaging.red5.ConnectionInvokerService;
import org.bigbluebutton.conference.service.lock.LockSettingsOld;
>>>>>>> d8f1c2ea
import org.bigbluebutton.conference.service.participants.ParticipantsApplication;
import org.bigbluebutton.conference.service.recorder.RecorderApplication;
import org.bigbluebutton.core.api.IBigBlueButtonInGW;
import org.red5.logging.Red5LoggerFactory;
import org.red5.server.adapter.IApplication;
import org.red5.server.adapter.MultiThreadedApplicationAdapter;
import org.red5.server.api.IClient;
import org.red5.server.api.IConnection;
import org.red5.server.api.IContext;
import org.red5.server.api.scope.IScope;
import org.slf4j.Logger;
import org.springframework.context.ApplicationEvent;
import org.springframework.context.ApplicationListener;
import org.springframework.context.support.AbstractApplicationContext;

public class BigBlueButtonApplication extends MultiThreadedApplicationAdapter {
	private static Logger log = Red5LoggerFactory.getLogger(BigBlueButtonApplication.class, "bigbluebutton");

	private ParticipantsApplication participantsApplication;
	private RecorderApplication recorderApplication;
	private AbstractApplicationContext appCtx;
	private ConnectionInvokerService connInvokerService;
	private IBigBlueButtonInGW bbbGW;
	
	private static final String APP = "BBB";
	
	@Override
	public boolean appConnect(IConnection conn, Object[] params) {
		log.debug("***** " + APP + " [ " + " appConnect *********");
		return super.appConnect(conn, params);
	}

	@Override
	public void appDisconnect(IConnection conn) {
		log.debug("***** " + APP + " [ " + " appDisconnect *********");
		super.appDisconnect(conn);
	}

	@Override
	public boolean appJoin(IClient client, IScope scope) {
		log.debug("***** " + APP + " [ " + " appJoin [ " + scope.getName() + "] *********");
		return super.appJoin(client, scope);
	}

	@Override
	public void appLeave(IClient client, IScope scope) {
		log.debug("***** " + APP + " [ " + " appLeave [ " + scope.getName() + "] *********");
		super.appLeave(client, scope);
	}
	
	@Override
	public boolean roomJoin(IClient client, IScope scope) {
		log.debug("***** " + APP + " [ " + " roomJoin [ " + scope.getName() + "] *********");
		return super.roomJoin(client, scope);
	}
	
	@Override
	public void roomLeave(IClient client, IScope scope) {
		log.debug("***** " + APP + " [ " + " roomLeave [ " + scope.getName() + "] *********");
		super.roomLeave(client, scope);
	}
	
	@Override
    public boolean appStart(IScope app) {
		log.debug("***** " + APP + " [ " + " appStart [ " + scope.getName() + "] *********");
        IContext context = app.getContext();
        appCtx = (AbstractApplicationContext) context.getApplicationContext();
        appCtx.addApplicationListener(new ShutdownHookListener());
        appCtx.registerShutdownHook();
        super.appStart(app);
        
        connInvokerService.setAppScope(app);

        return true;
    }
    
	@Override
    public void appStop(IScope app) {
		log.debug("***** " + APP + " [ " + " appStop [ " + scope.getName() + "] *********");
        super.appStop(app);
    }
    
	@Override
    public boolean roomStart(IScope room) {
		log.debug("***** " + APP + " [ " + " roomStart [ " + scope.getName() + "] *********");

		connInvokerService.addScope(room.getName(), room);
    	return super.roomStart(room);
    }	
	
	@Override
    public void roomStop(IScope room) {
		log.debug("***** " + APP + " [ " + " roomStop [ " + scope.getName() + "] *********");
		
//    	bbbGW.destroyMeeting(room.getName());
    	
		recorderApplication.destroyRecordSession(room.getName());
		connInvokerService.removeScope(room.getName());
		
		super.roomStop(room);
    }
    	
	@Override
	public boolean roomConnect(IConnection connection, Object[] params) {
		log.debug("***** " + APP + " [ " + " roomConnect [ " + connection.getScope().getName() + "] *********");
		
        String username = ((String) params[0]).toString();
        String role = ((String) params[1]).toString();
        String room = ((String)params[2]).toString();
               
        String voiceBridge = ((String) params[3]).toString();
		
		boolean record = (Boolean)params[4];
		
    	String externalUserID = ((String) params[5]).toString();
    	String internalUserID = ((String) params[6]).toString();
    	
    	Boolean locked = false;
    	if(params.length >= 7 && ((Boolean) params[7])) {
    		locked = true;
    	}
    	
    	Boolean muted  = false;
    	if(params.length >= 8 && ((Boolean) params[8])) {
    		muted = true;
    	}
    	
    	Map<String, Boolean> lsMap = null;
    	if(params.length >= 9) {
    		try{
    			lsMap = (Map<String, Boolean> ) params[9];
    		}catch(Exception e){
    			lsMap = new HashMap<String, Boolean>();
    		}
    	}
    	   	    	
		if (record == true) {
			recorderApplication.createRecordSession(room);
		}
			
    	BigBlueButtonSession bbbSession = new BigBlueButtonSession(room, internalUserID,  username, role, 
    			voiceBridge, record, externalUserID, muted);
        connection.setAttribute(Constants.SESSION, bbbSession);        
        connection.setAttribute("INTERNAL_USER_ID", internalUserID);
        
        String debugInfo = "internalUserID=" + internalUserID + ",username=" + username + ",role=" +  role + "," + 
        					",voiceConf=" + voiceBridge + ",room=" + room + ",externalUserid=" + externalUserID;
		log.debug("User [{}] connected to room [{}]", debugInfo, room); 
<<<<<<< HEAD
		
		bbbGW.lockSettings(room, locked, lsMap);
=======

		bbbGW.initLockSettings(room, locked, lsMap);

>>>>>>> d8f1c2ea
		
        connInvokerService.addConnection(bbbSession.getInternalUserID(), connection);
        
        return super.roomConnect(connection, params);
        
	}

	@Override
	public void roomDisconnect(IConnection conn) {
		log.debug("***** " + APP + " [ " + " roomDisconnect [ " + conn.getScope().getName() + "] *********");
		
        String remoteHost = Red5.getConnectionLocal().getRemoteAddress();
        int remotePort = Red5.getConnectionLocal().getRemotePort();    	
        String clientId = Red5.getConnectionLocal().getClient().getId();
    	log.info("***** " + APP + "[clientid=" + clientId + "] disconnnected from " + remoteHost + ":" + remotePort + ".");
    	
    	connInvokerService.removeConnection(getBbbSession().getInternalUserID());
    	
		BigBlueButtonSession bbbSession = (BigBlueButtonSession) Red5.getConnectionLocal().getAttribute(Constants.SESSION);
		log.info("User [" + bbbSession.getUsername() + "] disconnected from room [" + bbbSession.getRoom() +"]");
		
		bbbGW.userLeft(bbbSession.getRoom(), getBbbSession().getInternalUserID());
		
		super.roomDisconnect(conn);
	}
	
	public String getMyUserId() {
		BigBlueButtonSession bbbSession = (BigBlueButtonSession) Red5.getConnectionLocal().getAttribute(Constants.SESSION);
		assert bbbSession != null;
		return bbbSession.getInternalUserID();
	}
	
	public void setParticipantsApplication(ParticipantsApplication a) {
		participantsApplication = a;
	}
	
	public void setRecorderApplication(RecorderApplication a) {
		recorderApplication = a;
	}
	
	public void setApplicationListeners(Set<IApplication> listeners) {
		Iterator<IApplication> iter = listeners.iterator();
		while (iter.hasNext()) {
			super.addListener((IApplication) iter.next());
		}
	}
		
	private BigBlueButtonSession getBbbSession() {
		return (BigBlueButtonSession) Red5.getConnectionLocal().getAttribute(Constants.SESSION);
	}

	public void setConnInvokerService(ConnectionInvokerService connInvokerService) {
		this.connInvokerService = connInvokerService;
	}
	
	public void setBigBlueButtonInGW(IBigBlueButtonInGW bbbGW) {
		this.bbbGW = bbbGW;
	}
	
	private class ShutdownHookListener implements ApplicationListener<ApplicationEvent> {

		@Override
		public void onApplicationEvent(ApplicationEvent event) {
			if (event instanceof org.springframework.context.event.ContextStoppedEvent) {
				log.info("Received shutdown event. Red5 is shutting down. Destroying all rooms.");
			}			
		}
		
	}
}<|MERGE_RESOLUTION|>--- conflicted
+++ resolved
@@ -23,13 +23,7 @@
 import java.util.Map;
 import java.util.Set;
 import org.red5.server.api.Red5;
-<<<<<<< HEAD
 import org.bigbluebutton.conference.meeting.messaging.red5.ConnectionInvokerService;
-import org.bigbluebutton.conference.service.lock.LockSettings;
-=======
-import org.bigbluebutton.conference.meeting.messaging.red5.ConnectionInvokerService;
-import org.bigbluebutton.conference.service.lock.LockSettingsOld;
->>>>>>> d8f1c2ea
 import org.bigbluebutton.conference.service.participants.ParticipantsApplication;
 import org.bigbluebutton.conference.service.recorder.RecorderApplication;
 import org.bigbluebutton.core.api.IBigBlueButtonInGW;
@@ -178,14 +172,8 @@
         String debugInfo = "internalUserID=" + internalUserID + ",username=" + username + ",role=" +  role + "," + 
         					",voiceConf=" + voiceBridge + ",room=" + room + ",externalUserid=" + externalUserID;
 		log.debug("User [{}] connected to room [{}]", debugInfo, room); 
-<<<<<<< HEAD
-		
-		bbbGW.lockSettings(room, locked, lsMap);
-=======
 
 		bbbGW.initLockSettings(room, locked, lsMap);
-
->>>>>>> d8f1c2ea
 		
         connInvokerService.addConnection(bbbSession.getInternalUserID(), connection);
         
