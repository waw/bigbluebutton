/**
* BigBlueButton open source conferencing system - http://www.bigbluebutton.org/
* 
* Copyright (c) 2012 BigBlueButton Inc. and by respective authors (see below).
*
* This program is free software; you can redistribute it and/or modify it under the
* terms of the GNU Lesser General Public License as published by the Free Software
* Foundation; either version 3.0 of the License, or (at your option) any later
* version.
* 
* BigBlueButton is distributed in the hope that it will be useful, but WITHOUT ANY
* WARRANTY; without even the implied warranty of MERCHANTABILITY or FITNESS FOR A
* PARTICULAR PURPOSE. See the GNU Lesser General Public License for more details.
*
* You should have received a copy of the GNU Lesser General Public License along
* with BigBlueButton; if not, see <http://www.gnu.org/licenses/>.
*
*/

package org.bigbluebutton.conference;

import java.io.Serializable;
import java.util.ArrayList;
import java.util.Collection;
import java.util.Iterator;
import java.util.Map;
import java.util.concurrent.ConcurrentHashMap;

import net.jcip.annotations.ThreadSafe;

import org.bigbluebutton.conference.service.lock.LockSettings;
import org.red5.logging.Red5LoggerFactory;
import org.slf4j.Logger;
/**
 * Contains information about a Room and it's Participants. 
 * Encapsulates Participants and RoomListeners.
 */
@ThreadSafe
public class Room implements Serializable {
	private static Logger log = Red5LoggerFactory.getLogger( Room.class, "bigbluebutton" );	
	ArrayList<String> currentPresenter = null;
	private String name;
	private Map <String, User> participants;
<<<<<<< HEAD
	private Boolean recording = false;
=======
	private Boolean locked;
	private LockSettings lockSettings = null;
>>>>>>> 06795686

	// these should stay transient so they're not serialized in ActiveMQ messages:	
	//private transient Map <Long, Participant> unmodifiableMap;
	private transient final Map<String, IRoomListener> listeners;

	public Room(String name, Boolean locked, LockSettings lockSettings) {
		this.name = name;
		this.locked = locked;
		this.lockSettings = lockSettings;
		
		participants = new ConcurrentHashMap<String, User>();
		//unmodifiableMap = Collections.unmodifiableMap(participants);
		listeners   = new ConcurrentHashMap<String, IRoomListener>();
	}

	public String getName() {
		return name;
	}

	public void addRoomListener(IRoomListener listener) {
		if (! listeners.containsKey(listener.getName())) {
			log.debug("adding room listener");
			listeners.put(listener.getName(), listener);			
		}
	}

	public void removeRoomListener(IRoomListener listener) {
		log.debug("removing room listener");
		listeners.remove(listener);		
	}

	public void addParticipant(User participant) {
		synchronized (this) {
			log.debug("adding participant " + participant.getInternalUserID());
			participants.put(participant.getInternalUserID(), participant);
//			unmodifiableMap = Collections.unmodifiableMap(participants)
		}
		log.debug("Informing roomlisteners " + listeners.size());
		for (Iterator it = listeners.values().iterator(); it.hasNext();) {
			IRoomListener listener = (IRoomListener) it.next();
			log.debug("calling participantJoined on listener " + listener.getName());
			listener.participantJoined(participant);
		}
	}

	public void removeParticipant(String userid) {
		boolean present = false;
		User p = null;
		synchronized (this) {
			present = participants.containsKey(userid);
			if (present) {
				log.debug("removing participant");
				p = participants.remove(userid);
			}
		}
		if (present) {
			for (Iterator it = listeners.values().iterator(); it.hasNext();) {
				IRoomListener listener = (IRoomListener) it.next();
				log.debug("calling participantLeft on listener " + listener.getName());
				listener.participantLeft(p);
			}
		}

		// When the last participant leaves the conference, if it's still recording
		// we will finish the recording. The problem it will avoid is that when the last
		// participant leaves the conference, the Room is cleaned up and the recording
		// flag is lost. If a user joins after that, but before the meeting get cleaned up
		// by the server, there's no way to detect that the previous part of the session
		// was being recorded.
		if (participants.isEmpty() && recording) {
			changeRecordingStatus(p, false);
		}
	}

	public void changeParticipantStatus(String userid, String status, Object value) {
		boolean present = false;
		User p = null;
		synchronized (this) {
			present = participants.containsKey(userid);
			if (present) {
				log.debug("change participant status");
				p = participants.get(userid);
				p.setStatus(status, value);
				//participants.put(userid, p);
				//unmodifiableMap = Collections.unmodifiableMap(participants);
			}
		}
		if (present) {
			for (Iterator it = listeners.values().iterator(); it.hasNext();) {
				IRoomListener listener = (IRoomListener) it.next();
				log.debug("calling participantStatusChange on listener " + listener.getName());
				listener.participantStatusChange(p, status, value);
			}
		}		
	}

	public void endAndKickAll() {
		for (Iterator it = listeners.values().iterator(); it.hasNext();) {
			IRoomListener listener = (IRoomListener) it.next();
			log.debug("calling endAndKickAll on listener " + listener.getName());
			listener.endAndKickAll();
		}
	}

	public Map<String, User> getParticipants() {
		return participants;//unmodifiableMap;
	}	

	public Collection<User> getParticipantCollection() {
		return participants.values();
	}

	public int getNumberOfParticipants() {
		log.debug("Returning number of participants: " + participants.size());
		return participants.size();
	}

	public int getNumberOfModerators() {
		int sum = 0;
		for (Iterator<User> it = participants.values().iterator(); it.hasNext(); ) {
			User part = it.next();
			if (part.isModerator()) {
				sum++;
			}
		} 
		log.debug("Returning number of moderators: " + sum);
		return sum;
	}

	public ArrayList<String> getCurrentPresenter() {
		return currentPresenter;
	}
	
	public void assignPresenter(ArrayList<String> presenter){
		currentPresenter = presenter;
		for (Iterator iter = listeners.values().iterator(); iter.hasNext();) {
			log.debug("calling on listener");
			IRoomListener listener = (IRoomListener) iter.next();
			log.debug("calling sendUpdateMessage on listener " + listener.getName());
			listener.assignPresenter(presenter);
		}	
	}

<<<<<<< HEAD
	public void changeRecordingStatus(String userid, Boolean recording) {
		boolean present = false;
		User p = null;
		synchronized (this) {
			present = participants.containsKey(userid);
			if (present) {
				p = participants.get(userid);
			}
		}
		if (present && recording != this.recording) {
			changeRecordingStatus(p, recording);
		}
	}

	private void changeRecordingStatus(User p, Boolean recording) {
		log.debug("Changed recording status to " + recording);
		this.recording = recording;

		for (Iterator it = listeners.values().iterator(); it.hasNext();) {
			IRoomListener listener = (IRoomListener) it.next();
			log.debug("calling recordingStatusChange on listener " + listener.getName());
			listener.recordingStatusChange(p, recording);
		}
	}

	public Boolean getRecordingStatus() {
		return recording;
	}

=======
	public void setLocked(Boolean locked) {
		this.locked = locked;
	}
	
	public boolean isLocked() {
		return locked;
	}

	public LockSettings getLockSettings() {
		return lockSettings;
	}

	public void setLockSettings(LockSettings lockSettings) {
		this.lockSettings = lockSettings;
		
		for (Iterator it = listeners.values().iterator(); it.hasNext();) {
			IRoomListener listener = (IRoomListener) it.next();
			log.debug("calling setLockSettings on listener " + listener.getName());
			listener.lockSettingsChange(lockSettings.toMap());
		}
	}
>>>>>>> 06795686
}<|MERGE_RESOLUTION|>--- conflicted
+++ resolved
@@ -1,246 +1,240 @@
-/**
-* BigBlueButton open source conferencing system - http://www.bigbluebutton.org/
-* 
-* Copyright (c) 2012 BigBlueButton Inc. and by respective authors (see below).
-*
-* This program is free software; you can redistribute it and/or modify it under the
-* terms of the GNU Lesser General Public License as published by the Free Software
-* Foundation; either version 3.0 of the License, or (at your option) any later
-* version.
-* 
-* BigBlueButton is distributed in the hope that it will be useful, but WITHOUT ANY
-* WARRANTY; without even the implied warranty of MERCHANTABILITY or FITNESS FOR A
-* PARTICULAR PURPOSE. See the GNU Lesser General Public License for more details.
-*
-* You should have received a copy of the GNU Lesser General Public License along
-* with BigBlueButton; if not, see <http://www.gnu.org/licenses/>.
-*
-*/
-
-package org.bigbluebutton.conference;
-
-import java.io.Serializable;
-import java.util.ArrayList;
-import java.util.Collection;
-import java.util.Iterator;
-import java.util.Map;
-import java.util.concurrent.ConcurrentHashMap;
-
-import net.jcip.annotations.ThreadSafe;
-
-import org.bigbluebutton.conference.service.lock.LockSettings;
-import org.red5.logging.Red5LoggerFactory;
-import org.slf4j.Logger;
-/**
- * Contains information about a Room and it's Participants. 
- * Encapsulates Participants and RoomListeners.
- */
-@ThreadSafe
-public class Room implements Serializable {
-	private static Logger log = Red5LoggerFactory.getLogger( Room.class, "bigbluebutton" );	
-	ArrayList<String> currentPresenter = null;
-	private String name;
-	private Map <String, User> participants;
-<<<<<<< HEAD
-	private Boolean recording = false;
-=======
-	private Boolean locked;
-	private LockSettings lockSettings = null;
->>>>>>> 06795686
-
-	// these should stay transient so they're not serialized in ActiveMQ messages:	
-	//private transient Map <Long, Participant> unmodifiableMap;
-	private transient final Map<String, IRoomListener> listeners;
-
-	public Room(String name, Boolean locked, LockSettings lockSettings) {
-		this.name = name;
-		this.locked = locked;
-		this.lockSettings = lockSettings;
-		
-		participants = new ConcurrentHashMap<String, User>();
-		//unmodifiableMap = Collections.unmodifiableMap(participants);
-		listeners   = new ConcurrentHashMap<String, IRoomListener>();
-	}
-
-	public String getName() {
-		return name;
-	}
-
-	public void addRoomListener(IRoomListener listener) {
-		if (! listeners.containsKey(listener.getName())) {
-			log.debug("adding room listener");
-			listeners.put(listener.getName(), listener);			
-		}
-	}
-
-	public void removeRoomListener(IRoomListener listener) {
-		log.debug("removing room listener");
-		listeners.remove(listener);		
-	}
-
-	public void addParticipant(User participant) {
-		synchronized (this) {
-			log.debug("adding participant " + participant.getInternalUserID());
-			participants.put(participant.getInternalUserID(), participant);
-//			unmodifiableMap = Collections.unmodifiableMap(participants)
-		}
-		log.debug("Informing roomlisteners " + listeners.size());
-		for (Iterator it = listeners.values().iterator(); it.hasNext();) {
-			IRoomListener listener = (IRoomListener) it.next();
-			log.debug("calling participantJoined on listener " + listener.getName());
-			listener.participantJoined(participant);
-		}
-	}
-
-	public void removeParticipant(String userid) {
-		boolean present = false;
-		User p = null;
-		synchronized (this) {
-			present = participants.containsKey(userid);
-			if (present) {
-				log.debug("removing participant");
-				p = participants.remove(userid);
-			}
-		}
-		if (present) {
-			for (Iterator it = listeners.values().iterator(); it.hasNext();) {
-				IRoomListener listener = (IRoomListener) it.next();
-				log.debug("calling participantLeft on listener " + listener.getName());
-				listener.participantLeft(p);
-			}
-		}
-
-		// When the last participant leaves the conference, if it's still recording
-		// we will finish the recording. The problem it will avoid is that when the last
-		// participant leaves the conference, the Room is cleaned up and the recording
-		// flag is lost. If a user joins after that, but before the meeting get cleaned up
-		// by the server, there's no way to detect that the previous part of the session
-		// was being recorded.
-		if (participants.isEmpty() && recording) {
-			changeRecordingStatus(p, false);
-		}
-	}
-
-	public void changeParticipantStatus(String userid, String status, Object value) {
-		boolean present = false;
-		User p = null;
-		synchronized (this) {
-			present = participants.containsKey(userid);
-			if (present) {
-				log.debug("change participant status");
-				p = participants.get(userid);
-				p.setStatus(status, value);
-				//participants.put(userid, p);
-				//unmodifiableMap = Collections.unmodifiableMap(participants);
-			}
-		}
-		if (present) {
-			for (Iterator it = listeners.values().iterator(); it.hasNext();) {
-				IRoomListener listener = (IRoomListener) it.next();
-				log.debug("calling participantStatusChange on listener " + listener.getName());
-				listener.participantStatusChange(p, status, value);
-			}
-		}		
-	}
-
-	public void endAndKickAll() {
-		for (Iterator it = listeners.values().iterator(); it.hasNext();) {
-			IRoomListener listener = (IRoomListener) it.next();
-			log.debug("calling endAndKickAll on listener " + listener.getName());
-			listener.endAndKickAll();
-		}
-	}
-
-	public Map<String, User> getParticipants() {
-		return participants;//unmodifiableMap;
-	}	
-
-	public Collection<User> getParticipantCollection() {
-		return participants.values();
-	}
-
-	public int getNumberOfParticipants() {
-		log.debug("Returning number of participants: " + participants.size());
-		return participants.size();
-	}
-
-	public int getNumberOfModerators() {
-		int sum = 0;
-		for (Iterator<User> it = participants.values().iterator(); it.hasNext(); ) {
-			User part = it.next();
-			if (part.isModerator()) {
-				sum++;
-			}
-		} 
-		log.debug("Returning number of moderators: " + sum);
-		return sum;
-	}
-
-	public ArrayList<String> getCurrentPresenter() {
-		return currentPresenter;
-	}
-	
-	public void assignPresenter(ArrayList<String> presenter){
-		currentPresenter = presenter;
-		for (Iterator iter = listeners.values().iterator(); iter.hasNext();) {
-			log.debug("calling on listener");
-			IRoomListener listener = (IRoomListener) iter.next();
-			log.debug("calling sendUpdateMessage on listener " + listener.getName());
-			listener.assignPresenter(presenter);
-		}	
-	}
-
-<<<<<<< HEAD
-	public void changeRecordingStatus(String userid, Boolean recording) {
-		boolean present = false;
-		User p = null;
-		synchronized (this) {
-			present = participants.containsKey(userid);
-			if (present) {
-				p = participants.get(userid);
-			}
-		}
-		if (present && recording != this.recording) {
-			changeRecordingStatus(p, recording);
-		}
-	}
-
-	private void changeRecordingStatus(User p, Boolean recording) {
-		log.debug("Changed recording status to " + recording);
-		this.recording = recording;
-
-		for (Iterator it = listeners.values().iterator(); it.hasNext();) {
-			IRoomListener listener = (IRoomListener) it.next();
-			log.debug("calling recordingStatusChange on listener " + listener.getName());
-			listener.recordingStatusChange(p, recording);
-		}
-	}
-
-	public Boolean getRecordingStatus() {
-		return recording;
-	}
-
-=======
-	public void setLocked(Boolean locked) {
-		this.locked = locked;
-	}
-	
-	public boolean isLocked() {
-		return locked;
-	}
-
-	public LockSettings getLockSettings() {
-		return lockSettings;
-	}
-
-	public void setLockSettings(LockSettings lockSettings) {
-		this.lockSettings = lockSettings;
-		
-		for (Iterator it = listeners.values().iterator(); it.hasNext();) {
-			IRoomListener listener = (IRoomListener) it.next();
-			log.debug("calling setLockSettings on listener " + listener.getName());
-			listener.lockSettingsChange(lockSettings.toMap());
-		}
-	}
->>>>>>> 06795686
+/**
+* BigBlueButton open source conferencing system - http://www.bigbluebutton.org/
+* 
+* Copyright (c) 2012 BigBlueButton Inc. and by respective authors (see below).
+*
+* This program is free software; you can redistribute it and/or modify it under the
+* terms of the GNU Lesser General Public License as published by the Free Software
+* Foundation; either version 3.0 of the License, or (at your option) any later
+* version.
+* 
+* BigBlueButton is distributed in the hope that it will be useful, but WITHOUT ANY
+* WARRANTY; without even the implied warranty of MERCHANTABILITY or FITNESS FOR A
+* PARTICULAR PURPOSE. See the GNU Lesser General Public License for more details.
+*
+* You should have received a copy of the GNU Lesser General Public License along
+* with BigBlueButton; if not, see <http://www.gnu.org/licenses/>.
+*
+*/
+
+package org.bigbluebutton.conference;
+
+import java.io.Serializable;
+import java.util.ArrayList;
+import java.util.Collection;
+import java.util.Iterator;
+import java.util.Map;
+import java.util.concurrent.ConcurrentHashMap;
+
+import net.jcip.annotations.ThreadSafe;
+
+import org.bigbluebutton.conference.service.lock.LockSettings;
+import org.red5.logging.Red5LoggerFactory;
+import org.slf4j.Logger;
+/**
+ * Contains information about a Room and it's Participants. 
+ * Encapsulates Participants and RoomListeners.
+ */
+@ThreadSafe
+public class Room implements Serializable {
+	private static Logger log = Red5LoggerFactory.getLogger( Room.class, "bigbluebutton" );	
+	ArrayList<String> currentPresenter = null;
+	private String name;
+	private Map <String, User> participants;
+	private Boolean locked;
+	private LockSettings lockSettings = null;
+	private Boolean recording = false;
+
+	// these should stay transient so they're not serialized in ActiveMQ messages:	
+	//private transient Map <Long, Participant> unmodifiableMap;
+	private transient final Map<String, IRoomListener> listeners;
+
+	public Room(String name, Boolean locked, LockSettings lockSettings) {
+		this.name = name;
+		this.locked = locked;
+		this.lockSettings = lockSettings;
+		
+		participants = new ConcurrentHashMap<String, User>();
+		//unmodifiableMap = Collections.unmodifiableMap(participants);
+		listeners   = new ConcurrentHashMap<String, IRoomListener>();
+	}
+
+	public String getName() {
+		return name;
+	}
+
+	public void addRoomListener(IRoomListener listener) {
+		if (! listeners.containsKey(listener.getName())) {
+			log.debug("adding room listener");
+			listeners.put(listener.getName(), listener);			
+		}
+	}
+
+	public void removeRoomListener(IRoomListener listener) {
+		log.debug("removing room listener");
+		listeners.remove(listener);		
+	}
+
+	public void addParticipant(User participant) {
+		synchronized (this) {
+			log.debug("adding participant " + participant.getInternalUserID());
+			participants.put(participant.getInternalUserID(), participant);
+//			unmodifiableMap = Collections.unmodifiableMap(participants)
+		}
+		log.debug("Informing roomlisteners " + listeners.size());
+		for (Iterator it = listeners.values().iterator(); it.hasNext();) {
+			IRoomListener listener = (IRoomListener) it.next();
+			log.debug("calling participantJoined on listener " + listener.getName());
+			listener.participantJoined(participant);
+		}
+	}
+
+	public void removeParticipant(String userid) {
+		boolean present = false;
+		User p = null;
+		synchronized (this) {
+			present = participants.containsKey(userid);
+			if (present) {
+				log.debug("removing participant");
+				p = participants.remove(userid);
+			}
+		}
+		if (present) {
+			for (Iterator it = listeners.values().iterator(); it.hasNext();) {
+				IRoomListener listener = (IRoomListener) it.next();
+				log.debug("calling participantLeft on listener " + listener.getName());
+				listener.participantLeft(p);
+			}
+		}
+
+		// When the last participant leaves the conference, if it's still recording
+		// we will finish the recording. The problem it will avoid is that when the last
+		// participant leaves the conference, the Room is cleaned up and the recording
+		// flag is lost. If a user joins after that, but before the meeting get cleaned up
+		// by the server, there's no way to detect that the previous part of the session
+		// was being recorded.
+		if (participants.isEmpty() && recording) {
+			changeRecordingStatus(p, false);
+		}
+	}
+
+	public void changeParticipantStatus(String userid, String status, Object value) {
+		boolean present = false;
+		User p = null;
+		synchronized (this) {
+			present = participants.containsKey(userid);
+			if (present) {
+				log.debug("change participant status");
+				p = participants.get(userid);
+				p.setStatus(status, value);
+				//participants.put(userid, p);
+				//unmodifiableMap = Collections.unmodifiableMap(participants);
+			}
+		}
+		if (present) {
+			for (Iterator it = listeners.values().iterator(); it.hasNext();) {
+				IRoomListener listener = (IRoomListener) it.next();
+				log.debug("calling participantStatusChange on listener " + listener.getName());
+				listener.participantStatusChange(p, status, value);
+			}
+		}		
+	}
+
+	public void endAndKickAll() {
+		for (Iterator it = listeners.values().iterator(); it.hasNext();) {
+			IRoomListener listener = (IRoomListener) it.next();
+			log.debug("calling endAndKickAll on listener " + listener.getName());
+			listener.endAndKickAll();
+		}
+	}
+
+	public Map<String, User> getParticipants() {
+		return participants;//unmodifiableMap;
+	}	
+
+	public Collection<User> getParticipantCollection() {
+		return participants.values();
+	}
+
+	public int getNumberOfParticipants() {
+		log.debug("Returning number of participants: " + participants.size());
+		return participants.size();
+	}
+
+	public int getNumberOfModerators() {
+		int sum = 0;
+		for (Iterator<User> it = participants.values().iterator(); it.hasNext(); ) {
+			User part = it.next();
+			if (part.isModerator()) {
+				sum++;
+			}
+		} 
+		log.debug("Returning number of moderators: " + sum);
+		return sum;
+	}
+
+	public ArrayList<String> getCurrentPresenter() {
+		return currentPresenter;
+	}
+	
+	public void assignPresenter(ArrayList<String> presenter){
+		currentPresenter = presenter;
+		for (Iterator iter = listeners.values().iterator(); iter.hasNext();) {
+			log.debug("calling on listener");
+			IRoomListener listener = (IRoomListener) iter.next();
+			log.debug("calling sendUpdateMessage on listener " + listener.getName());
+			listener.assignPresenter(presenter);
+		}	
+	}
+
+	public void setLocked(Boolean locked) {
+		this.locked = locked;
+	}
+	
+	public boolean isLocked() {
+		return locked;
+	}
+
+	public LockSettings getLockSettings() {
+		return lockSettings;
+	}
+
+	public void setLockSettings(LockSettings lockSettings) {
+		this.lockSettings = lockSettings;
+		
+		for (Iterator it = listeners.values().iterator(); it.hasNext();) {
+			IRoomListener listener = (IRoomListener) it.next();
+			log.debug("calling setLockSettings on listener " + listener.getName());
+			listener.lockSettingsChange(lockSettings.toMap());
+		}
+	}
+
+	public void changeRecordingStatus(String userid, Boolean recording) {
+		boolean present = false;
+		User p = null;
+		synchronized (this) {
+			present = participants.containsKey(userid);
+			if (present) {
+				p = participants.get(userid);
+			}
+		}
+		if (present && recording != this.recording) {
+			changeRecordingStatus(p, recording);
+		}
+	}
+
+	private void changeRecordingStatus(User p, Boolean recording) {
+		log.debug("Changed recording status to " + recording);
+		this.recording = recording;
+
+		for (Iterator it = listeners.values().iterator(); it.hasNext();) {
+			IRoomListener listener = (IRoomListener) it.next();
+			log.debug("calling recordingStatusChange on listener " + listener.getName());
+			listener.recordingStatusChange(p, recording);
+		}
+	}
+
+	public Boolean getRecordingStatus() {
+		return recording;
+	}
 }