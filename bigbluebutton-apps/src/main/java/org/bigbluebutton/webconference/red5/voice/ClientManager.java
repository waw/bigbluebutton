--- conflicted
+++ resolved
@@ -1,167 +1,135 @@
-/**
-* BigBlueButton open source conferencing system - http://www.bigbluebutton.org/
-* 
-* Copyright (c) 2012 BigBlueButton Inc. and by respective authors (see below).
-*
-* This program is free software; you can redistribute it and/or modify it under the
-* terms of the GNU Lesser General Public License as published by the Free Software
-* Foundation; either version 3.0 of the License, or (at your option) any later
-* version.
-* 
-* BigBlueButton is distributed in the hope that it will be useful, but WITHOUT ANY
-* WARRANTY; without even the implied warranty of MERCHANTABILITY or FITNESS FOR A
-* PARTICULAR PURPOSE. See the GNU Lesser General Public License for more details.
-*
-* You should have received a copy of the GNU Lesser General Public License along
-* with BigBlueButton; if not, see <http://www.gnu.org/licenses/>.
-*
-*/
-package org.bigbluebutton.webconference.red5.voice;
-
-import java.util.ArrayList;
-import java.util.List;
-import java.util.concurrent.ConcurrentHashMap;
-import java.util.concurrent.ConcurrentMap;
-<<<<<<< HEAD
-
-import org.bigbluebutton.webconference.voice.events.ConferenceEvent;
-import org.bigbluebutton.webconference.voice.events.ParticipantJoinedEvent;
-import org.bigbluebutton.webconference.voice.events.ParticipantLeftEvent;
-import org.bigbluebutton.webconference.voice.events.ParticipantMutedEvent;
-import org.bigbluebutton.webconference.voice.events.ParticipantTalkingEvent;
-=======
-import org.bigbluebutton.webconference.voice.events.VoiceConferenceEvent;
-import org.bigbluebutton.webconference.voice.events.VoiceUserJoinedEvent;
-import org.bigbluebutton.webconference.voice.events.VoiceUserLeftEvent;
-import org.bigbluebutton.webconference.voice.events.VoiceUserLockedEvent;
-import org.bigbluebutton.webconference.voice.events.VoiceUserMutedEvent;
-import org.bigbluebutton.webconference.voice.events.VoiceUserTalkingEvent;
->>>>>>> c57dc161
-import org.red5.logging.Red5LoggerFactory;
-import org.red5.server.api.so.ISharedObject;
-import org.slf4j.Logger;
-
-public class ClientManager implements ClientNotifier {
-	private static Logger log = Red5LoggerFactory.getLogger(ClientManager.class, "bigbluebutton");
-
-	private final ConcurrentMap<String, RoomInfo> voiceRooms;
-	private final ConcurrentMap<String, RoomInfo> webRooms;
-
-	public ClientManager() {
-		voiceRooms = new ConcurrentHashMap<String, RoomInfo>();
-		webRooms = new ConcurrentHashMap<String, RoomInfo>();
-	}
-	
-	public void addSharedObject(String webRoom, String voiceRoom, ISharedObject so) {
-		log.debug("Adding SO for [" + webRoom + "," + voiceRoom + "]");
-		RoomInfo soi = new RoomInfo(webRoom, voiceRoom, so);
-		voiceRooms.putIfAbsent(voiceRoom, soi);
-		webRooms.putIfAbsent(webRoom, soi);
-	}
-	
-	public void removeSharedObject(String webRoom) {
-		RoomInfo soi = webRooms.remove(webRoom);
-		if (soi != null) voiceRooms.remove(soi.getVoiceRoom());
-	}
-		
-<<<<<<< HEAD
-	private void joined(String room, Integer participant, String name, Boolean muted, Boolean talking){
-=======
-	private void joined(String room, String participant, String name, Boolean muted, Boolean talking, Boolean locked){
->>>>>>> c57dc161
-		log.debug("Participant " + name + "joining room " + room);
-		RoomInfo soi = voiceRooms.get(room);
-		if (soi != null) {
-			List<Object> list = new ArrayList<Object>();
-			list.add(participant);
-			list.add(name);
-			list.add(name);
-			list.add(muted);
-			list.add(talking);
-			
-			log.debug("Sending join to client " + name);
-			soi.getSharedObject().sendMessage("userJoin", list);
-		}				
-	}
-	
-	private void left(String room, String participant){
-		log.debug("Participant [" + participant + "," + room + "] leaving");
-		RoomInfo soi = voiceRooms.get(room);
-		if (soi != null) {
-			List<Object> list = new ArrayList<Object>();
-			list.add(participant);
-			soi.getSharedObject().sendMessage("userLeft", list);
-		}
-	}
-	
-	private void muted(String room, String participant, Boolean muted){
-		log.debug("Participant " + participant + " is muted = " + muted);
-		RoomInfo soi = voiceRooms.get(room);
-		if (soi != null) {
-			List<Object> list = new ArrayList<Object>();
-			list.add(participant);
-			list.add(muted);
-			soi.getSharedObject().sendMessage("userMute", list);
-		}		
-	}
-	
-<<<<<<< HEAD
-	private void talking(String room, Integer participant, Boolean talking){
-=======
-	private void locked(String room, String participant, Boolean locked){
-		log.debug("Participant " + participant + " is locked = " + locked);
-		RoomInfo soi = voiceRooms.get(room);
-		if (soi != null) {
-			List<Object> list = new ArrayList<Object>();
-			list.add(participant);
-			list.add(locked);
-			soi.getSharedObject().sendMessage("userLockedMute", list);
-		}		
-	}
-	
-	private void talking(String room, String participant, Boolean talking){
->>>>>>> c57dc161
-		log.debug("Participant " + participant + " is talking = " + talking);
-		RoomInfo soi = voiceRooms.get(room);
-		if (soi != null) {
-			List<Object> list = new ArrayList<Object>();
-			list.add(participant);
-			list.add(talking);
-			soi.getSharedObject().sendMessage("userTalk", list);
-		}
-	}	
-	
-<<<<<<< HEAD
-	public void handleConferenceEvent(ConferenceEvent event) {
-		if (event instanceof ParticipantJoinedEvent) {
-			ParticipantJoinedEvent pje = (ParticipantJoinedEvent) event;
-			joined(pje.getRoom(), pje.getParticipantId(), pje.getCallerIdName(), pje.getMuted(), pje.getSpeaking());
-		} else if (event instanceof ParticipantLeftEvent) {		
-			left(event.getRoom(), event.getParticipantId());		
-		} else if (event instanceof ParticipantMutedEvent) {
-			ParticipantMutedEvent pme = (ParticipantMutedEvent) event;
-			muted(pme.getRoom(), pme.getParticipantId(), pme.isMuted());
-		} else if (event instanceof ParticipantTalkingEvent) {
-			ParticipantTalkingEvent pte = (ParticipantTalkingEvent) event;
-			talking(pte.getRoom(), pte.getParticipantId(), pte.isTalking());
-=======
-	public void handleConferenceEvent(VoiceConferenceEvent event) {
-		if (event instanceof VoiceUserJoinedEvent) {
-			VoiceUserJoinedEvent pje = (VoiceUserJoinedEvent) event;
-			joined(pje.getRoom(), pje.getUserId(), pje.getCallerIdName(), pje.getMuted(), pje.getSpeaking(), pje.isLocked());
-		} else if (event instanceof VoiceUserLeftEvent) {	
-			VoiceUserLeftEvent vule = (VoiceUserLeftEvent) event;
-			left(event.getRoom(), vule.getUserId());		
-		} else if (event instanceof VoiceUserMutedEvent) {
-			VoiceUserMutedEvent pme = (VoiceUserMutedEvent) event;
-			muted(pme.getRoom(), pme.getUserId(), pme.isMuted());
-		} else if (event instanceof VoiceUserTalkingEvent) {
-			VoiceUserTalkingEvent pte = (VoiceUserTalkingEvent) event;
-			talking(pte.getRoom(), pte.getUserId(), pte.isTalking());
-		} else if (event instanceof VoiceUserLockedEvent) {
-			VoiceUserLockedEvent ple = (VoiceUserLockedEvent) event;
-			locked(ple.getRoom(), ple.getUserId(), ple.isLocked());
->>>>>>> c57dc161
-		}
-	}
-}
+/**
+* BigBlueButton open source conferencing system - http://www.bigbluebutton.org/
+* 
+* Copyright (c) 2012 BigBlueButton Inc. and by respective authors (see below).
+*
+* This program is free software; you can redistribute it and/or modify it under the
+* terms of the GNU Lesser General Public License as published by the Free Software
+* Foundation; either version 3.0 of the License, or (at your option) any later
+* version.
+* 
+* BigBlueButton is distributed in the hope that it will be useful, but WITHOUT ANY
+* WARRANTY; without even the implied warranty of MERCHANTABILITY or FITNESS FOR A
+* PARTICULAR PURPOSE. See the GNU Lesser General Public License for more details.
+*
+* You should have received a copy of the GNU Lesser General Public License along
+* with BigBlueButton; if not, see <http://www.gnu.org/licenses/>.
+*
+*/
+package org.bigbluebutton.webconference.red5.voice;
+
+import java.util.ArrayList;
+import java.util.List;
+import java.util.concurrent.ConcurrentHashMap;
+import java.util.concurrent.ConcurrentMap;
+import org.bigbluebutton.webconference.voice.events.VoiceConferenceEvent;
+import org.bigbluebutton.webconference.voice.events.VoiceUserJoinedEvent;
+import org.bigbluebutton.webconference.voice.events.VoiceUserLeftEvent;
+import org.bigbluebutton.webconference.voice.events.VoiceUserLockedEvent;
+import org.bigbluebutton.webconference.voice.events.VoiceUserMutedEvent;
+import org.bigbluebutton.webconference.voice.events.VoiceUserTalkingEvent;
+import org.red5.logging.Red5LoggerFactory;
+import org.red5.server.api.so.ISharedObject;
+import org.slf4j.Logger;
+
+public class ClientManager implements ClientNotifier {
+	private static Logger log = Red5LoggerFactory.getLogger(ClientManager.class, "bigbluebutton");
+
+	private final ConcurrentMap<String, RoomInfo> voiceRooms;
+	private final ConcurrentMap<String, RoomInfo> webRooms;
+
+	public ClientManager() {
+		voiceRooms = new ConcurrentHashMap<String, RoomInfo>();
+		webRooms = new ConcurrentHashMap<String, RoomInfo>();
+	}
+	
+	public void addSharedObject(String webRoom, String voiceRoom, ISharedObject so) {
+		log.debug("Adding SO for [" + webRoom + "," + voiceRoom + "]");
+		RoomInfo soi = new RoomInfo(webRoom, voiceRoom, so);
+		voiceRooms.putIfAbsent(voiceRoom, soi);
+		webRooms.putIfAbsent(webRoom, soi);
+	}
+	
+	public void removeSharedObject(String webRoom) {
+		RoomInfo soi = webRooms.remove(webRoom);
+		if (soi != null) voiceRooms.remove(soi.getVoiceRoom());
+	}
+		
+	private void joined(String room, String participant, String name, Boolean muted, Boolean talking, Boolean locked){
+		log.debug("Participant " + name + "joining room " + room);
+		RoomInfo soi = voiceRooms.get(room);
+		if (soi != null) {
+			List<Object> list = new ArrayList<Object>();
+			list.add(participant);
+			list.add(name);
+			list.add(name);
+			list.add(muted);
+			list.add(talking);
+			
+			log.debug("Sending join to client " + name);
+			soi.getSharedObject().sendMessage("userJoin", list);
+		}				
+	}
+	
+	private void left(String room, String participant){
+		log.debug("Participant [" + participant + "," + room + "] leaving");
+		RoomInfo soi = voiceRooms.get(room);
+		if (soi != null) {
+			List<Object> list = new ArrayList<Object>();
+			list.add(participant);
+			soi.getSharedObject().sendMessage("userLeft", list);
+		}
+	}
+	
+	private void muted(String room, String participant, Boolean muted){
+		log.debug("Participant " + participant + " is muted = " + muted);
+		RoomInfo soi = voiceRooms.get(room);
+		if (soi != null) {
+			List<Object> list = new ArrayList<Object>();
+			list.add(participant);
+			list.add(muted);
+			soi.getSharedObject().sendMessage("userMute", list);
+		}		
+	}
+	
+	private void locked(String room, String participant, Boolean locked){
+		log.debug("Participant " + participant + " is locked = " + locked);
+		RoomInfo soi = voiceRooms.get(room);
+		if (soi != null) {
+			List<Object> list = new ArrayList<Object>();
+			list.add(participant);
+			list.add(locked);
+			soi.getSharedObject().sendMessage("userLockedMute", list);
+		}		
+	}
+	
+	private void talking(String room, String participant, Boolean talking){
+		log.debug("Participant " + participant + " is talking = " + talking);
+		RoomInfo soi = voiceRooms.get(room);
+		if (soi != null) {
+			List<Object> list = new ArrayList<Object>();
+			list.add(participant);
+			list.add(talking);
+			soi.getSharedObject().sendMessage("userTalk", list);
+		}
+	}	
+	
+	public void handleConferenceEvent(VoiceConferenceEvent event) {
+		if (event instanceof VoiceUserJoinedEvent) {
+			VoiceUserJoinedEvent pje = (VoiceUserJoinedEvent) event;
+			joined(pje.getRoom(), pje.getUserId(), pje.getCallerIdName(), pje.getMuted(), pje.getSpeaking(), pje.isLocked());
+		} else if (event instanceof VoiceUserLeftEvent) {	
+			VoiceUserLeftEvent vule = (VoiceUserLeftEvent) event;
+			left(event.getRoom(), vule.getUserId());		
+		} else if (event instanceof VoiceUserMutedEvent) {
+			VoiceUserMutedEvent pme = (VoiceUserMutedEvent) event;
+			muted(pme.getRoom(), pme.getUserId(), pme.isMuted());
+		} else if (event instanceof VoiceUserTalkingEvent) {
+			VoiceUserTalkingEvent pte = (VoiceUserTalkingEvent) event;
+			talking(pte.getRoom(), pte.getUserId(), pte.isTalking());
+		} else if (event instanceof VoiceUserLockedEvent) {
+			VoiceUserLockedEvent ple = (VoiceUserLockedEvent) event;
+			locked(ple.getRoom(), ple.getUserId(), ple.isLocked());
+		}
+	}
+}