<!DOCTYPE suite SYSTEM "http://beust.com/testng/testng-1.0.dtd" >
<suite name="BigBlueButton Test Suite">
  <test name="Conference tests">
	  <groups>
	    <run> 
	      <exclude name="broken"/>
	      <include name="unit"/>
	    </run>
	  </groups>
  
    <packages>
    	<package name="org.bigbluebutton.conference.service.poll"/>
    	<package name="org.bigbluebutton.core.apps.poll"/>
<<<<<<< HEAD
=======
    	<package name="org.bigbluebutton.core.apps.users"/>
>>>>>>> 50418342
    	
    </packages>
  </test>
</suite><|MERGE_RESOLUTION|>--- conflicted
+++ resolved
@@ -11,10 +11,7 @@
     <packages>
     	<package name="org.bigbluebutton.conference.service.poll"/>
     	<package name="org.bigbluebutton.core.apps.poll"/>
-<<<<<<< HEAD
-=======
     	<package name="org.bigbluebutton.core.apps.users"/>
->>>>>>> 50418342
     	
     </packages>
   </test>
