--- conflicted
+++ resolved
@@ -101,28 +101,22 @@
     // Testing
     testRuntime 'org/testng:testng:5.8@jar', 'org/fitnesse:fitnesse:20090214@jar', 'org.easymock:easymock:2.4@jar'
 
-    compile 'redis.clients:jedis:1.5.0@jar'
-    
 	// Libraries needed to run the scala tools
     scalaTools 'org.scala-lang:scala-compiler:2.7.7'
     scalaTools 'org.scala-lang:scala-library:2.7.7'
 
     // Libraries needed for scala api
     compile 'org.scala-lang:scala-library:2.7.7'   
-<<<<<<< HEAD
-    compile 'org/bigbluebutton/common:bbb-common-message:0.7@jar' 
 
 	//redis
 	compile 'redis.clients:jedis:1.5.1'
 	compile 'commons-pool:commons-pool:1.5.5'
-=======
     
     compile 'org/bigbluebutton/common:bbb-common-message:0.8@jar' 
             
     // Freeswitch ESL Client
     compile 'org/freeswitch:fs-esl-client:0.8@jar'
     compile 'org.jboss.netty:netty:3.2.1.Final@jar'
->>>>>>> 12cf6e25
 }
 
 test {
