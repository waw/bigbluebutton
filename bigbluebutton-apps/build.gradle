--- conflicted
+++ resolved
@@ -3,11 +3,7 @@
 usePlugin 'war'
 usePlugin 'eclipse'
 
-<<<<<<< HEAD
-version = '0.70'
-=======
 version = '0.7'
->>>>>>> 8ec4baf0
 jar.enabled = true
 
 def appName = 'bigbluebutton'
@@ -116,12 +112,7 @@
 
     // Libraries needed for scala api
     compile 'org.scala-lang:scala-library:2.7.7'   
-<<<<<<< HEAD
-    compile 'org/bigbluebutton/common:bbb-common-message:0.70@jar' 
-
-=======
     compile 'org/bigbluebutton/common:bbb-common-message:0.7@jar' 
->>>>>>> 8ec4baf0
 }
 
 test {
